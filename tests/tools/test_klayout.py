--- conflicted
+++ resolved
@@ -26,13 +26,8 @@
     chip.use(lib)
 
     flow = 'export'
-<<<<<<< HEAD
-    chip.node(flow, 'import', 'builtin.import')
+    chip.node(flow, 'import', 'builtin.nop')
     chip.node(flow, 'export', export)
-=======
-    chip.node(flow, 'import', 'builtin', 'nop')
-    chip.node(flow, 'export', 'klayout', 'export')
->>>>>>> 67be4387
     chip.edge(flow, 'import', 'export')
     chip.set('option', 'flow', flow)
 
