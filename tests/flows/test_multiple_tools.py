import os

import pytest

import siliconcompiler

import importlib

def create_fake_surelog():
    with open('surelog', 'w') as f:
        # hardcoded to check that fake license server env is provided, then
        # dump a version
        f.write('#!/bin/sh\n')
        f.write('set -o nounset\n') # quit early if script tries to expand unset var
        f.write(': $ACME_LICENSE\n') # try to expand license server var
        f.write('echo VERSION: 0.0\n')
    # executable
    os.chmod('surelog', 0o755)

@pytest.mark.eda
@pytest.mark.quick
def test_multiple_tools():
    '''Tests that we can tweak tool version, path, and licenseserver settings
    across different nodes.'''
    create_fake_surelog()

    chip = siliconcompiler.Chip('test')
    chip.load_target('freepdk45_demo')

    flow = 'test'
    chip.set('option', 'flow', flow)
<<<<<<< HEAD
    chip.node(flow, 'import', 'builtin.import')
    chip.node(flow, 'slog', importlib.import_module('siliconcompiler.tools.surelog.import'), index=0)
    chip.node(flow, 'slog', importlib.import_module('siliconcompiler.tools.surelog.import'), index=1)
=======
    chip.node(flow, 'import', 'builtin', 'nop')
    chip.node(flow, 'slog', 'surelog', 'parse', index=0)
    chip.node(flow, 'slog', 'surelog', 'parse', index=1)
>>>>>>> 67be4387
    chip.edge(flow, 'import', 'slog', head_index=0)
    chip.edge(flow, 'import', 'slog', head_index=1)

    # Overwrite default path to make sure this would break if step/index weren't
    # implemented
    chip.set('tool', 'surelog', 'path', os.getcwd())

    # Restore path for slog0 specifically
    chip.set('tool', 'surelog', 'path', '', step='slog', index=0)
    # Overwrite version for slog1
    chip.set('tool', 'surelog', 'version', '==0.0', step='slog', index=1)

    # Set fake license server for slog1
    chip.set('tool', 'surelog', 'licenseserver', 'ACME_LICENSE', '1700@server', step='slog', index=1)

    # Don't run tools, just vesion check
    chip.set('option', 'skipall', True)
    chip.run()

    assert chip.get('flowgraph', flow, 'slog', '0', 'status') == siliconcompiler.core.TaskStatus.SUCCESS
    assert chip.get('flowgraph', flow, 'slog', '1', 'status') == siliconcompiler.core.TaskStatus.SUCCESS<|MERGE_RESOLUTION|>--- conflicted
+++ resolved
@@ -4,7 +4,7 @@
 
 import siliconcompiler
 
-import importlib
+from siliconcompiler.tools.surelog import parse
 
 def create_fake_surelog():
     with open('surelog', 'w') as f:
@@ -29,15 +29,9 @@
 
     flow = 'test'
     chip.set('option', 'flow', flow)
-<<<<<<< HEAD
-    chip.node(flow, 'import', 'builtin.import')
-    chip.node(flow, 'slog', importlib.import_module('siliconcompiler.tools.surelog.import'), index=0)
-    chip.node(flow, 'slog', importlib.import_module('siliconcompiler.tools.surelog.import'), index=1)
-=======
-    chip.node(flow, 'import', 'builtin', 'nop')
-    chip.node(flow, 'slog', 'surelog', 'parse', index=0)
-    chip.node(flow, 'slog', 'surelog', 'parse', index=1)
->>>>>>> 67be4387
+    chip.node(flow, 'import', 'builtin.nop')
+    chip.node(flow, 'slog', parse, index=0)
+    chip.node(flow, 'slog', parse, index=1)
     chip.edge(flow, 'import', 'slog', head_index=0)
     chip.edge(flow, 'import', 'slog', head_index=1)
 
