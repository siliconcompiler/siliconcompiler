{
    "arg": {
        "index": {
            "example": [
                "cli: -arg_index 0",
                "api: chip.set('arg', 'index', '0')"
            ],
            "help": "Dynamic parameter passed in by the SC runtime as an argument to\na runtime task. The parameter enables configuration code\n(usually TCL) to use control flow that depend on the current\n'index'. The parameter is used the run() function and\nis not intended for external use.",
            "lock": false,
            "node": {
                "default": {
                    "default": {
                        "signature": null,
                        "value": null
                    }
                }
            },
            "notes": null,
            "pernode": "never",
            "require": null,
            "scope": "scratch",
            "shorthelp": "ARG: Index argument",
            "switch": [
                "-arg_index <str>"
            ],
            "type": "str"
        },
        "step": {
            "example": [
                "cli: -arg_step 'route'",
                "api: chip.set('arg', 'step', 'route')"
            ],
            "help": "Dynamic parameter passed in by the SC runtime as an argument to\na runtime task. The parameter enables configuration code\n(usually TCL) to use control flow that depend on the current\n'step'. The parameter is used the run() function and\nis not intended for external use.",
            "lock": false,
            "node": {
                "default": {
                    "default": {
                        "signature": null,
                        "value": null
                    }
                }
            },
            "notes": null,
            "pernode": "never",
            "require": null,
            "scope": "scratch",
            "shorthelp": "ARG: Step argument",
            "switch": [
                "-arg_step <str>"
            ],
            "type": "str"
        }
    },
    "asic": {
        "cells": {
            "antenna": {
                "example": [
                    "cli: -asic_cells_antenna '*eco*'",
                    "api: chip.set('asic', 'cells', 'antenna', '*eco*')"
                ],
                "help": "List of cells grouped by a property that can be accessed\ndirectly by the designer and tools. The example below shows how\nall cells containing the string 'eco' could be marked as dont use\nfor the tool.",
                "lock": false,
                "node": {
                    "default": {
                        "default": {
                            "signature": [],
                            "value": []
                        }
                    }
                },
                "notes": null,
                "pernode": "optional",
                "require": null,
                "scope": "job",
                "shorthelp": "ASIC: antenna cell list",
                "switch": [
                    "-asic_cells_antenna '<str>'"
                ],
                "type": "[str]"
            },
            "clkbuf": {
                "example": [
                    "cli: -asic_cells_clkbuf '*eco*'",
                    "api: chip.set('asic', 'cells', 'clkbuf', '*eco*')"
                ],
                "help": "List of cells grouped by a property that can be accessed\ndirectly by the designer and tools. The example below shows how\nall cells containing the string 'eco' could be marked as dont use\nfor the tool.",
                "lock": false,
                "node": {
                    "default": {
                        "default": {
                            "signature": [],
                            "value": []
                        }
                    }
                },
                "notes": null,
                "pernode": "optional",
                "require": null,
                "scope": "job",
                "shorthelp": "ASIC: clkbuf cell list",
                "switch": [
                    "-asic_cells_clkbuf '<str>'"
                ],
                "type": "[str]"
            },
            "clkdelay": {
                "example": [
                    "cli: -asic_cells_clkdelay '*eco*'",
                    "api: chip.set('asic', 'cells', 'clkdelay', '*eco*')"
                ],
                "help": "List of cells grouped by a property that can be accessed\ndirectly by the designer and tools. The example below shows how\nall cells containing the string 'eco' could be marked as dont use\nfor the tool.",
                "lock": false,
                "node": {
                    "default": {
                        "default": {
                            "signature": [],
                            "value": []
                        }
                    }
                },
                "notes": null,
                "pernode": "optional",
                "require": null,
                "scope": "job",
                "shorthelp": "ASIC: clkdelay cell list",
                "switch": [
                    "-asic_cells_clkdelay '<str>'"
                ],
                "type": "[str]"
            },
            "clkgate": {
                "example": [
                    "cli: -asic_cells_clkgate '*eco*'",
                    "api: chip.set('asic', 'cells', 'clkgate', '*eco*')"
                ],
                "help": "List of cells grouped by a property that can be accessed\ndirectly by the designer and tools. The example below shows how\nall cells containing the string 'eco' could be marked as dont use\nfor the tool.",
                "lock": false,
                "node": {
                    "default": {
                        "default": {
                            "signature": [],
                            "value": []
                        }
                    }
                },
                "notes": null,
                "pernode": "optional",
                "require": null,
                "scope": "job",
                "shorthelp": "ASIC: clkgate cell list",
                "switch": [
                    "-asic_cells_clkgate '<str>'"
                ],
                "type": "[str]"
            },
            "clkicg": {
                "example": [
                    "cli: -asic_cells_clkicg '*eco*'",
                    "api: chip.set('asic', 'cells', 'clkicg', '*eco*')"
                ],
                "help": "List of cells grouped by a property that can be accessed\ndirectly by the designer and tools. The example below shows how\nall cells containing the string 'eco' could be marked as dont use\nfor the tool.",
                "lock": false,
                "node": {
                    "default": {
                        "default": {
                            "signature": [],
                            "value": []
                        }
                    }
                },
                "notes": null,
                "pernode": "optional",
                "require": null,
                "scope": "job",
                "shorthelp": "ASIC: clkicg cell list",
                "switch": [
                    "-asic_cells_clkicg '<str>'"
                ],
                "type": "[str]"
            },
            "clkinv": {
                "example": [
                    "cli: -asic_cells_clkinv '*eco*'",
                    "api: chip.set('asic', 'cells', 'clkinv', '*eco*')"
                ],
                "help": "List of cells grouped by a property that can be accessed\ndirectly by the designer and tools. The example below shows how\nall cells containing the string 'eco' could be marked as dont use\nfor the tool.",
                "lock": false,
                "node": {
                    "default": {
                        "default": {
                            "signature": [],
                            "value": []
                        }
                    }
                },
                "notes": null,
                "pernode": "optional",
                "require": null,
                "scope": "job",
                "shorthelp": "ASIC: clkinv cell list",
                "switch": [
                    "-asic_cells_clkinv '<str>'"
                ],
                "type": "[str]"
            },
            "clklogic": {
                "example": [
                    "cli: -asic_cells_clklogic '*eco*'",
                    "api: chip.set('asic', 'cells', 'clklogic', '*eco*')"
                ],
                "help": "List of cells grouped by a property that can be accessed\ndirectly by the designer and tools. The example below shows how\nall cells containing the string 'eco' could be marked as dont use\nfor the tool.",
                "lock": false,
                "node": {
                    "default": {
                        "default": {
                            "signature": [],
                            "value": []
                        }
                    }
                },
                "notes": null,
                "pernode": "optional",
                "require": null,
                "scope": "job",
                "shorthelp": "ASIC: clklogic cell list",
                "switch": [
                    "-asic_cells_clklogic '<str>'"
                ],
                "type": "[str]"
            },
            "decap": {
                "example": [
                    "cli: -asic_cells_decap '*eco*'",
                    "api: chip.set('asic', 'cells', 'decap', '*eco*')"
                ],
                "help": "List of cells grouped by a property that can be accessed\ndirectly by the designer and tools. The example below shows how\nall cells containing the string 'eco' could be marked as dont use\nfor the tool.",
                "lock": false,
                "node": {
                    "default": {
                        "default": {
                            "signature": [],
                            "value": []
                        }
                    }
                },
                "notes": null,
                "pernode": "optional",
                "require": null,
                "scope": "job",
                "shorthelp": "ASIC: decap cell list",
                "switch": [
                    "-asic_cells_decap '<str>'"
                ],
                "type": "[str]"
            },
            "delay": {
                "example": [
                    "cli: -asic_cells_delay '*eco*'",
                    "api: chip.set('asic', 'cells', 'delay', '*eco*')"
                ],
                "help": "List of cells grouped by a property that can be accessed\ndirectly by the designer and tools. The example below shows how\nall cells containing the string 'eco' could be marked as dont use\nfor the tool.",
                "lock": false,
                "node": {
                    "default": {
                        "default": {
                            "signature": [],
                            "value": []
                        }
                    }
                },
                "notes": null,
                "pernode": "optional",
                "require": null,
                "scope": "job",
                "shorthelp": "ASIC: delay cell list",
                "switch": [
                    "-asic_cells_delay '<str>'"
                ],
                "type": "[str]"
            },
            "dontuse": {
                "example": [
                    "cli: -asic_cells_dontuse '*eco*'",
                    "api: chip.set('asic', 'cells', 'dontuse', '*eco*')"
                ],
                "help": "List of cells grouped by a property that can be accessed\ndirectly by the designer and tools. The example below shows how\nall cells containing the string 'eco' could be marked as dont use\nfor the tool.",
                "lock": false,
                "node": {
                    "default": {
                        "default": {
                            "signature": [],
                            "value": []
                        }
                    }
                },
                "notes": null,
                "pernode": "optional",
                "require": null,
                "scope": "job",
                "shorthelp": "ASIC: dontuse cell list",
                "switch": [
                    "-asic_cells_dontuse '<str>'"
                ],
                "type": "[str]"
            },
            "endcap": {
                "example": [
                    "cli: -asic_cells_endcap '*eco*'",
                    "api: chip.set('asic', 'cells', 'endcap', '*eco*')"
                ],
                "help": "List of cells grouped by a property that can be accessed\ndirectly by the designer and tools. The example below shows how\nall cells containing the string 'eco' could be marked as dont use\nfor the tool.",
                "lock": false,
                "node": {
                    "default": {
                        "default": {
                            "signature": [],
                            "value": []
                        }
                    }
                },
                "notes": null,
                "pernode": "optional",
                "require": null,
                "scope": "job",
                "shorthelp": "ASIC: endcap cell list",
                "switch": [
                    "-asic_cells_endcap '<str>'"
                ],
                "type": "[str]"
            },
            "filler": {
                "example": [
                    "cli: -asic_cells_filler '*eco*'",
                    "api: chip.set('asic', 'cells', 'filler', '*eco*')"
                ],
                "help": "List of cells grouped by a property that can be accessed\ndirectly by the designer and tools. The example below shows how\nall cells containing the string 'eco' could be marked as dont use\nfor the tool.",
                "lock": false,
                "node": {
                    "default": {
                        "default": {
                            "signature": [],
                            "value": []
                        }
                    }
                },
                "notes": null,
                "pernode": "optional",
                "require": null,
                "scope": "job",
                "shorthelp": "ASIC: filler cell list",
                "switch": [
                    "-asic_cells_filler '<str>'"
                ],
                "type": "[str]"
            },
            "hold": {
                "example": [
                    "cli: -asic_cells_hold '*eco*'",
                    "api: chip.set('asic', 'cells', 'hold', '*eco*')"
                ],
                "help": "List of cells grouped by a property that can be accessed\ndirectly by the designer and tools. The example below shows how\nall cells containing the string 'eco' could be marked as dont use\nfor the tool.",
                "lock": false,
                "node": {
                    "default": {
                        "default": {
                            "signature": [],
                            "value": []
                        }
                    }
                },
                "notes": null,
                "pernode": "optional",
                "require": null,
                "scope": "job",
                "shorthelp": "ASIC: hold cell list",
                "switch": [
                    "-asic_cells_hold '<str>'"
                ],
                "type": "[str]"
            },
            "tap": {
                "example": [
                    "cli: -asic_cells_tap '*eco*'",
                    "api: chip.set('asic', 'cells', 'tap', '*eco*')"
                ],
                "help": "List of cells grouped by a property that can be accessed\ndirectly by the designer and tools. The example below shows how\nall cells containing the string 'eco' could be marked as dont use\nfor the tool.",
                "lock": false,
                "node": {
                    "default": {
                        "default": {
                            "signature": [],
                            "value": []
                        }
                    }
                },
                "notes": null,
                "pernode": "optional",
                "require": null,
                "scope": "job",
                "shorthelp": "ASIC: tap cell list",
                "switch": [
                    "-asic_cells_tap '<str>'"
                ],
                "type": "[str]"
            },
            "tie": {
                "example": [
                    "cli: -asic_cells_tie '*eco*'",
                    "api: chip.set('asic', 'cells', 'tie', '*eco*')"
                ],
                "help": "List of cells grouped by a property that can be accessed\ndirectly by the designer and tools. The example below shows how\nall cells containing the string 'eco' could be marked as dont use\nfor the tool.",
                "lock": false,
                "node": {
                    "default": {
                        "default": {
                            "signature": [],
                            "value": []
                        }
                    }
                },
                "notes": null,
                "pernode": "optional",
                "require": null,
                "scope": "job",
                "shorthelp": "ASIC: tie cell list",
                "switch": [
                    "-asic_cells_tie '<str>'"
                ],
                "type": "[str]"
            }
        },
        "delaymodel": {
            "example": [
                "cli: -asic_delaymodel ccs",
                "api: chip.set('asic', 'delaymodel', 'ccs')"
            ],
            "help": "Delay model to use for the target libs. Supported values\nare nldm and ccs.",
            "lock": false,
            "node": {
                "default": {
                    "default": {
                        "signature": null,
                        "value": null
                    }
                }
            },
            "notes": null,
            "pernode": "optional",
            "require": null,
            "scope": "job",
            "shorthelp": "ASIC: delay model",
            "switch": [
                "-asic_delaymodel <str>"
            ],
            "type": "str"
        },
        "libarch": {
            "example": [
                "cli: -asic_libarch '12track'",
                "api: chip.set('asic', 'libarch', '12track')"
            ],
            "help": "The library architecture (e.g. library height) used to build the\ndesign. For example a PDK with support for 9 and 12 track libraries\nmight have 'libarchs' called 9t and 12t.",
            "lock": false,
            "node": {
                "default": {
                    "default": {
                        "signature": null,
                        "value": null
                    }
                }
            },
            "notes": null,
            "pernode": "optional",
            "require": null,
            "scope": "job",
            "shorthelp": "ASIC: library architecture",
            "switch": [
                "-asic_libarch '<str>'"
            ],
            "type": "str"
        },
        "logiclib": {
            "example": [
                "cli: -asic_logiclib nangate45",
                "api: chip.set('asic', 'logiclib', 'nangate45')"
            ],
            "help": "List of all selected logic libraries libraries\nto use for optimization for a given library architecture\n(9T, 11T, etc).",
            "lock": false,
            "node": {
                "default": {
                    "default": {
                        "signature": [],
                        "value": []
                    }
                }
            },
            "notes": null,
            "pernode": "optional",
            "require": null,
            "scope": "job",
            "shorthelp": "ASIC: logic libraries",
            "switch": [
                "-asic_logiclib <str>"
            ],
            "type": "[str]"
        },
        "macrolib": {
            "example": [
                "cli: -asic_macrolib sram64x1024",
                "api: chip.set('asic', 'macrolib', 'sram64x1024')"
            ],
            "help": "List of macro libraries to be linked in during synthesis and place\nand route. Macro libraries are used for resolving instances but are\nnot used as targets for logic synthesis.",
            "lock": false,
            "node": {
                "default": {
                    "default": {
                        "signature": [],
                        "value": []
                    }
                }
            },
            "notes": null,
            "pernode": "optional",
            "require": null,
            "scope": "job",
            "shorthelp": "ASIC: macro libraries",
            "switch": [
                "-asic_macrolib <str>"
            ],
            "type": "[str]"
        },
        "site": {
            "default": {
                "example": [
                    "cli: -asic_site '12track Site_12T'",
                    "api: chip.set('asic', 'site', '12track', 'Site_12T')"
                ],
                "help": "Site names for a given library architecture.",
                "lock": false,
                "node": {
                    "default": {
                        "default": {
                            "signature": [],
                            "value": []
                        }
                    }
                },
                "notes": null,
                "pernode": "optional",
                "require": null,
                "scope": "job",
                "shorthelp": "ASIC: Library sites",
                "switch": [
                    "-asic_site 'libarch <str>'"
                ],
                "type": "[str]"
            }
        }
    },
    "checklist": {
        "default": {
            "default": {
                "criteria": {
                    "example": [
                        "cli: -checklist_criteria 'ISO D000 errors==0'",
                        "api: chip.set('checklist', 'ISO', 'D000', 'criteria', 'errors==0')"
                    ],
                    "help": "Simple list of signoff criteria for checklist item which\nmust all be met for signoff. Each signoff criteria consists of\na metric, a relational operator, and a value in the form.\n'metric op value'.",
                    "lock": false,
                    "node": {
                        "default": {
                            "default": {
                                "signature": [],
                                "value": []
                            }
                        }
                    },
                    "notes": null,
                    "pernode": "never",
                    "require": null,
                    "scope": "global",
                    "shorthelp": "Checklist: item criteria",
                    "switch": [
                        "-checklist_criteria 'standard item <float>'"
                    ],
                    "type": "[str]"
                },
                "dataformat": {
                    "example": [
                        "cli: -checklist_dataformat 'ISO D000 dataformat README'",
                        "api: chip.set('checklist', 'ISO', 'D000', 'dataformat', 'README')"
                    ],
                    "help": "Free text description of the type of data files acceptable as\nchecklist signoff validation.",
                    "lock": false,
                    "node": {
                        "default": {
                            "default": {
                                "signature": null,
                                "value": null
                            }
                        }
                    },
                    "notes": null,
                    "pernode": "never",
                    "require": null,
                    "scope": "global",
                    "shorthelp": "Checklist: item data format",
                    "switch": [
                        "-checklist_dataformat 'standard item <float>'"
                    ],
                    "type": "str"
                },
                "description": {
                    "example": [
                        "cli: -checklist_description 'ISO D000 A-DESCRIPTION'",
                        "api: chip.set('checklist', 'ISO', 'D000', 'description', 'A-DESCRIPTION')"
                    ],
                    "help": "A short one line description of the checklist item.",
                    "lock": false,
                    "node": {
                        "default": {
                            "default": {
                                "signature": null,
                                "value": null
                            }
                        }
                    },
                    "notes": null,
                    "pernode": "never",
                    "require": null,
                    "scope": "global",
                    "shorthelp": "Checklist: item description",
                    "switch": [
                        "-checklist_description 'standard item <str>"
                    ],
                    "type": "str"
                },
                "ok": {
                    "example": [
                        "cli: -checklist_ok 'ISO D000 true'",
                        "api: chip.set('checklist', 'ISO', 'D000', 'ok', True)"
                    ],
                    "help": "Boolean check mark for the checklist item. A value of\nTrue indicates a human has inspected the all item dictionary\nparameters check out.",
                    "lock": false,
                    "node": {
                        "default": {
                            "default": {
                                "signature": null,
                                "value": false
                            }
                        }
                    },
                    "notes": null,
                    "pernode": "never",
                    "require": "all",
                    "scope": "global",
                    "shorthelp": "Checklist: item ok",
                    "switch": [
                        "-checklist_ok 'standard item <str>'"
                    ],
                    "type": "bool"
                },
                "rationale": {
                    "example": [
                        "cli: -checklist_rationale 'ISO D000 reliability'",
                        "api: chip.set('checklist', 'ISO', 'D000', 'rationale', 'reliability')"
                    ],
                    "help": "Rationale for the the checklist item. Rationale should be a\nunique alphanumeric code used by the standard or a short one line\nor single word description.",
                    "lock": false,
                    "node": {
                        "default": {
                            "default": {
                                "signature": [],
                                "value": []
                            }
                        }
                    },
                    "notes": null,
                    "pernode": "never",
                    "require": null,
                    "scope": "global",
                    "shorthelp": "Checklist: item rational",
                    "switch": [
                        "-checklist_rationale 'standard item <str>"
                    ],
                    "type": "[str]"
                },
                "report": {
                    "copy": false,
                    "example": [
                        "cli: -checklist_report 'ISO D000 my.rpt'",
                        "api: chip.set('checklist', 'ISO', 'D000', 'report', 'my.rpt')"
                    ],
                    "hashalgo": "sha256",
                    "help": "Filepath to report(s) of specified type documenting the successful\nvalidation of the checklist item.",
                    "lock": false,
                    "node": {
                        "default": {
                            "default": {
                                "author": [],
                                "date": [],
                                "filehash": [],
                                "signature": [],
                                "value": []
                            }
                        }
                    },
                    "notes": null,
                    "pernode": "never",
                    "require": null,
                    "scope": "global",
                    "shorthelp": "Checklist: item report",
                    "switch": [
                        "-checklist_report 'standard item <file>'"
                    ],
                    "type": "[file]"
                },
                "requirement": {
                    "example": [
                        "cli: -checklist_requirement 'ISO D000 DOCSTRING'",
                        "api: chip.set('checklist', 'ISO', 'D000', 'requirement', 'DOCSTRING')"
                    ],
                    "help": "A complete requirement description of the checklist item\nentered as a multi-line string.",
                    "lock": false,
                    "node": {
                        "default": {
                            "default": {
                                "signature": null,
                                "value": null
                            }
                        }
                    },
                    "notes": null,
                    "pernode": "never",
                    "require": null,
                    "scope": "global",
                    "shorthelp": "Checklist: item requirement",
                    "switch": [
                        "-checklist_requirement 'standard item <str>"
                    ],
                    "type": "str"
                },
                "task": {
                    "example": [
                        "cli: -checklist_task 'ISO D000 (job0,place,0)'",
                        "api: chip.set('checklist', 'ISO', 'D000', 'task', ('job0', 'place', '0'))"
                    ],
                    "help": "Flowgraph job and task used to verify the checklist item.\nThe parameter should be left empty for manual and for tool\nflows that bypass the SC infrastructure.",
                    "lock": false,
                    "node": {
                        "default": {
                            "default": {
                                "signature": [],
                                "value": []
                            }
                        }
                    },
                    "notes": null,
                    "pernode": "never",
                    "require": null,
                    "scope": "global",
                    "shorthelp": "Checklist: item task",
                    "switch": [
                        "-checklist_task 'standard item <(str,str,str)>'"
                    ],
                    "type": "[(str,str,str)]"
                },
                "waiver": {
                    "default": {
                        "copy": false,
                        "example": [
                            "cli: -checklist_waiver 'ISO D000 bold my.txt'",
                            "api: chip.set('checklist', 'ISO', 'D000', 'waiver', 'hold', 'my.txt')"
                        ],
                        "hashalgo": "sha256",
                        "help": "Filepath to report(s) documenting waivers for the checklist\nitem specified on a per metric basis.",
                        "lock": false,
                        "node": {
                            "default": {
                                "default": {
                                    "author": [],
                                    "date": [],
                                    "filehash": [],
                                    "signature": [],
                                    "value": []
                                }
                            }
                        },
                        "notes": null,
                        "pernode": "never",
                        "require": null,
                        "scope": "global",
                        "shorthelp": "Checklist: item metric waivers",
                        "switch": [
                            "-checklist_waiver 'standard item metric <file>'"
                        ],
                        "type": "[file]"
                    }
                }
            }
        }
    },
    "constraint": {
        "aspectratio": {
            "example": [
                "cli: -constraint_aspectratio 2.0",
                "api: chip.set('constraint', 'aspectratio', '2.0')"
            ],
            "help": "Height to width ratio of the block for automated floorplanning.\nValues below 0.1 and above 10 should be avoided as they will likely fail\nto converge during placement and routing. The ideal aspect ratio for\nmost designs is 1. This value is only used when no diearea or floorplan\nis supplied.",
            "lock": false,
            "node": {
                "default": {
                    "default": {
                        "signature": null,
                        "value": "1.0"
                    }
                }
            },
            "notes": null,
            "pernode": "optional",
            "require": null,
            "scope": "job",
            "shorthelp": "Constraint: Layout aspect ratio",
            "switch": [
                "-constraint_aspectratio <float>"
            ],
            "type": "float"
        },
        "component": {
            "default": {
                "flip": {
                    "example": [
                        "cli: -constraint_component_flip 'i0 true'",
                        "api: chip.set('constraint', 'component', 'i0', 'flip', True)"
                    ],
                    "help": "Boolean parameter specifying that the instanced library component should be flipped\naround the vertical axis before being placed on the substrate. The need to\nflip a component depends on the component footprint. Most dies have pads\nfacing up and so must be flipped when assembled face down (eg. flip-chip,\nWCSP).",
                    "lock": false,
                    "node": {
                        "default": {
                            "default": {
                                "signature": null,
                                "value": false
                            }
                        }
                    },
                    "notes": null,
                    "pernode": "optional",
                    "require": "all",
                    "scope": "job",
                    "shorthelp": "Constraint: Component flip option",
                    "switch": [
                        "-constraint_component_flip 'inst <bool>'"
                    ],
                    "type": "bool"
                },
                "halo": {
                    "example": [
                        "cli: -constraint_component_halo 'i0 (1,1)'",
                        "api: chip.set('constraint', 'component', 'i0', 'halo', (1, 1))"
                    ],
                    "help": "Placement keepout halo around the named component, specified as a\n(horizontal, vertical) tuple represented in microns or lambda units.",
                    "lock": false,
                    "node": {
                        "default": {
                            "default": {
                                "signature": null,
                                "value": null
                            }
                        }
                    },
                    "notes": null,
                    "pernode": "optional",
                    "require": null,
                    "scope": "job",
                    "shorthelp": "Constraint: Component halo",
                    "switch": [
                        "-constraint_component_halo 'inst <(float,float)>'"
                    ],
                    "type": "(float,float)",
                    "unit": "um"
                },
                "partname": {
                    "example": [
                        "cli: -constraint_component_partname 'i0 filler_x1'",
                        "api: chip.set('constraint', 'component', 'i0', 'partname', 'filler_x1')"
                    ],
                    "help": "Part name of a named instance. The parameter is required for instances\nthat are not contained within the design netlist (ie. physical only cells).",
                    "lock": false,
                    "node": {
                        "default": {
                            "default": {
                                "signature": null,
                                "value": null
                            }
                        }
                    },
                    "notes": null,
                    "pernode": "optional",
                    "require": null,
                    "scope": "job",
                    "shorthelp": "Constraint: Component part name",
                    "switch": [
                        "-constraint_component_partname 'inst <str>'"
                    ],
                    "type": "str"
                },
                "placement": {
                    "example": [
                        "cli: -constraint_component_placement 'i0 (2.0,3.0,0.0)'",
                        "api: chip.set('constraint', 'component', 'i0', 'placement', (2.0, 3.0, 0.0))"
                    ],
                    "help": "Placement location of a named instance, specified as a (x, y, z) tuple of\nfloats. The location refers to the placement of the center/centroid of the\ncomponent. The 'placement' parameter is a goal/intent, not an exact specification.\nThe compiler and layout system may adjust coordinates to meet competing\ngoals such as manufacturing design rules and grid placement\nguidelines. The 'z' coordinate shall be set to 0 for planar systems\nwith only (x, y) coordinates. Discretized systems like PCB stacks,\npackage stacks, and breadboards only allow a reduced\nset of floating point values (0, 1, 2, 3). The user specifying the\nplacement will need to have some understanding of the type of\nlayout system the component is being placed in (ASIC, SIP, PCB) but\nshould not need to know exact manufacturing specifications.",
                    "lock": false,
                    "node": {
                        "default": {
                            "default": {
                                "signature": null,
                                "value": null
                            }
                        }
                    },
                    "notes": null,
                    "pernode": "optional",
                    "require": null,
                    "scope": "job",
                    "shorthelp": "Constraint: Component placement",
                    "switch": [
                        "-constraint_component_placement 'inst <(float,float,float)>'"
                    ],
                    "type": "(float,float,float)",
                    "unit": "um"
                },
                "rotation": {
                    "example": [
                        "cli: -constraint_component_rotation 'i0 90'",
                        "api: chip.set('constraint', 'component', 'i0', 'rotation', '90')"
                    ],
                    "help": "Placement rotation of the component specified in degrees. Rotation\ngoes counter-clockwise for all parts on top and clock-wise for parts\non the bottom. In both cases, this is from the perspective of looking\nat the top of the board. Rotation is specified in degrees. Most gridded\nlayout systems (like ASICs) only allow a finite number of rotation\nvalues (0, 90, 180, 270).",
                    "lock": false,
                    "node": {
                        "default": {
                            "default": {
                                "signature": null,
                                "value": null
                            }
                        }
                    },
                    "notes": null,
                    "pernode": "optional",
                    "require": null,
                    "scope": "job",
                    "shorthelp": "Constraint: Component rotation",
                    "switch": [
                        "-constraint_component_rotation 'inst <float>'"
                    ],
                    "type": "float"
                }
            }
        },
        "corearea": {
            "example": [
                "cli: -constraint_corearea '(0,0)'",
                "api: chip.set('constraint', 'corearea', (0, 0))"
            ],
            "help": "List of (x, y) points that define the outline of the core area for the\nphysical design. Simple rectangle areas can be defined with two points,\none for the lower left corner and one for the upper right corner. All\nvalues are specified in microns or lambda units.",
            "lock": false,
            "node": {
                "default": {
                    "default": {
                        "signature": [],
                        "value": []
                    }
                }
            },
            "notes": null,
            "pernode": "optional",
            "require": null,
            "scope": "job",
            "shorthelp": "Constraint: Layout core area",
            "switch": [
                "-constraint_corearea <[(float,float)]>"
            ],
            "type": "[(float,float)]",
            "unit": "um"
        },
        "coremargin": {
            "example": [
                "cli: -constraint_coremargin 1",
                "api: chip.set('constraint', 'coremargin', '1')"
            ],
            "help": "Halo/margin between the outline and core area for fully\nautomated layout sizing and floorplanning, specified in\nmicrons or lambda units.",
            "lock": false,
            "node": {
                "default": {
                    "default": {
                        "signature": null,
                        "value": null
                    }
                }
            },
            "notes": null,
            "pernode": "optional",
            "require": null,
            "scope": "job",
            "shorthelp": "Constraint: Layout core margin",
            "switch": [
                "-constraint_coremargin <float>"
            ],
            "type": "float",
            "unit": "um"
        },
        "density": {
            "example": [
                "cli: -constraint_density 30",
                "api: chip.set('constraint', 'density', '30')"
            ],
            "help": "Target density based on the total design cells area reported\nafter synthesis/elaboration. This number is used when no outline\nor floorplan is supplied. Any number between 1 and 100 is legal,\nbut values above 50 may fail due to area/congestion issues during\nautomated place and route.",
            "lock": false,
            "node": {
                "default": {
                    "default": {
                        "signature": null,
                        "value": null
                    }
                }
            },
            "notes": null,
            "pernode": "optional",
            "require": null,
            "scope": "job",
            "shorthelp": "Constraint: Layout density",
            "switch": [
                "-constraint_density <float>"
            ],
            "type": "float"
        },
        "net": {
            "default": {
                "diffpair": {
                    "example": [
                        "cli: -constraint_net_diffpair 'clkn clkp'",
                        "api: chip.set('constraint', 'net', 'clkn', 'diffpair', 'clkp')"
                    ],
                    "help": "Differential pair signal of the named net (only used for actual\ndifferential pairs).",
                    "lock": false,
                    "node": {
                        "default": {
                            "default": {
                                "signature": null,
                                "value": null
                            }
                        }
                    },
                    "notes": null,
                    "pernode": "optional",
                    "require": null,
                    "scope": "job",
                    "shorthelp": "Constraint: Net diffpair",
                    "switch": [
                        "-constraint_net_diffpair 'name <str>'"
                    ],
                    "type": "str"
                },
                "match": {
                    "example": [
                        "cli: -constraint_net_match 'clk1 clk2'",
                        "api: chip.set('constraint', 'net', 'clk1', 'match', 'clk2')"
                    ],
                    "help": "List of nets whose routing should closely matched the named\nnet in terms of length, layer, width, etc. Wildcards ('*') can\nbe used for net names.",
                    "lock": false,
                    "node": {
                        "default": {
                            "default": {
                                "signature": [],
                                "value": []
                            }
                        }
                    },
                    "notes": null,
                    "pernode": "optional",
                    "require": null,
                    "scope": "job",
                    "shorthelp": "Constraint: Net matched routing",
                    "switch": [
                        "-constraint_net_match 'name <str>'"
                    ],
                    "type": "[str]"
                },
                "maxlayer": {
                    "example": [
                        "cli: -constraint_net_maxlayer 'nreset m1'",
                        "api: chip.set('constraint', 'net', 'nreset', 'maxlayer', 'm1')"
                    ],
                    "help": "Maximum metal layer to be used for automated place and route\nspecified on a per net basis. Metal names should either be the PDK\nspecific metal stack name or an integer with '1' being the lowest\nrouting layer. Wildcards ('*') can be used for net names.",
                    "lock": false,
                    "node": {
                        "default": {
                            "default": {
                                "signature": null,
                                "value": null
                            }
                        }
                    },
                    "notes": null,
                    "pernode": "optional",
                    "require": null,
                    "scope": "job",
                    "shorthelp": "Constraint: Net maximum routing layer",
                    "switch": [
                        "-constraint_net_maxlayer 'name <str>'"
                    ],
                    "type": "str"
                },
                "maxlength": {
                    "example": [
                        "cli: -constraint_net_maxlength 'nreset 1000'",
                        "api: chip.set('constraint', 'net', 'nreset', 'maxlength', '1000')"
                    ],
                    "help": "Maximum total length of a net, specified in microns or lambda units.\nWildcards ('*') can be used for net names.",
                    "lock": false,
                    "node": {
                        "default": {
                            "default": {
                                "signature": null,
                                "value": null
                            }
                        }
                    },
                    "notes": null,
                    "pernode": "optional",
                    "require": null,
                    "scope": "job",
                    "shorthelp": "Constraint: Net max length",
                    "switch": [
                        "-constraint_net_maxlength 'name <float>'"
                    ],
                    "type": "float",
                    "unit": "um"
                },
                "maxresistance": {
                    "example": [
                        "cli: -constraint_net_maxresistance 'nreset 1'",
                        "api: chip.set('constraint', 'net', 'nreset', 'maxresistance', '1')"
                    ],
                    "help": "Maximum resistance of named net between driver and receiver\nspecified in ohms. Wildcards ('*') can be used for net names.",
                    "lock": false,
                    "node": {
                        "default": {
                            "default": {
                                "signature": null,
                                "value": null
                            }
                        }
                    },
                    "notes": null,
                    "pernode": "optional",
                    "require": null,
                    "scope": "job",
                    "shorthelp": "Constraint: Net max resistance",
                    "switch": [
                        "-constraint_net_maxresistance 'name <float>'"
                    ],
                    "type": "float",
                    "unit": "ohm"
                },
                "minlayer": {
                    "example": [
                        "cli: -constraint_net_minlayer 'nreset m1'",
                        "api: chip.set('constraint', 'net', 'nreset', 'minlayer', 'm1')"
                    ],
                    "help": "Minimum metal layer to be used for automated place and route\nspecified on a per net basis. Metal names should either be the PDK\nspecific metal stack name or an integer with '1' being the lowest\nrouting layer. Wildcards ('*') can be used for net names.",
                    "lock": false,
                    "node": {
                        "default": {
                            "default": {
                                "signature": null,
                                "value": null
                            }
                        }
                    },
                    "notes": null,
                    "pernode": "optional",
                    "require": null,
                    "scope": "job",
                    "shorthelp": "Constraint: Net minimum routing layer",
                    "switch": [
                        "-constraint_net_minlayer 'name <str>'"
                    ],
                    "type": "str"
                },
                "ndr": {
                    "example": [
                        "cli: -constraint_net_ndr 'nreset (0.4,0.4)'",
                        "api: chip.set('constraint', 'net', 'nreset', 'ndr', (0.4, 0.4))"
                    ],
                    "help": "Definitions of non-default routing rule specified on a per\nnet basis. Constraints are entered as a (width, space) tuples\nspecified in microns or lambda units. Wildcards ('*') can be used\nfor net names.",
                    "lock": false,
                    "node": {
                        "default": {
                            "default": {
                                "signature": null,
                                "value": null
                            }
                        }
                    },
                    "notes": null,
                    "pernode": "optional",
                    "require": null,
                    "scope": "job",
                    "shorthelp": "Constraint: Net routing rule",
                    "switch": [
                        "-constraint_net_ndr 'name <(float,float)>'"
                    ],
                    "type": "(float,float)",
                    "unit": "um"
                },
                "shield": {
                    "example": [
                        "cli: -constraint_net_shield 'clk vss'",
                        "api: chip.set('constraint', 'net', 'clk', 'shield', 'vss')"
                    ],
                    "help": "Specifies that the named net should be shielded by the given\nsignal on both sides of the net.",
                    "lock": false,
                    "node": {
                        "default": {
                            "default": {
                                "signature": null,
                                "value": null
                            }
                        }
                    },
                    "notes": null,
                    "pernode": "optional",
                    "require": null,
                    "scope": "job",
                    "shorthelp": "Constraint: Net shielding",
                    "switch": [
                        "-constraint_net_shield 'name <str>'"
                    ],
                    "type": "str"
                },
                "sympair": {
                    "example": [
                        "cli: -constraint_net_sympair 'netA netB'",
                        "api: chip.set('constraint', 'net', 'netA', 'sympair', 'netB')"
                    ],
                    "help": "Symmetrical pair signal to the named net. The two nets should be routed\nas reflections around the vertical or horizontal axis to minimize on-chip\nvariability.",
                    "lock": false,
                    "node": {
                        "default": {
                            "default": {
                                "signature": null,
                                "value": null
                            }
                        }
                    },
                    "notes": null,
                    "pernode": "optional",
                    "require": null,
                    "scope": "job",
                    "shorthelp": "Constraint: Net sympair",
                    "switch": [
                        "-constraint_net_sympair 'name <str>'"
                    ],
                    "type": "str"
                }
            }
        },
        "outline": {
            "example": [
                "cli: -constraint_outline '(0,0)'",
                "api: chip.set('constraint', 'outline', (0, 0))"
            ],
            "help": "List of (x, y) points that define the outline physical layout\nphysical design. Simple rectangle areas can be defined with two points,\none for the lower left corner and one for the upper right corner. All\nvalues are specified in microns or lambda units.",
            "lock": false,
            "node": {
                "default": {
                    "default": {
                        "signature": [],
                        "value": []
                    }
                }
            },
            "notes": null,
            "pernode": "optional",
            "require": null,
            "scope": "job",
            "shorthelp": "Constraint: Layout outline",
            "switch": [
                "-constraint_outline <[(float,float)]>"
            ],
            "type": "[(float,float)]",
            "unit": "um"
        },
        "pin": {
            "default": {
                "layer": {
                    "example": [
                        "cli: -constraint_pin_layer 'nreset m4'",
                        "api: chip.set('constraint', 'pin', 'nreset', 'layer', 'm4')"
                    ],
                    "help": "Pin metal layer specified based on the SC standard layer stack\nstarting with m1 as the lowest routing layer and ending\nwith m<n> as the highest routing layer.",
                    "lock": false,
                    "node": {
                        "default": {
                            "default": {
                                "signature": null,
                                "value": null
                            }
                        }
                    },
                    "notes": null,
                    "pernode": "optional",
                    "require": null,
                    "scope": "job",
                    "shorthelp": "Constraint: Pin layer",
                    "switch": [
                        "-constraint_pin_layer 'name <str>'"
                    ],
                    "type": "str"
                },
                "order": {
                    "example": [
                        "cli: -constraint_pin_order 'nreset 1'",
                        "api: chip.set('constraint', 'pin', 'nreset', 'order', 1)"
                    ],
                    "help": "The relative position of the named pin in a vector of pins\non the side specified by the 'side' option. Pin order counting\nis done clockwise. If multiple pins on the same side have the\nsame order number, the actual order is at the discretion of the\ntool.",
                    "lock": false,
                    "node": {
                        "default": {
                            "default": {
                                "signature": null,
                                "value": null
                            }
                        }
                    },
                    "notes": null,
                    "pernode": "optional",
                    "require": null,
                    "scope": "job",
                    "shorthelp": "Constraint: Pin order",
                    "switch": [
                        "-constraint_pin_order 'name <int>'"
                    ],
                    "type": "int"
                },
                "placement": {
                    "example": [
                        "cli: -constraint_pin_placement 'nreset (2.0,3.0,0.0)'",
                        "api: chip.set('constraint', 'pin', 'nreset', 'placement', (2.0, 3.0, 0.0))"
                    ],
                    "help": "Placement location of a named pin, specified as a (x, y, z) tuple of\nfloats. The location refers to the placement of the center of the\npin. The 'placement' parameter is a goal/intent, not an exact specification.\nThe compiler and layout system may adjust sizes to meet competing\ngoals such as manufacturing design rules and grid placement\nguidelines. The 'z' coordinate shall be set to 0 for planar components\nwith only (x, y) coordinates. Discretized systems like 3D chips with\npins on top and bottom may choose to discretize the top and bottom\nlayer as 0, 1 or use absolute coordinates. Values are specified\nin microns or lambda units.",
                    "lock": false,
                    "node": {
                        "default": {
                            "default": {
                                "signature": null,
                                "value": null
                            }
                        }
                    },
                    "notes": null,
                    "pernode": "optional",
                    "require": null,
                    "scope": "job",
                    "shorthelp": "Constraint: Pin placement",
                    "switch": [
                        "-constraint_pin_placement 'name <(float,float,float)>'"
                    ],
                    "type": "(float,float,float)",
                    "unit": "um"
                },
                "side": {
                    "example": [
                        "cli: -constraint_pin_side 'nreset 1'",
                        "api: chip.set('constraint', 'pin', 'nreset', 'side', 1)"
                    ],
                    "help": "Side of block where the named pin should be placed. Sides are\nenumerated as integers with '1' being the lower left side,\nwith the side index incremented on right turn in a clock wise\nfashion. In case of conflict between 'lower' and 'left',\n'left' has precedence. The side option and order option are\northogonal to the placement option.",
                    "lock": false,
                    "node": {
                        "default": {
                            "default": {
                                "signature": null,
                                "value": null
                            }
                        }
                    },
                    "notes": null,
                    "pernode": "optional",
                    "require": null,
                    "scope": "job",
                    "shorthelp": "Constraint: Pin side",
                    "switch": [
                        "-constraint_pin_side 'name <int>'"
                    ],
                    "type": "int"
                }
            }
        },
        "timing": {
            "default": {
                "check": {
                    "example": [
                        "cli: -constraint_timing_check 'worst setup'",
                        "api: chip.add('constraint', 'timing', 'worst', 'check', 'setup')"
                    ],
                    "help": "List of checks for to perform for the scenario. The checks must\nalign with the capabilities of the EDA tools and flow being used.\nChecks generally include objectives like meeting setup and hold goals\nand minimize power. Standard check names include setup, hold, power,\nnoise, reliability.",
                    "lock": false,
                    "node": {
                        "default": {
                            "default": {
                                "signature": [],
                                "value": []
                            }
                        }
                    },
                    "notes": null,
                    "pernode": "optional",
                    "require": null,
                    "scope": "job",
                    "shorthelp": "Constraint: timing checks",
                    "switch": [
                        "-constraint_timing_check 'scenario <str>'"
                    ],
                    "type": "[str]"
                },
                "file": {
                    "copy": true,
                    "example": [
                        "cli: -constraint_timing_file 'worst hello.sdc'",
                        "api: chip.set('constraint', 'timing', 'worst', 'file', 'hello.sdc')"
                    ],
                    "hashalgo": "sha256",
                    "help": "List of timing constraint files to use for the scenario. The\nvalues are combined with any constraints specified by the design\n'constraint' parameter. If no constraints are found, a default\nconstraint file is used based on the clock definitions.",
                    "lock": false,
                    "node": {
                        "default": {
                            "default": {
                                "author": [],
                                "date": [],
                                "filehash": [],
                                "signature": [],
                                "value": []
                            }
                        }
                    },
                    "notes": null,
                    "pernode": "optional",
                    "require": null,
                    "scope": "job",
                    "shorthelp": "Constraint: SDC files",
                    "switch": [
                        "-constraint_timing_file 'scenario <file>'"
                    ],
                    "type": "[file]"
                },
                "libcorner": {
                    "example": [
                        "cli: -constraint_timing_libcorner 'worst ttt'",
                        "api: chip.set('constraint', 'timing', 'worst', 'libcorner', 'ttt')"
                    ],
                    "help": "List of characterization corners used to select\ntiming files for all logiclibs and macrolibs.",
                    "lock": false,
                    "node": {
                        "default": {
                            "default": {
                                "signature": [],
                                "value": []
                            }
                        }
                    },
                    "notes": null,
                    "pernode": "optional",
                    "require": null,
                    "scope": "job",
                    "shorthelp": "Constraint: library corner",
                    "switch": [
                        "-constraint_timing_libcorner 'scenario <str>'"
                    ],
                    "type": "[str]"
                },
                "mode": {
                    "example": [
                        "cli: -constraint_timing_mode 'worst test'",
                        "api: chip.set('constraint', 'timing', 'worst', 'mode', 'test')"
                    ],
                    "help": "Operating mode for the scenario. Operating mode strings\ncan be values such as test, functional, standby.",
                    "lock": false,
                    "node": {
                        "default": {
                            "default": {
                                "signature": null,
                                "value": null
                            }
                        }
                    },
                    "notes": null,
                    "pernode": "optional",
                    "require": null,
                    "scope": "job",
                    "shorthelp": "Constraint: operating mode",
                    "switch": [
                        "-constraint_timing_mode 'scenario <str>'"
                    ],
                    "type": "str"
                },
                "opcond": {
                    "example": [
                        "cli: -constraint_timing_opcond 'worst typical_1.0'",
                        "api: chip.set('constraint', 'timing', 'worst', 'opcond', 'typical_1.0')"
                    ],
                    "help": "Operating condition applied to the scenario. The value\ncan be used to access specific conditions within the library\ntiming models from the 'logiclib' timing models.",
                    "lock": false,
                    "node": {
                        "default": {
                            "default": {
                                "signature": null,
                                "value": null
                            }
                        }
                    },
                    "notes": null,
                    "pernode": "optional",
                    "require": null,
                    "scope": "job",
                    "shorthelp": "Constraint: operating condition",
                    "switch": [
                        "-constraint_timing_opcond 'scenario <str>'"
                    ],
                    "type": "str"
                },
                "pexcorner": {
                    "example": [
                        "cli: -constraint_timing_pexcorner 'worst max'",
                        "api: chip.set('constraint', 'timing', 'worst', 'pexcorner', 'max')"
                    ],
                    "help": "Parasitic corner applied to the scenario. The\n'pexcorner' string must match a corner found in the pdk\npexmodel setup.",
                    "lock": false,
                    "node": {
                        "default": {
                            "default": {
                                "signature": null,
                                "value": null
                            }
                        }
                    },
                    "notes": null,
                    "pernode": "optional",
                    "require": null,
                    "scope": "job",
                    "shorthelp": "Constraint: pex corner",
                    "switch": [
                        "-constraint_timing_pexcorner 'scenario <str>'"
                    ],
                    "type": "str"
                },
                "temperature": {
                    "example": [
                        "cli: -constraint_timing_temperature 'worst 125'",
                        "api: chip.set('constraint', 'timing', 'worst', 'temperature', '125')"
                    ],
                    "help": "Chip temperature applied to the scenario specified in degrees C.",
                    "lock": false,
                    "node": {
                        "default": {
                            "default": {
                                "signature": null,
                                "value": null
                            }
                        }
                    },
                    "notes": null,
                    "pernode": "optional",
                    "require": null,
                    "scope": "job",
                    "shorthelp": "Constraint: temperature",
                    "switch": [
                        "-constraint_timing_temperature 'scenario <float>'"
                    ],
                    "type": "float",
                    "unit": "C"
                },
                "voltage": {
                    "default": {
                        "example": [
                            "cli: -constraint_timing_voltage 'worst VDD 0.9'",
                            "api: chip.set('constraint', 'timing', 'worst', 'voltage', 'VDD', '0.9')"
                        ],
                        "help": "Operating voltage applied to a specific pin in the scenario.",
                        "lock": false,
                        "node": {
                            "default": {
                                "default": {
                                    "signature": null,
                                    "value": null
                                }
                            }
                        },
                        "notes": null,
                        "pernode": "optional",
                        "require": null,
                        "scope": "job",
                        "shorthelp": "Constraint: pin voltage level",
                        "switch": [
                            "-constraint_timing_voltage 'scenario <pin> <float>'"
                        ],
                        "type": "float",
                        "unit": "V"
                    }
                }
            }
        }
    },
    "datasheet": {
        "feature": {
            "default": {
                "example": [
                    "cli: -datasheet_feature 'ram 64e6'",
                    "api: chip.set('datasheet', 'feature', 'ram', 64e6)"
                ],
                "help": "Quantity of a specified feature. The 'unit'\nfield should be used to specify the units used when unclear.",
                "lock": false,
                "node": {
                    "default": {
                        "default": {
                            "signature": null,
                            "value": null
                        }
                    }
                },
                "notes": null,
                "pernode": "never",
                "require": null,
                "scope": "job",
                "shorthelp": "Datasheet: features",
                "switch": [
                    "-datasheet_feature 'name <float>'"
                ],
                "type": "float"
            }
        },
        "limit": {
            "junctiontemp": {
                "example": [
                    "cli: -datasheet_limit_junctiontemp '(-40, 125)'",
                    "api: chip.set('datasheet', 'limit', 'junctiontemp', (-40, 125)"
                ],
                "help": "Limit junction temperature limits. Values are tuples of (min, max).",
                "lock": false,
                "node": {
                    "default": {
                        "default": {
                            "signature": null,
                            "value": null
                        }
                    }
                },
                "notes": null,
                "pernode": "never",
                "require": null,
                "scope": "job",
                "shorthelp": "Datasheet: limit junction temperature limits",
                "switch": [
                    "-datasheet_limit_junctiontemp '<(float,float)>'"
                ],
                "type": "(float,float)",
                "unit": "C"
            },
            "seb": {
                "example": [
                    "cli: -datasheet_limit_seb '(75, 75)'",
                    "api: chip.set('datasheet', 'limit', 'seb', (75, 75)"
                ],
                "help": "Limit single event burnout threshold. Values are tuples of (min, max).",
                "lock": false,
                "node": {
                    "default": {
                        "default": {
                            "signature": null,
                            "value": null
                        }
                    }
                },
                "notes": null,
                "pernode": "never",
                "require": null,
                "scope": "job",
                "shorthelp": "Datasheet: limit single event burnout threshold",
                "switch": [
                    "-datasheet_limit_seb '<(float,float)>'"
                ],
                "type": "(float,float)",
                "unit": "MeV-cm2/mg"
            },
            "segr": {
                "example": [
                    "cli: -datasheet_limit_segr '(75, 75)'",
                    "api: chip.set('datasheet', 'limit', 'segr', (75, 75)"
                ],
                "help": "Limit single event gate rupture threshold. Values are tuples of (min, max).",
                "lock": false,
                "node": {
                    "default": {
                        "default": {
                            "signature": null,
                            "value": null
                        }
                    }
                },
                "notes": null,
                "pernode": "never",
                "require": null,
                "scope": "job",
                "shorthelp": "Datasheet: limit single event gate rupture threshold",
                "switch": [
                    "-datasheet_limit_segr '<(float,float)>'"
                ],
                "type": "(float,float)",
                "unit": "MeV-cm2/mg"
            },
            "sel": {
                "example": [
                    "cli: -datasheet_limit_sel '(75, 75)'",
                    "api: chip.set('datasheet', 'limit', 'sel', (75, 75)"
                ],
                "help": "Limit single event latchup threshold. Values are tuples of (min, max).",
                "lock": false,
                "node": {
                    "default": {
                        "default": {
                            "signature": null,
                            "value": null
                        }
                    }
                },
                "notes": null,
                "pernode": "never",
                "require": null,
                "scope": "job",
                "shorthelp": "Datasheet: limit single event latchup threshold",
                "switch": [
                    "-datasheet_limit_sel '<(float,float)>'"
                ],
                "type": "(float,float)",
                "unit": "MeV-cm2/mg"
            },
            "set": {
                "example": [
                    "cli: -datasheet_limit_set '(75, 75)'",
                    "api: chip.set('datasheet', 'limit', 'set', (75, 75)"
                ],
                "help": "Limit single event transient threshold. Values are tuples of (min, max).",
                "lock": false,
                "node": {
                    "default": {
                        "default": {
                            "signature": null,
                            "value": null
                        }
                    }
                },
                "notes": null,
                "pernode": "never",
                "require": null,
                "scope": "job",
                "shorthelp": "Datasheet: limit single event transient threshold",
                "switch": [
                    "-datasheet_limit_set '<(float,float)>'"
                ],
                "type": "(float,float)",
                "unit": "MeV-cm2/mg"
            },
            "seu": {
                "example": [
                    "cli: -datasheet_limit_seu '(75, 75)'",
                    "api: chip.set('datasheet', 'limit', 'seu', (75, 75)"
                ],
                "help": "Limit single event upset threshold. Values are tuples of (min, max).",
                "lock": false,
                "node": {
                    "default": {
                        "default": {
                            "signature": null,
                            "value": null
                        }
                    }
                },
                "notes": null,
                "pernode": "never",
                "require": null,
                "scope": "job",
                "shorthelp": "Datasheet: limit single event upset threshold",
                "switch": [
                    "-datasheet_limit_seu '<(float,float)>'"
                ],
                "type": "(float,float)",
                "unit": "MeV-cm2/mg"
            },
            "soldertemp": {
                "example": [
                    "cli: -datasheet_limit_soldertemp '(-40, 125)'",
                    "api: chip.set('datasheet', 'limit', 'soldertemp', (-40, 125)"
                ],
                "help": "Limit solder temperature limits. Values are tuples of (min, max).",
                "lock": false,
                "node": {
                    "default": {
                        "default": {
                            "signature": null,
                            "value": null
                        }
                    }
                },
                "notes": null,
                "pernode": "never",
                "require": null,
                "scope": "job",
                "shorthelp": "Datasheet: limit solder temperature limits",
                "switch": [
                    "-datasheet_limit_soldertemp '<(float,float)>'"
                ],
                "type": "(float,float)",
                "unit": "C"
            },
            "storagetemp": {
                "example": [
                    "cli: -datasheet_limit_storagetemp '(-40, 125)'",
                    "api: chip.set('datasheet', 'limit', 'storagetemp', (-40, 125)"
                ],
                "help": "Limit storage temperature limits. Values are tuples of (min, max).",
                "lock": false,
                "node": {
                    "default": {
                        "default": {
                            "signature": null,
                            "value": null
                        }
                    }
                },
                "notes": null,
                "pernode": "never",
                "require": null,
                "scope": "job",
                "shorthelp": "Datasheet: limit storage temperature limits",
                "switch": [
                    "-datasheet_limit_storagetemp '<(float,float)>'"
                ],
                "type": "(float,float)",
                "unit": "C"
            },
            "tid": {
                "example": [
                    "cli: -datasheet_limit_tid '(300000.0, 300000.0)'",
                    "api: chip.set('datasheet', 'limit', 'tid', (300000.0, 300000.0)"
                ],
                "help": "Limit total ionizing dose threshold. Values are tuples of (min, max).",
                "lock": false,
                "node": {
                    "default": {
                        "default": {
                            "signature": null,
                            "value": null
                        }
                    }
                },
                "notes": null,
                "pernode": "never",
                "require": null,
                "scope": "job",
                "shorthelp": "Datasheet: limit total ionizing dose threshold",
                "switch": [
                    "-datasheet_limit_tid '<(float,float)>'"
                ],
                "type": "(float,float)",
                "unit": "rad"
            }
        },
        "mechanical": {
            "bodyheight": {
                "example": [
                    "cli: -datasheet_mechanical_bodyheight '(0.8, 0.85, 0.9)'",
                    "api: chip.set('datasheet', 'mechanical', 'bodyheight', (0.8, 0.85, 0.9)"
                ],
                "help": "Mechanical specification thickness of packaged body. Values are tuples of\n(min, nominal, max).",
                "lock": false,
                "node": {
                    "default": {
                        "default": {
                            "signature": null,
                            "value": null
                        }
                    }
                },
                "notes": null,
                "pernode": "never",
                "require": null,
                "scope": "job",
                "shorthelp": "Datasheet: limit thickness of packaged body",
                "switch": [
                    "-datasheet_mechanical_bodyheight '<(float,float,float)>'"
                ],
                "type": "(float,float,float)",
                "unit": "mm"
            },
            "bumpdiameter": {
                "example": [
                    "cli: -datasheet_mechanical_bumpdiameter '(0.45, 0.5, 0.55)'",
                    "api: chip.set('datasheet', 'mechanical', 'bumpdiameter', (0.45, 0.5, 0.55)"
                ],
                "help": "Mechanical specification bump diameter. Values are tuples of\n(min, nominal, max).",
                "lock": false,
                "node": {
                    "default": {
                        "default": {
                            "signature": null,
                            "value": null
                        }
                    }
                },
                "notes": null,
                "pernode": "never",
                "require": null,
                "scope": "job",
                "shorthelp": "Datasheet: limit bump diameter",
                "switch": [
                    "-datasheet_mechanical_bumpdiameter '<(float,float,float)>'"
                ],
                "type": "(float,float,float)",
                "unit": "mm"
            },
            "bumpheight": {
                "example": [
                    "cli: -datasheet_mechanical_bumpheight '(0.2, 0.25, 0.3)'",
                    "api: chip.set('datasheet', 'mechanical', 'bumpheight', (0.2, 0.25, 0.3)"
                ],
                "help": "Mechanical specification bump height. Values are tuples of\n(min, nominal, max).",
                "lock": false,
                "node": {
                    "default": {
                        "default": {
                            "signature": null,
                            "value": null
                        }
                    }
                },
                "notes": null,
                "pernode": "never",
                "require": null,
                "scope": "job",
                "shorthelp": "Datasheet: limit bump height",
                "switch": [
                    "-datasheet_mechanical_bumpheight '<(float,float,float)>'"
                ],
                "type": "(float,float,float)",
                "unit": "mm"
            },
            "bumppitch": {
                "example": [
                    "cli: -datasheet_mechanical_bumppitch '(1, 1, 1)'",
                    "api: chip.set('datasheet', 'mechanical', 'bumppitch', (1, 1, 1)"
                ],
                "help": "Mechanical specification bump pitch. Values are tuples of\n(min, nominal, max).",
                "lock": false,
                "node": {
                    "default": {
                        "default": {
                            "signature": null,
                            "value": null
                        }
                    }
                },
                "notes": null,
                "pernode": "never",
                "require": null,
                "scope": "job",
                "shorthelp": "Datasheet: limit bump pitch",
                "switch": [
                    "-datasheet_mechanical_bumppitch '<(float,float,float)>'"
                ],
                "type": "(float,float,float)",
                "unit": "mm"
            },
            "length": {
                "example": [
                    "cli: -datasheet_mechanical_length '(20, 20, 20)'",
                    "api: chip.set('datasheet', 'mechanical', 'length', (20, 20, 20)"
                ],
                "help": "Mechanical specification package length. Values are tuples of\n(min, nominal, max).",
                "lock": false,
                "node": {
                    "default": {
                        "default": {
                            "signature": null,
                            "value": null
                        }
                    }
                },
                "notes": null,
                "pernode": "never",
                "require": null,
                "scope": "job",
                "shorthelp": "Datasheet: limit package length",
                "switch": [
                    "-datasheet_mechanical_length '<(float,float,float)>'"
                ],
                "type": "(float,float,float)",
                "unit": "mm"
            },
            "thickness": {
                "example": [
                    "cli: -datasheet_mechanical_thickness '(1.0, 1.1, 1.2)'",
                    "api: chip.set('datasheet', 'mechanical', 'thickness', (1.0, 1.1, 1.2)"
                ],
                "help": "Mechanical specification total package thickness. Values are tuples of\n(min, nominal, max).",
                "lock": false,
                "node": {
                    "default": {
                        "default": {
                            "signature": null,
                            "value": null
                        }
                    }
                },
                "notes": null,
                "pernode": "never",
                "require": null,
                "scope": "job",
                "shorthelp": "Datasheet: limit total package thickness",
                "switch": [
                    "-datasheet_mechanical_thickness '<(float,float,float)>'"
                ],
                "type": "(float,float,float)",
                "unit": "mm"
            },
            "width": {
                "example": [
                    "cli: -datasheet_mechanical_width '(20, 20, 20)'",
                    "api: chip.set('datasheet', 'mechanical', 'width', (20, 20, 20)"
                ],
                "help": "Mechanical specification package width. Values are tuples of\n(min, nominal, max).",
                "lock": false,
                "node": {
                    "default": {
                        "default": {
                            "signature": null,
                            "value": null
                        }
                    }
                },
                "notes": null,
                "pernode": "never",
                "require": null,
                "scope": "job",
                "shorthelp": "Datasheet: limit package width",
                "switch": [
                    "-datasheet_mechanical_width '<(float,float,float)>'"
                ],
                "type": "(float,float,float)",
                "unit": "mm"
            }
        },
        "pin": {
            "default": {
                "bw": {
                    "default": {
                        "example": [
                            "cli: -datasheet_pin_bw 'sclk global (500000000.0, 600000000.0, 700000000.0)'",
                            "api: chip.set('datasheet', 'pin', 'sclk', 'bw', 'global', (500000000.0, 600000000.0, 700000000.0)"
                        ],
                        "help": "Pin nyquist bandwidth. Values are tuples of (min, typical, max).",
                        "lock": false,
                        "node": {
                            "default": {
                                "default": {
                                    "signature": null,
                                    "value": null
                                }
                            }
                        },
                        "notes": null,
                        "pernode": "never",
                        "require": null,
                        "scope": "job",
                        "shorthelp": "Datasheet: pin nyquist bandwidth",
                        "switch": [
                            "-datasheet_pin_bw 'pin mode <(float,float,float)>'"
                        ],
                        "type": "(float,float,float)",
                        "unit": "Hz"
                    }
                },
                "cap": {
                    "default": {
                        "example": [
                            "cli: -datasheet_pin_cap 'sclk global (1e-12, 1.2e-12, 1.5e-12)'",
                            "api: chip.set('datasheet', 'pin', 'sclk', 'cap', 'global', (1e-12, 1.2e-12, 1.5e-12)"
                        ],
                        "help": "Pin capacitance. Values are tuples of (min, typical, max).",
                        "lock": false,
                        "node": {
                            "default": {
                                "default": {
                                    "signature": null,
                                    "value": null
                                }
                            }
                        },
                        "notes": null,
                        "pernode": "never",
                        "require": null,
                        "scope": "job",
                        "shorthelp": "Datasheet: pin capacitance",
                        "switch": [
                            "-datasheet_pin_cap 'pin mode <(float,float,float)>'"
                        ],
                        "type": "(float,float,float)",
                        "unit": "F"
                    }
                },
                "cmrr": {
                    "default": {
                        "example": [
                            "cli: -datasheet_pin_cmrr 'sclk global (70, 80, 90)'",
                            "api: chip.set('datasheet', 'pin', 'sclk', 'cmrr', 'global', (70, 80, 90)"
                        ],
                        "help": "Pin common mode rejection ratio. Values are tuples of (min, typical, max).",
                        "lock": false,
                        "node": {
                            "default": {
                                "default": {
                                    "signature": null,
                                    "value": null
                                }
                            }
                        },
                        "notes": null,
                        "pernode": "never",
                        "require": null,
                        "scope": "job",
                        "shorthelp": "Datasheet: pin common mode rejection ratio",
                        "switch": [
                            "-datasheet_pin_cmrr 'pin mode <(float,float,float)>'"
                        ],
                        "type": "(float,float,float)",
                        "unit": "dB"
                    }
                },
                "complement": {
                    "default": {
                        "example": [
                            "cli: -datasheet_pin_complement 'ina global inb'",
                            "api: chip.set('datasheet', 'pin', 'ina', 'complement', 'global', 'inb')"
                        ],
                        "help": "Pin complement specified on a per mode basis for differential\nsignals.",
                        "lock": false,
                        "node": {
                            "default": {
                                "default": {
                                    "signature": null,
                                    "value": null
                                }
                            }
                        },
                        "notes": null,
                        "pernode": "never",
                        "require": null,
                        "scope": "job",
                        "shorthelp": "Datasheet: pin complement",
                        "switch": [
                            "-datasheet_pin_complement 'name mode <str>'"
                        ],
                        "type": "str"
                    }
                },
                "dir": {
                    "default": {
                        "example": [
                            "cli: -datasheet_pin_dir 'clk global input'",
                            "api: chip.set('datasheet', 'pin', 'clk', 'dir', 'global', 'input')"
                        ],
                        "help": "Pin direction specified on a per mode basis. Acceptable pin\ndirections include: input, output, inout.",
                        "lock": false,
                        "node": {
                            "default": {
                                "default": {
                                    "signature": null,
                                    "value": null
                                }
                            }
                        },
                        "notes": null,
                        "pernode": "never",
                        "require": null,
                        "scope": "job",
                        "shorthelp": "Datasheet: pin direction",
                        "switch": [
                            "-datasheet_pin_dir 'name mode <str>'"
                        ],
                        "type": "str"
                    }
                },
                "dnl": {
                    "default": {
                        "example": [
                            "cli: -datasheet_pin_dnl 'sclk global (-1.0, 0.0, 1.0)'",
                            "api: chip.set('datasheet', 'pin', 'sclk', 'dnl', 'global', (-1.0, 0.0, 1.0)"
                        ],
                        "help": "Pin differential nonlinearity. Values are tuples of (min, typical, max).",
                        "lock": false,
                        "node": {
                            "default": {
                                "default": {
                                    "signature": null,
                                    "value": null
                                }
                            }
                        },
                        "notes": null,
                        "pernode": "never",
                        "require": null,
                        "scope": "job",
                        "shorthelp": "Datasheet: pin differential nonlinearity",
                        "switch": [
                            "-datasheet_pin_dnl 'pin mode <(float,float,float)>'"
                        ],
                        "type": "(float,float,float)",
                        "unit": "LSB"
                    }
                },
                "enob": {
                    "default": {
                        "example": [
                            "cli: -datasheet_pin_enob 'sclk global (8, 9, 10)'",
                            "api: chip.set('datasheet', 'pin', 'sclk', 'enob', 'global', (8, 9, 10)"
                        ],
                        "help": "Pin effective number of bits. Values are tuples of (min, typical, max).",
                        "lock": false,
                        "node": {
                            "default": {
                                "default": {
                                    "signature": null,
                                    "value": null
                                }
                            }
                        },
                        "notes": null,
                        "pernode": "never",
                        "require": null,
                        "scope": "job",
                        "shorthelp": "Datasheet: pin effective number of bits",
                        "switch": [
                            "-datasheet_pin_enob 'pin mode <(float,float,float)>'"
                        ],
                        "type": "(float,float,float)",
                        "unit": "bits"
                    }
                },
                "function": {
                    "default": {
                        "example": [
                            "cli: -datasheet_pin_function 'z global a&b'",
                            "api: chip.set('datasheet', 'pin', 'z', 'function', 'global', 'a&b')"
                        ],
                        "help": "Pin function specified on a per mode basis.\nOnly applicable to output pins.",
                        "lock": false,
                        "node": {
                            "default": {
                                "default": {
                                    "signature": null,
                                    "value": null
                                }
                            }
                        },
                        "notes": null,
                        "pernode": "never",
                        "require": null,
                        "scope": "job",
                        "shorthelp": "Datasheet: pin function",
                        "switch": [
                            "-datasheet_pin_function 'name mode <str>'"
                        ],
                        "type": "str"
                    }
                },
                "gain": {
                    "default": {
                        "example": [
                            "cli: -datasheet_pin_gain 'sclk global (11.4, 11.4, 11.4)'",
                            "api: chip.set('datasheet', 'pin', 'sclk', 'gain', 'global', (11.4, 11.4, 11.4)"
                        ],
                        "help": "Pin gain. Values are tuples of (min, typical, max).",
                        "lock": false,
                        "node": {
                            "default": {
                                "default": {
                                    "signature": null,
                                    "value": null
                                }
                            }
                        },
                        "notes": null,
                        "pernode": "never",
                        "require": null,
                        "scope": "job",
                        "shorthelp": "Datasheet: pin gain",
                        "switch": [
                            "-datasheet_pin_gain 'pin mode <(float,float,float)>'"
                        ],
                        "type": "(float,float,float)",
                        "unit": "dB"
                    }
                },
                "hd2": {
                    "default": {
                        "example": [
                            "cli: -datasheet_pin_hd2 'sclk global (62, 64, 66)'",
                            "api: chip.set('datasheet', 'pin', 'sclk', 'hd2', 'global', (62, 64, 66)"
                        ],
                        "help": "Pin 2nd order harmonic distortion. Values are tuples of (min, typical, max).",
                        "lock": false,
                        "node": {
                            "default": {
                                "default": {
                                    "signature": null,
                                    "value": null
                                }
                            }
                        },
                        "notes": null,
                        "pernode": "never",
                        "require": null,
                        "scope": "job",
                        "shorthelp": "Datasheet: pin 2nd order harmonic distortion",
                        "switch": [
                            "-datasheet_pin_hd2 'pin mode <(float,float,float)>'"
                        ],
                        "type": "(float,float,float)",
                        "unit": "dBc"
                    }
                },
                "hd3": {
                    "default": {
                        "example": [
                            "cli: -datasheet_pin_hd3 'sclk global (62, 64, 66)'",
                            "api: chip.set('datasheet', 'pin', 'sclk', 'hd3', 'global', (62, 64, 66)"
                        ],
                        "help": "Pin 3rd order harmonic distortion. Values are tuples of (min, typical, max).",
                        "lock": false,
                        "node": {
                            "default": {
                                "default": {
                                    "signature": null,
                                    "value": null
                                }
                            }
                        },
                        "notes": null,
                        "pernode": "never",
                        "require": null,
                        "scope": "job",
                        "shorthelp": "Datasheet: pin 3rd order harmonic distortion",
                        "switch": [
                            "-datasheet_pin_hd3 'pin mode <(float,float,float)>'"
                        ],
                        "type": "(float,float,float)",
                        "unit": "dBc"
                    }
                },
                "hd4": {
                    "default": {
                        "example": [
                            "cli: -datasheet_pin_hd4 'sclk global (62, 64, 66)'",
                            "api: chip.set('datasheet', 'pin', 'sclk', 'hd4', 'global', (62, 64, 66)"
                        ],
                        "help": "Pin 4th order harmonic distortion. Values are tuples of (min, typical, max).",
                        "lock": false,
                        "node": {
                            "default": {
                                "default": {
                                    "signature": null,
                                    "value": null
                                }
                            }
                        },
                        "notes": null,
                        "pernode": "never",
                        "require": null,
                        "scope": "job",
                        "shorthelp": "Datasheet: pin 4th order harmonic distortion",
                        "switch": [
                            "-datasheet_pin_hd4 'pin mode <(float,float,float)>'"
                        ],
                        "type": "(float,float,float)",
                        "unit": "dBc"
                    }
                },
                "ib1db": {
                    "default": {
                        "example": [
                            "cli: -datasheet_pin_ib1db 'sclk global (-1, 1, 1)'",
                            "api: chip.set('datasheet', 'pin', 'sclk', 'ib1db', 'global', (-1, 1, 1)"
                        ],
                        "help": "Pin rf in band 1 dB compression point. Values are tuples of (min, typical, max).",
                        "lock": false,
                        "node": {
                            "default": {
                                "default": {
                                    "signature": null,
                                    "value": null
                                }
                            }
                        },
                        "notes": null,
                        "pernode": "never",
                        "require": null,
                        "scope": "job",
                        "shorthelp": "Datasheet: pin rf in band 1 dB compression point",
                        "switch": [
                            "-datasheet_pin_ib1db 'pin mode <(float,float,float)>'"
                        ],
                        "type": "(float,float,float)",
                        "unit": "dBm"
                    }
                },
                "ibias": {
                    "default": {
                        "example": [
                            "cli: -datasheet_pin_ibias 'sclk global (0.001, 0.0012, 0.0015)'",
                            "api: chip.set('datasheet', 'pin', 'sclk', 'ibias', 'global', (0.001, 0.0012, 0.0015)"
                        ],
                        "help": "Pin bias current. Values are tuples of (min, typical, max).",
                        "lock": false,
                        "node": {
                            "default": {
                                "default": {
                                    "signature": null,
                                    "value": null
                                }
                            }
                        },
                        "notes": null,
                        "pernode": "never",
                        "require": null,
                        "scope": "job",
                        "shorthelp": "Datasheet: pin bias current",
                        "switch": [
                            "-datasheet_pin_ibias 'pin mode <(float,float,float)>'"
                        ],
                        "type": "(float,float,float)",
                        "unit": "A"
                    }
                },
                "iinject": {
                    "default": {
                        "example": [
                            "cli: -datasheet_pin_iinject 'sclk global (0.001, 0.0012, 0.0015)'",
                            "api: chip.set('datasheet', 'pin', 'sclk', 'iinject', 'global', (0.001, 0.0012, 0.0015)"
                        ],
                        "help": "Pin injection current. Values are tuples of (min, typical, max).",
                        "lock": false,
                        "node": {
                            "default": {
                                "default": {
                                    "signature": null,
                                    "value": null
                                }
                            }
                        },
                        "notes": null,
                        "pernode": "never",
                        "require": null,
                        "scope": "job",
                        "shorthelp": "Datasheet: pin injection current",
                        "switch": [
                            "-datasheet_pin_iinject 'pin mode <(float,float,float)>'"
                        ],
                        "type": "(float,float,float)",
                        "unit": "A"
                    }
                },
                "iip3": {
                    "default": {
                        "example": [
                            "cli: -datasheet_pin_iip3 'sclk global (3, 3, 3)'",
                            "api: chip.set('datasheet', 'pin', 'sclk', 'iip3', 'global', (3, 3, 3)"
                        ],
                        "help": "Pin rf 3rd order input intercept point. Values are tuples of (min, typical, max).",
                        "lock": false,
                        "node": {
                            "default": {
                                "default": {
                                    "signature": null,
                                    "value": null
                                }
                            }
                        },
                        "notes": null,
                        "pernode": "never",
                        "require": null,
                        "scope": "job",
                        "shorthelp": "Datasheet: pin rf 3rd order input intercept point",
                        "switch": [
                            "-datasheet_pin_iip3 'pin mode <(float,float,float)>'"
                        ],
                        "type": "(float,float,float)",
                        "unit": "dBm"
                    }
                },
                "ileakage": {
                    "default": {
                        "example": [
                            "cli: -datasheet_pin_ileakage 'sclk global (1e-06, 1.2e-06, 1.5e-06)'",
                            "api: chip.set('datasheet', 'pin', 'sclk', 'ileakage', 'global', (1e-06, 1.2e-06, 1.5e-06)"
                        ],
                        "help": "Pin leakage current. Values are tuples of (min, typical, max).",
                        "lock": false,
                        "node": {
                            "default": {
                                "default": {
                                    "signature": null,
                                    "value": null
                                }
                            }
                        },
                        "notes": null,
                        "pernode": "never",
                        "require": null,
                        "scope": "job",
                        "shorthelp": "Datasheet: pin leakage current",
                        "switch": [
                            "-datasheet_pin_ileakage 'pin mode <(float,float,float)>'"
                        ],
                        "type": "(float,float,float)",
                        "unit": "A"
                    }
                },
                "imd3": {
                    "default": {
                        "example": [
                            "cli: -datasheet_pin_imd3 'sclk global (82, 88, 98)'",
                            "api: chip.set('datasheet', 'pin', 'sclk', 'imd3', 'global', (82, 88, 98)"
                        ],
                        "help": "Pin 3rd order intermodulation distortion. Values are tuples of (min, typical, max).",
                        "lock": false,
                        "node": {
                            "default": {
                                "default": {
                                    "signature": null,
                                    "value": null
                                }
                            }
                        },
                        "notes": null,
                        "pernode": "never",
                        "require": null,
                        "scope": "job",
                        "shorthelp": "Datasheet: pin 3rd order intermodulation distortion",
                        "switch": [
                            "-datasheet_pin_imd3 'pin mode <(float,float,float)>'"
                        ],
                        "type": "(float,float,float)",
                        "unit": "dBc"
                    }
                },
                "inl": {
                    "default": {
                        "example": [
                            "cli: -datasheet_pin_inl 'sclk global (-7, 0.0, 7)'",
                            "api: chip.set('datasheet', 'pin', 'sclk', 'inl', 'global', (-7, 0.0, 7)"
                        ],
                        "help": "Pin integral nonlinearity. Values are tuples of (min, typical, max).",
                        "lock": false,
                        "node": {
                            "default": {
                                "default": {
                                    "signature": null,
                                    "value": null
                                }
                            }
                        },
                        "notes": null,
                        "pernode": "never",
                        "require": null,
                        "scope": "job",
                        "shorthelp": "Datasheet: pin integral nonlinearity",
                        "switch": [
                            "-datasheet_pin_inl 'pin mode <(float,float,float)>'"
                        ],
                        "type": "(float,float,float)",
                        "unit": "LSB"
                    }
                },
                "interface": {
                    "default": {
                        "example": [
                            "cli: -datasheet_pin_signal 'clk0 ddr4 CLKN'",
                            "api: chip.set('datasheet', 'pin', 'clk0', 'interface', 'ddr4', 'CLKN')"
                        ],
                        "help": "Pin mapping to standardized interface names.",
                        "lock": false,
                        "node": {
                            "default": {
                                "default": {
                                    "signature": [],
                                    "value": []
                                }
                            }
                        },
                        "notes": null,
                        "pernode": "never",
                        "require": null,
                        "scope": "job",
                        "shorthelp": "Datasheet: pin interface map",
                        "switch": [
                            "-datasheet_pin_signal 'name mode <str>'"
                        ],
                        "type": "[str]"
                    }
                },
                "ioffset": {
                    "default": {
                        "example": [
                            "cli: -datasheet_pin_ioffset 'sclk global (0.001, 0.0012, 0.0015)'",
                            "api: chip.set('datasheet', 'pin', 'sclk', 'ioffset', 'global', (0.001, 0.0012, 0.0015)"
                        ],
                        "help": "Pin offset current. Values are tuples of (min, typical, max).",
                        "lock": false,
                        "node": {
                            "default": {
                                "default": {
                                    "signature": null,
                                    "value": null
                                }
                            }
                        },
                        "notes": null,
                        "pernode": "never",
                        "require": null,
                        "scope": "job",
                        "shorthelp": "Datasheet: pin offset current",
                        "switch": [
                            "-datasheet_pin_ioffset 'pin mode <(float,float,float)>'"
                        ],
                        "type": "(float,float,float)",
                        "unit": "A"
                    }
                },
                "ioh": {
                    "default": {
                        "example": [
                            "cli: -datasheet_pin_ioh 'sclk global (0.01, 0.012, 0.015)'",
                            "api: chip.set('datasheet', 'pin', 'sclk', 'ioh', 'global', (0.01, 0.012, 0.015)"
                        ],
                        "help": "Pin output high current. Values are tuples of (min, typical, max).",
                        "lock": false,
                        "node": {
                            "default": {
                                "default": {
                                    "signature": null,
                                    "value": null
                                }
                            }
                        },
                        "notes": null,
                        "pernode": "never",
                        "require": null,
                        "scope": "job",
                        "shorthelp": "Datasheet: pin output high current",
                        "switch": [
                            "-datasheet_pin_ioh 'pin mode <(float,float,float)>'"
                        ],
                        "type": "(float,float,float)",
                        "unit": "A"
                    }
                },
                "iol": {
                    "default": {
                        "example": [
                            "cli: -datasheet_pin_iol 'sclk global (0.01, 0.012, 0.015)'",
                            "api: chip.set('datasheet', 'pin', 'sclk', 'iol', 'global', (0.01, 0.012, 0.015)"
                        ],
                        "help": "Pin output low current. Values are tuples of (min, typical, max).",
                        "lock": false,
                        "node": {
                            "default": {
                                "default": {
                                    "signature": null,
                                    "value": null
                                }
                            }
                        },
                        "notes": null,
                        "pernode": "never",
                        "require": null,
                        "scope": "job",
                        "shorthelp": "Datasheet: pin output low current",
                        "switch": [
                            "-datasheet_pin_iol 'pin mode <(float,float,float)>'"
                        ],
                        "type": "(float,float,float)",
                        "unit": "A"
                    }
                },
                "ishort": {
                    "default": {
                        "example": [
                            "cli: -datasheet_pin_ishort 'sclk global (0.001, 0.0012, 0.0015)'",
                            "api: chip.set('datasheet', 'pin', 'sclk', 'ishort', 'global', (0.001, 0.0012, 0.0015)"
                        ],
                        "help": "Pin short circuit current. Values are tuples of (min, typical, max).",
                        "lock": false,
                        "node": {
                            "default": {
                                "default": {
                                    "signature": null,
                                    "value": null
                                }
                            }
                        },
                        "notes": null,
                        "pernode": "never",
                        "require": null,
                        "scope": "job",
                        "shorthelp": "Datasheet: pin short circuit current",
                        "switch": [
                            "-datasheet_pin_ishort 'pin mode <(float,float,float)>'"
                        ],
                        "type": "(float,float,float)",
                        "unit": "A"
                    }
                },
                "isupply": {
                    "default": {
                        "example": [
                            "cli: -datasheet_pin_isupply 'sclk global (0.001, 0.012, 0.015)'",
                            "api: chip.set('datasheet', 'pin', 'sclk', 'isupply', 'global', (0.001, 0.012, 0.015)"
                        ],
                        "help": "Pin supply current. Values are tuples of (min, typical, max).",
                        "lock": false,
                        "node": {
                            "default": {
                                "default": {
                                    "signature": null,
                                    "value": null
                                }
                            }
                        },
                        "notes": null,
                        "pernode": "never",
                        "require": null,
                        "scope": "job",
                        "shorthelp": "Datasheet: pin supply current",
                        "switch": [
                            "-datasheet_pin_isupply 'pin mode <(float,float,float)>'"
                        ],
                        "type": "(float,float,float)",
                        "unit": "A"
                    }
                },
                "map": {
                    "default": {
                        "example": [
                            "cli: -datasheet_pin_map 'in0 B4 (100.0, 100.0)'",
                            "api: chip.set('datasheet', 'pin','in0','map','B4',(100.0, 100.0)"
                        ],
                        "help": "Mapping of signal pin to physical package pin name and location. Power\nand ground signals usually map to multiple pins/bumps/balls. Pin locations\nspecify the (x,y) center of the pin with respect to the centroid of the\ndesign/package.",
                        "lock": false,
                        "node": {
                            "default": {
                                "default": {
                                    "signature": null,
                                    "value": null
                                }
                            }
                        },
                        "notes": null,
                        "pernode": "never",
                        "require": null,
                        "scope": "job",
                        "shorthelp": "Datasheet: pin map",
                        "switch": [
                            "-datasheet_pin_map 'name bump <(float,float)>'"
                        ],
                        "type": "(float,float)",
                        "unit": "um"
                    }
                },
                "noisefigure": {
                    "default": {
                        "example": [
                            "cli: -datasheet_pin_noisefigure 'sclk global (4.6, 4.6, 4.6)'",
                            "api: chip.set('datasheet', 'pin', 'sclk', 'noisefigure', 'global', (4.6, 4.6, 4.6)"
                        ],
                        "help": "Pin rf noise figure. Values are tuples of (min, typical, max).",
                        "lock": false,
                        "node": {
                            "default": {
                                "default": {
                                    "signature": null,
                                    "value": null
                                }
                            }
                        },
                        "notes": null,
                        "pernode": "never",
                        "require": null,
                        "scope": "job",
                        "shorthelp": "Datasheet: pin rf noise figure",
                        "switch": [
                            "-datasheet_pin_noisefigure 'pin mode <(float,float,float)>'"
                        ],
                        "type": "(float,float,float)",
                        "unit": "dB"
                    }
                },
                "nsd": {
                    "default": {
                        "example": [
                            "cli: -datasheet_pin_nsd 'sclk global (-158, -158, -158)'",
                            "api: chip.set('datasheet', 'pin', 'sclk', 'nsd', 'global', (-158, -158, -158)"
                        ],
                        "help": "Pin noise spectral density. Values are tuples of (min, typical, max).",
                        "lock": false,
                        "node": {
                            "default": {
                                "default": {
                                    "signature": null,
                                    "value": null
                                }
                            }
                        },
                        "notes": null,
                        "pernode": "never",
                        "require": null,
                        "scope": "job",
                        "shorthelp": "Datasheet: pin noise spectral density",
                        "switch": [
                            "-datasheet_pin_nsd 'pin mode <(float,float,float)>'"
                        ],
                        "type": "(float,float,float)",
                        "unit": "dBFS/Hz"
                    }
                },
                "oob1db": {
                    "default": {
                        "example": [
                            "cli: -datasheet_pin_oob1db 'sclk global (3, 3, 3)'",
                            "api: chip.set('datasheet', 'pin', 'sclk', 'oob1db', 'global', (3, 3, 3)"
                        ],
                        "help": "Pin rf out of band 1 dB compression point. Values are tuples of (min, typical, max).",
                        "lock": false,
                        "node": {
                            "default": {
                                "default": {
                                    "signature": null,
                                    "value": null
                                }
                            }
                        },
                        "notes": null,
                        "pernode": "never",
                        "require": null,
                        "scope": "job",
                        "shorthelp": "Datasheet: pin rf out of band 1 dB compression point",
                        "switch": [
                            "-datasheet_pin_oob1db 'pin mode <(float,float,float)>'"
                        ],
                        "type": "(float,float,float)",
                        "unit": "dBm"
                    }
                },
                "phasenoise": {
                    "default": {
                        "example": [
                            "cli: -datasheet_pin_phasenoise 'sclk global (-158, -158, -158)'",
                            "api: chip.set('datasheet', 'pin', 'sclk', 'phasenoise', 'global', (-158, -158, -158)"
                        ],
                        "help": "Pin phase noise. Values are tuples of (min, typical, max).",
                        "lock": false,
                        "node": {
                            "default": {
                                "default": {
                                    "signature": null,
                                    "value": null
                                }
                            }
                        },
                        "notes": null,
                        "pernode": "never",
                        "require": null,
                        "scope": "job",
                        "shorthelp": "Datasheet: pin phase noise",
                        "switch": [
                            "-datasheet_pin_phasenoise 'pin mode <(float,float,float)>'"
                        ],
                        "type": "(float,float,float)",
                        "unit": "dBc/Hz"
                    }
                },
                "polarity": {
                    "default": {
                        "default": {
                            "enum": [
                                "positive",
                                "negative",
                                "none"
                            ],
                            "example": [
                                "cli: -datasheet_pin_polarity 'q def clk none'",
                                "api: chip.set('datasheet', 'pin', 'q', 'polarity', 'def', 'clk', 'none')"
                            ],
                            "help": "Pin polarity specified on a per mode basis. Only applicable to output\npins.",
                            "lock": false,
                            "node": {
                                "default": {
                                    "default": {
                                        "signature": null,
                                        "value": null
                                    }
                                }
                            },
                            "notes": null,
                            "pernode": "never",
                            "require": null,
                            "scope": "job",
                            "shorthelp": "Datasheet: pin polarity",
                            "switch": [
                                "-datasheet_pin_polarity 'name mode relpin <str>'"
                            ],
                            "type": "enum"
                        }
                    }
                },
                "pout": {
                    "default": {
                        "example": [
                            "cli: -datasheet_pin_pout 'sclk global (12.2, 12.2, 12.2)'",
                            "api: chip.set('datasheet', 'pin', 'sclk', 'pout', 'global', (12.2, 12.2, 12.2)"
                        ],
                        "help": "Pin output power. Values are tuples of (min, typical, max).",
                        "lock": false,
                        "node": {
                            "default": {
                                "default": {
                                    "signature": null,
                                    "value": null
                                }
                            }
                        },
                        "notes": null,
                        "pernode": "never",
                        "require": null,
                        "scope": "job",
                        "shorthelp": "Datasheet: pin output power",
                        "switch": [
                            "-datasheet_pin_pout 'pin mode <(float,float,float)>'"
                        ],
                        "type": "(float,float,float)",
                        "unit": "dBm"
                    }
                },
                "pout2": {
                    "default": {
                        "example": [
                            "cli: -datasheet_pin_pout2 'sclk global (-14, -14, -14)'",
                            "api: chip.set('datasheet', 'pin', 'sclk', 'pout2', 'global', (-14, -14, -14)"
                        ],
                        "help": "Pin 2nd harmonic power. Values are tuples of (min, typical, max).",
                        "lock": false,
                        "node": {
                            "default": {
                                "default": {
                                    "signature": null,
                                    "value": null
                                }
                            }
                        },
                        "notes": null,
                        "pernode": "never",
                        "require": null,
                        "scope": "job",
                        "shorthelp": "Datasheet: pin 2nd harmonic power",
                        "switch": [
                            "-datasheet_pin_pout2 'pin mode <(float,float,float)>'"
                        ],
                        "type": "(float,float,float)",
                        "unit": "dBm"
                    }
                },
                "pout3": {
                    "default": {
                        "example": [
                            "cli: -datasheet_pin_pout3 'sclk global (-28, -28, -28)'",
                            "api: chip.set('datasheet', 'pin', 'sclk', 'pout3', 'global', (-28, -28, -28)"
                        ],
                        "help": "Pin 3rd harmonic power. Values are tuples of (min, typical, max).",
                        "lock": false,
                        "node": {
                            "default": {
                                "default": {
                                    "signature": null,
                                    "value": null
                                }
                            }
                        },
                        "notes": null,
                        "pernode": "never",
                        "require": null,
                        "scope": "job",
                        "shorthelp": "Datasheet: pin 3rd harmonic power",
                        "switch": [
                            "-datasheet_pin_pout3 'pin mode <(float,float,float)>'"
                        ],
                        "type": "(float,float,float)",
                        "unit": "dBm"
                    }
                },
                "power": {
                    "default": {
                        "example": [
                            "cli: -datasheet_pin_power 'sclk global (1, 2, 3)'",
                            "api: chip.set('datasheet', 'pin', 'sclk', 'power', 'global', (1, 2, 3)"
                        ],
                        "help": "Pin power consumption. Values are tuples of (min, typical, max).",
                        "lock": false,
                        "node": {
                            "default": {
                                "default": {
                                    "signature": null,
                                    "value": null
                                }
                            }
                        },
                        "notes": null,
                        "pernode": "never",
                        "require": null,
                        "scope": "job",
                        "shorthelp": "Datasheet: pin power consumption",
                        "switch": [
                            "-datasheet_pin_power 'pin mode <(float,float,float)>'"
                        ],
                        "type": "(float,float,float)",
                        "unit": "W"
                    }
                },
                "psnr": {
                    "default": {
                        "example": [
                            "cli: -datasheet_pin_psnr 'sclk global (61, 61, 61)'",
                            "api: chip.set('datasheet', 'pin', 'sclk', 'psnr', 'global', (61, 61, 61)"
                        ],
                        "help": "Pin power supply noise rejection. Values are tuples of (min, typical, max).",
                        "lock": false,
                        "node": {
                            "default": {
                                "default": {
                                    "signature": null,
                                    "value": null
                                }
                            }
                        },
                        "notes": null,
                        "pernode": "never",
                        "require": null,
                        "scope": "job",
                        "shorthelp": "Datasheet: pin power supply noise rejection",
                        "switch": [
                            "-datasheet_pin_psnr 'pin mode <(float,float,float)>'"
                        ],
                        "type": "(float,float,float)",
                        "unit": "dB"
                    }
                },
                "rdiff": {
                    "default": {
                        "example": [
                            "cli: -datasheet_pin_rdiff 'sclk global (45, 50, 55)'",
                            "api: chip.set('datasheet', 'pin', 'sclk', 'rdiff', 'global', (45, 50, 55)"
                        ],
                        "help": "Pin differential pair resistance. Values are tuples of (min, typical, max).",
                        "lock": false,
                        "node": {
                            "default": {
                                "default": {
                                    "signature": null,
                                    "value": null
                                }
                            }
                        },
                        "notes": null,
                        "pernode": "never",
                        "require": null,
                        "scope": "job",
                        "shorthelp": "Datasheet: pin differential pair resistance",
                        "switch": [
                            "-datasheet_pin_rdiff 'pin mode <(float,float,float)>'"
                        ],
                        "type": "(float,float,float)",
                        "unit": "Ohm"
                    }
                },
                "rdown": {
                    "default": {
                        "example": [
                            "cli: -datasheet_pin_rdown 'sclk global (1000, 1200, 3000)'",
                            "api: chip.set('datasheet', 'pin', 'sclk', 'rdown', 'global', (1000, 1200, 3000)"
                        ],
                        "help": "Pin output pulldown resistance. Values are tuples of (min, typical, max).",
                        "lock": false,
                        "node": {
                            "default": {
                                "default": {
                                    "signature": null,
                                    "value": null
                                }
                            }
                        },
                        "notes": null,
                        "pernode": "never",
                        "require": null,
                        "scope": "job",
                        "shorthelp": "Datasheet: pin output pulldown resistance",
                        "switch": [
                            "-datasheet_pin_rdown 'pin mode <(float,float,float)>'"
                        ],
                        "type": "(float,float,float)",
                        "unit": "Ohm"
                    }
                },
                "resetvalue": {
                    "default": {
                        "enum": [
                            "weak1",
                            "weak0",
                            "strong0",
                            "strong1",
                            "highz"
                        ],
                        "example": [
                            "cli: -datasheet_pin_resetvalue 'clk global weak1'",
                            "api: chip.set('datasheet', 'pin', 'clk', 'resetvalue', 'global', 'weak1')"
                        ],
                        "help": "Pin reset value specified on a per mode basis.",
                        "lock": false,
                        "node": {
                            "default": {
                                "default": {
                                    "signature": null,
                                    "value": null
                                }
                            }
                        },
                        "notes": null,
                        "pernode": "never",
                        "require": null,
                        "scope": "job",
                        "shorthelp": "Datasheet: pin reset value",
                        "switch": [
                            "-datasheet_pin_resetvalue 'name mode <str>'"
                        ],
                        "type": "enum"
                    }
                },
                "rin": {
                    "default": {
                        "example": [
                            "cli: -datasheet_pin_rin 'sclk global (1000, 1200, 3000)'",
                            "api: chip.set('datasheet', 'pin', 'sclk', 'rin', 'global', (1000, 1200, 3000)"
                        ],
                        "help": "Pin input resistance. Values are tuples of (min, typical, max).",
                        "lock": false,
                        "node": {
                            "default": {
                                "default": {
                                    "signature": null,
                                    "value": null
                                }
                            }
                        },
                        "notes": null,
                        "pernode": "never",
                        "require": null,
                        "scope": "job",
                        "shorthelp": "Datasheet: pin input resistance",
                        "switch": [
                            "-datasheet_pin_rin 'pin mode <(float,float,float)>'"
                        ],
                        "type": "(float,float,float)",
                        "unit": "Ohm"
                    }
                },
                "rup": {
                    "default": {
                        "example": [
                            "cli: -datasheet_pin_rup 'sclk global (1000, 1200, 3000)'",
                            "api: chip.set('datasheet', 'pin', 'sclk', 'rup', 'global', (1000, 1200, 3000)"
                        ],
                        "help": "Pin output pullup resistance. Values are tuples of (min, typical, max).",
                        "lock": false,
                        "node": {
                            "default": {
                                "default": {
                                    "signature": null,
                                    "value": null
                                }
                            }
                        },
                        "notes": null,
                        "pernode": "never",
                        "require": null,
                        "scope": "job",
                        "shorthelp": "Datasheet: pin output pullup resistance",
                        "switch": [
                            "-datasheet_pin_rup 'pin mode <(float,float,float)>'"
                        ],
                        "type": "(float,float,float)",
                        "unit": "Ohm"
                    }
                },
                "rweakdown": {
                    "default": {
                        "example": [
                            "cli: -datasheet_pin_rweakdown 'sclk global (1000, 1200, 3000)'",
                            "api: chip.set('datasheet', 'pin', 'sclk', 'rweakdown', 'global', (1000, 1200, 3000)"
                        ],
                        "help": "Pin weak pulldown resistance. Values are tuples of (min, typical, max).",
                        "lock": false,
                        "node": {
                            "default": {
                                "default": {
                                    "signature": null,
                                    "value": null
                                }
                            }
                        },
                        "notes": null,
                        "pernode": "never",
                        "require": null,
                        "scope": "job",
                        "shorthelp": "Datasheet: pin weak pulldown resistance",
                        "switch": [
                            "-datasheet_pin_rweakdown 'pin mode <(float,float,float)>'"
                        ],
                        "type": "(float,float,float)",
                        "unit": "Ohm"
                    }
                },
                "rweakup": {
                    "default": {
                        "example": [
                            "cli: -datasheet_pin_rweakup 'sclk global (1000, 1200, 3000)'",
                            "api: chip.set('datasheet', 'pin', 'sclk', 'rweakup', 'global', (1000, 1200, 3000)"
                        ],
                        "help": "Pin weak pullup resistance. Values are tuples of (min, typical, max).",
                        "lock": false,
                        "node": {
                            "default": {
                                "default": {
                                    "signature": null,
                                    "value": null
                                }
                            }
                        },
                        "notes": null,
                        "pernode": "never",
                        "require": null,
                        "scope": "job",
                        "shorthelp": "Datasheet: pin weak pullup resistance",
                        "switch": [
                            "-datasheet_pin_rweakup 'pin mode <(float,float,float)>'"
                        ],
                        "type": "(float,float,float)",
                        "unit": "Ohm"
                    }
                },
                "s11": {
                    "default": {
                        "example": [
                            "cli: -datasheet_pin_s11 'sclk global (7, 7, 7)'",
                            "api: chip.set('datasheet', 'pin', 'sclk', 's11', 'global', (7, 7, 7)"
                        ],
                        "help": "Pin rf input return loss. Values are tuples of (min, typical, max).",
                        "lock": false,
                        "node": {
                            "default": {
                                "default": {
                                    "signature": null,
                                    "value": null
                                }
                            }
                        },
                        "notes": null,
                        "pernode": "never",
                        "require": null,
                        "scope": "job",
                        "shorthelp": "Datasheet: pin rf input return loss",
                        "switch": [
                            "-datasheet_pin_s11 'pin mode <(float,float,float)>'"
                        ],
                        "type": "(float,float,float)",
                        "unit": "dB"
                    }
                },
                "s12": {
                    "default": {
                        "example": [
                            "cli: -datasheet_pin_s12 'sclk global (-20, -20, -20)'",
                            "api: chip.set('datasheet', 'pin', 'sclk', 's12', 'global', (-20, -20, -20)"
                        ],
                        "help": "Pin rf reverse isolation. Values are tuples of (min, typical, max).",
                        "lock": false,
                        "node": {
                            "default": {
                                "default": {
                                    "signature": null,
                                    "value": null
                                }
                            }
                        },
                        "notes": null,
                        "pernode": "never",
                        "require": null,
                        "scope": "job",
                        "shorthelp": "Datasheet: pin rf reverse isolation",
                        "switch": [
                            "-datasheet_pin_s12 'pin mode <(float,float,float)>'"
                        ],
                        "type": "(float,float,float)",
                        "unit": "dB"
                    }
                },
                "s21": {
                    "default": {
                        "example": [
                            "cli: -datasheet_pin_s21 'sclk global (10, 11, 12)'",
                            "api: chip.set('datasheet', 'pin', 'sclk', 's21', 'global', (10, 11, 12)"
                        ],
                        "help": "Pin rf gain. Values are tuples of (min, typical, max).",
                        "lock": false,
                        "node": {
                            "default": {
                                "default": {
                                    "signature": null,
                                    "value": null
                                }
                            }
                        },
                        "notes": null,
                        "pernode": "never",
                        "require": null,
                        "scope": "job",
                        "shorthelp": "Datasheet: pin rf gain",
                        "switch": [
                            "-datasheet_pin_s21 'pin mode <(float,float,float)>'"
                        ],
                        "type": "(float,float,float)",
                        "unit": "dB"
                    }
                },
                "s22": {
                    "default": {
                        "example": [
                            "cli: -datasheet_pin_s22 'sclk global (10, 10, 10)'",
                            "api: chip.set('datasheet', 'pin', 'sclk', 's22', 'global', (10, 10, 10)"
                        ],
                        "help": "Pin rf output return loss. Values are tuples of (min, typical, max).",
                        "lock": false,
                        "node": {
                            "default": {
                                "default": {
                                    "signature": null,
                                    "value": null
                                }
                            }
                        },
                        "notes": null,
                        "pernode": "never",
                        "require": null,
                        "scope": "job",
                        "shorthelp": "Datasheet: pin rf output return loss",
                        "switch": [
                            "-datasheet_pin_s22 'pin mode <(float,float,float)>'"
                        ],
                        "type": "(float,float,float)",
                        "unit": "dB"
                    }
                },
                "sfdr": {
                    "default": {
                        "example": [
                            "cli: -datasheet_pin_sfdr 'sclk global (82, 88, 98)'",
                            "api: chip.set('datasheet', 'pin', 'sclk', 'sfdr', 'global', (82, 88, 98)"
                        ],
                        "help": "Pin spurious-free dynamic range. Values are tuples of (min, typical, max).",
                        "lock": false,
                        "node": {
                            "default": {
                                "default": {
                                    "signature": null,
                                    "value": null
                                }
                            }
                        },
                        "notes": null,
                        "pernode": "never",
                        "require": null,
                        "scope": "job",
                        "shorthelp": "Datasheet: pin spurious-free dynamic range",
                        "switch": [
                            "-datasheet_pin_sfdr 'pin mode <(float,float,float)>'"
                        ],
                        "type": "(float,float,float)",
                        "unit": "dBc"
                    }
                },
                "sinad": {
                    "default": {
                        "example": [
                            "cli: -datasheet_pin_sinad 'sclk global (71, 72, 73)'",
                            "api: chip.set('datasheet', 'pin', 'sclk', 'sinad', 'global', (71, 72, 73)"
                        ],
                        "help": "Pin signal to noise and distortion ratio. Values are tuples of (min, typical, max).",
                        "lock": false,
                        "node": {
                            "default": {
                                "default": {
                                    "signature": null,
                                    "value": null
                                }
                            }
                        },
                        "notes": null,
                        "pernode": "never",
                        "require": null,
                        "scope": "job",
                        "shorthelp": "Datasheet: pin signal to noise and distortion ratio",
                        "switch": [
                            "-datasheet_pin_sinad 'pin mode <(float,float,float)>'"
                        ],
                        "type": "(float,float,float)",
                        "unit": "dB"
                    }
                },
                "snr": {
                    "default": {
                        "example": [
                            "cli: -datasheet_pin_snr 'sclk global (70, 72, 74)'",
                            "api: chip.set('datasheet', 'pin', 'sclk', 'snr', 'global', (70, 72, 74)"
                        ],
                        "help": "Pin signal to noise ratio. Values are tuples of (min, typical, max).",
                        "lock": false,
                        "node": {
                            "default": {
                                "default": {
                                    "signature": null,
                                    "value": null
                                }
                            }
                        },
                        "notes": null,
                        "pernode": "never",
                        "require": null,
                        "scope": "job",
                        "shorthelp": "Datasheet: pin signal to noise ratio",
                        "switch": [
                            "-datasheet_pin_snr 'pin mode <(float,float,float)>'"
                        ],
                        "type": "(float,float,float)",
                        "unit": "dB"
                    }
                },
                "standard": {
                    "default": {
                        "example": [
                            "cli: -datasheet_pin_standard 'clk def LVCMOS'",
                            "api: chip.set('datasheet', 'pin', 'clk', 'standard', 'def', 'LVCMOS')"
                        ],
                        "help": "Pin electrical signaling standard (LVDS, LVCMOS, TTL, ...).",
                        "lock": false,
                        "node": {
                            "default": {
                                "default": {
                                    "signature": [],
                                    "value": []
                                }
                            }
                        },
                        "notes": null,
                        "pernode": "never",
                        "require": null,
                        "scope": "job",
                        "shorthelp": "Datasheet: pin standard",
                        "switch": [
                            "-datasheet_pin_standard 'name mode <str>'"
                        ],
                        "type": "[str]"
                    }
                },
                "tdelayf": {
                    "default": {
                        "default": {
                            "example": [
                                "cli: -datasheet_pin_tdelayf 'a glob clock (1e-09, 2e-09, 4e-09)'",
                                "api: chip.set('datasheet', 'pin', 'a', 'tdelayf', 'glob', 'ck', (1e-09, 2e-09, 4e-09)"
                            ],
                            "help": "Pin propagation delay (fall) specified on a per pin, mode, and relpin basis.\nValues are tuples of (min, typical, max).",
                            "lock": false,
                            "node": {
                                "default": {
                                    "default": {
                                        "signature": null,
                                        "value": null
                                    }
                                }
                            },
                            "notes": null,
                            "pernode": "never",
                            "require": null,
                            "scope": "job",
                            "shorthelp": "Datasheet: pin propagation delay (fall)",
                            "switch": [
                                "-datasheet_pin_tdelayf 'pin mode relpin <(float,float,float)>'"
                            ],
                            "type": "(float,float,float)",
                            "unit": "s"
                        }
                    }
                },
                "tdelayr": {
                    "default": {
                        "default": {
                            "example": [
                                "cli: -datasheet_pin_tdelayr 'a glob clock (1e-09, 2e-09, 4e-09)'",
                                "api: chip.set('datasheet', 'pin', 'a', 'tdelayr', 'glob', 'ck', (1e-09, 2e-09, 4e-09)"
                            ],
                            "help": "Pin propagation delay (rise) specified on a per pin, mode, and relpin basis.\nValues are tuples of (min, typical, max).",
                            "lock": false,
                            "node": {
                                "default": {
                                    "default": {
                                        "signature": null,
                                        "value": null
                                    }
                                }
                            },
                            "notes": null,
                            "pernode": "never",
                            "require": null,
                            "scope": "job",
                            "shorthelp": "Datasheet: pin propagation delay (rise)",
                            "switch": [
                                "-datasheet_pin_tdelayr 'pin mode relpin <(float,float,float)>'"
                            ],
                            "type": "(float,float,float)",
                            "unit": "s"
                        }
                    }
                },
                "tduty": {
                    "default": {
                        "example": [
                            "cli: -datasheet_pin_tduty 'sclk global (45, 50, 55)'",
                            "api: chip.set('datasheet', 'pin', 'sclk', 'tduty', 'global', (45, 50, 55)"
                        ],
                        "help": "Pin duty cycle. Values are tuples of (min, typical, max).",
                        "lock": false,
                        "node": {
                            "default": {
                                "default": {
                                    "signature": null,
                                    "value": null
                                }
                            }
                        },
                        "notes": null,
                        "pernode": "never",
                        "require": null,
                        "scope": "job",
                        "shorthelp": "Datasheet: pin duty cycle",
                        "switch": [
                            "-datasheet_pin_tduty 'pin mode <(float,float,float)>'"
                        ],
                        "type": "(float,float,float)",
                        "unit": "%"
                    }
                },
                "tfall": {
                    "default": {
                        "default": {
                            "example": [
                                "cli: -datasheet_pin_tfall 'a glob clock (1e-09, 2e-09, 4e-09)'",
                                "api: chip.set('datasheet', 'pin', 'a', 'tfall', 'glob', 'ck', (1e-09, 2e-09, 4e-09)"
                            ],
                            "help": "Pin fall transition specified on a per pin, mode, and relpin basis.\nValues are tuples of (min, typical, max).",
                            "lock": false,
                            "node": {
                                "default": {
                                    "default": {
                                        "signature": null,
                                        "value": null
                                    }
                                }
                            },
                            "notes": null,
                            "pernode": "never",
                            "require": null,
                            "scope": "job",
                            "shorthelp": "Datasheet: pin fall transition",
                            "switch": [
                                "-datasheet_pin_tfall 'pin mode relpin <(float,float,float)>'"
                            ],
                            "type": "(float,float,float)",
                            "unit": "s"
                        }
                    }
                },
                "thigh": {
                    "default": {
                        "example": [
                            "cli: -datasheet_pin_thigh 'sclk global (1e-09, 2e-09, 4e-09)'",
                            "api: chip.set('datasheet', 'pin', 'sclk', 'thigh', 'global', (1e-09, 2e-09, 4e-09)"
                        ],
                        "help": "Pin pulse width high. Values are tuples of (min, typical, max).",
                        "lock": false,
                        "node": {
                            "default": {
                                "default": {
                                    "signature": null,
                                    "value": null
                                }
                            }
                        },
                        "notes": null,
                        "pernode": "never",
                        "require": null,
                        "scope": "job",
                        "shorthelp": "Datasheet: pin pulse width high",
                        "switch": [
                            "-datasheet_pin_thigh 'pin mode <(float,float,float)>'"
                        ],
                        "type": "(float,float,float)",
                        "unit": "s"
                    }
                },
                "thold": {
                    "default": {
                        "default": {
                            "example": [
                                "cli: -datasheet_pin_thold 'a glob clock (1e-09, 2e-09, 4e-09)'",
                                "api: chip.set('datasheet', 'pin', 'a', 'thold', 'glob', 'ck', (1e-09, 2e-09, 4e-09)"
                            ],
                            "help": "Pin hold time specified on a per pin, mode, and relpin basis.\nValues are tuples of (min, typical, max).",
                            "lock": false,
                            "node": {
                                "default": {
                                    "default": {
                                        "signature": null,
                                        "value": null
                                    }
                                }
                            },
                            "notes": null,
                            "pernode": "never",
                            "require": null,
                            "scope": "job",
                            "shorthelp": "Datasheet: pin hold time",
                            "switch": [
                                "-datasheet_pin_thold 'pin mode relpin <(float,float,float)>'"
                            ],
                            "type": "(float,float,float)",
                            "unit": "s"
                        }
                    }
                },
                "tjitter": {
                    "default": {
                        "example": [
                            "cli: -datasheet_pin_tjitter 'sclk global (1e-09, 2e-09, 4e-09)'",
                            "api: chip.set('datasheet', 'pin', 'sclk', 'tjitter', 'global', (1e-09, 2e-09, 4e-09)"
                        ],
                        "help": "Pin rms jitter. Values are tuples of (min, typical, max).",
                        "lock": false,
                        "node": {
                            "default": {
                                "default": {
                                    "signature": null,
                                    "value": null
                                }
                            }
                        },
                        "notes": null,
                        "pernode": "never",
                        "require": null,
                        "scope": "job",
                        "shorthelp": "Datasheet: pin rms jitter",
                        "switch": [
                            "-datasheet_pin_tjitter 'pin mode <(float,float,float)>'"
                        ],
                        "type": "(float,float,float)",
                        "unit": "s"
                    }
                },
                "tlow": {
                    "default": {
                        "example": [
                            "cli: -datasheet_pin_tlow 'sclk global (1e-09, 2e-09, 4e-09)'",
                            "api: chip.set('datasheet', 'pin', 'sclk', 'tlow', 'global', (1e-09, 2e-09, 4e-09)"
                        ],
                        "help": "Pin pulse width low. Values are tuples of (min, typical, max).",
                        "lock": false,
                        "node": {
                            "default": {
                                "default": {
                                    "signature": null,
                                    "value": null
                                }
                            }
                        },
                        "notes": null,
                        "pernode": "never",
                        "require": null,
                        "scope": "job",
                        "shorthelp": "Datasheet: pin pulse width low",
                        "switch": [
                            "-datasheet_pin_tlow 'pin mode <(float,float,float)>'"
                        ],
                        "type": "(float,float,float)",
                        "unit": "s"
                    }
                },
                "tperiod": {
                    "default": {
                        "example": [
                            "cli: -datasheet_pin_tperiod 'sclk global (1e-09, 2e-09, 4e-09)'",
                            "api: chip.set('datasheet', 'pin', 'sclk', 'tperiod', 'global', (1e-09, 2e-09, 4e-09)"
                        ],
                        "help": "Pin minimum period. Values are tuples of (min, typical, max).",
                        "lock": false,
                        "node": {
                            "default": {
                                "default": {
                                    "signature": null,
                                    "value": null
                                }
                            }
                        },
                        "notes": null,
                        "pernode": "never",
                        "require": null,
                        "scope": "job",
                        "shorthelp": "Datasheet: pin minimum period",
                        "switch": [
                            "-datasheet_pin_tperiod 'pin mode <(float,float,float)>'"
                        ],
                        "type": "(float,float,float)",
                        "unit": "s"
                    }
                },
                "tpulse": {
                    "default": {
                        "example": [
                            "cli: -datasheet_pin_tpulse 'sclk global (1e-09, 2e-09, 4e-09)'",
                            "api: chip.set('datasheet', 'pin', 'sclk', 'tpulse', 'global', (1e-09, 2e-09, 4e-09)"
                        ],
                        "help": "Pin pulse width. Values are tuples of (min, typical, max).",
                        "lock": false,
                        "node": {
                            "default": {
                                "default": {
                                    "signature": null,
                                    "value": null
                                }
                            }
                        },
                        "notes": null,
                        "pernode": "never",
                        "require": null,
                        "scope": "job",
                        "shorthelp": "Datasheet: pin pulse width",
                        "switch": [
                            "-datasheet_pin_tpulse 'pin mode <(float,float,float)>'"
                        ],
                        "type": "(float,float,float)",
                        "unit": "s"
                    }
                },
                "trise": {
                    "default": {
                        "default": {
                            "example": [
                                "cli: -datasheet_pin_trise 'a glob clock (1e-09, 2e-09, 4e-09)'",
                                "api: chip.set('datasheet', 'pin', 'a', 'trise', 'glob', 'ck', (1e-09, 2e-09, 4e-09)"
                            ],
                            "help": "Pin rise transition specified on a per pin, mode, and relpin basis.\nValues are tuples of (min, typical, max).",
                            "lock": false,
                            "node": {
                                "default": {
                                    "default": {
                                        "signature": null,
                                        "value": null
                                    }
                                }
                            },
                            "notes": null,
                            "pernode": "never",
                            "require": null,
                            "scope": "job",
                            "shorthelp": "Datasheet: pin rise transition",
                            "switch": [
                                "-datasheet_pin_trise 'pin mode relpin <(float,float,float)>'"
                            ],
                            "type": "(float,float,float)",
                            "unit": "s"
                        }
                    }
                },
                "tsetup": {
                    "default": {
                        "default": {
                            "example": [
                                "cli: -datasheet_pin_tsetup 'a glob clock (1e-09, 2e-09, 4e-09)'",
                                "api: chip.set('datasheet', 'pin', 'a', 'tsetup', 'glob', 'ck', (1e-09, 2e-09, 4e-09)"
                            ],
                            "help": "Pin setup time specified on a per pin, mode, and relpin basis.\nValues are tuples of (min, typical, max).",
                            "lock": false,
                            "node": {
                                "default": {
                                    "default": {
                                        "signature": null,
                                        "value": null
                                    }
                                }
                            },
                            "notes": null,
                            "pernode": "never",
                            "require": null,
                            "scope": "job",
                            "shorthelp": "Datasheet: pin setup time",
                            "switch": [
                                "-datasheet_pin_tsetup 'pin mode relpin <(float,float,float)>'"
                            ],
                            "type": "(float,float,float)",
                            "unit": "s"
                        }
                    }
                },
                "tskew": {
                    "default": {
                        "default": {
                            "example": [
                                "cli: -datasheet_pin_tskew 'a glob clock (1e-09, 2e-09, 4e-09)'",
                                "api: chip.set('datasheet', 'pin', 'a', 'tskew', 'glob', 'ck', (1e-09, 2e-09, 4e-09)"
                            ],
                            "help": "Pin timing skew specified on a per pin, mode, and relpin basis.\nValues are tuples of (min, typical, max).",
                            "lock": false,
                            "node": {
                                "default": {
                                    "default": {
                                        "signature": null,
                                        "value": null
                                    }
                                }
                            },
                            "notes": null,
                            "pernode": "never",
                            "require": null,
                            "scope": "job",
                            "shorthelp": "Datasheet: pin timing skew",
                            "switch": [
                                "-datasheet_pin_tskew 'pin mode relpin <(float,float,float)>'"
                            ],
                            "type": "(float,float,float)",
                            "unit": "s"
                        }
                    }
                },
                "type": {
                    "default": {
                        "enum": [
                            "digital",
                            "analog",
                            "clock",
                            "supply",
                            "ground"
                        ],
                        "example": [
                            "cli: -datasheet_pin_type 'vdd global supply'",
                            "api: chip.set('datasheet', 'pin', 'vdd', 'type', 'global', 'supply')"
                        ],
                        "help": "Pin type specified on a per mode basis.",
                        "lock": false,
                        "node": {
                            "default": {
                                "default": {
                                    "signature": null,
                                    "value": null
                                }
                            }
                        },
                        "notes": null,
                        "pernode": "never",
                        "require": null,
                        "scope": "job",
                        "shorthelp": "Datasheet: pin type",
                        "switch": [
                            "-datasheet_pin_type 'name mode <str>'"
                        ],
                        "type": "enum"
                    }
                },
                "vcdm": {
                    "default": {
                        "example": [
                            "cli: -datasheet_pin_vcdm 'sclk global (125, 150, 175)'",
                            "api: chip.set('datasheet', 'pin', 'sclk', 'vcdm', 'global', (125, 150, 175)"
                        ],
                        "help": "Pin ESD charge device model voltage level. Values are tuples of (min, typical, max).",
                        "lock": false,
                        "node": {
                            "default": {
                                "default": {
                                    "signature": null,
                                    "value": null
                                }
                            }
                        },
                        "notes": null,
                        "pernode": "never",
                        "require": null,
                        "scope": "job",
                        "shorthelp": "Datasheet: pin ESD charge device model voltage level",
                        "switch": [
                            "-datasheet_pin_vcdm 'pin mode <(float,float,float)>'"
                        ],
                        "type": "(float,float,float)",
                        "unit": "V"
                    }
                },
                "vcm": {
                    "default": {
                        "example": [
                            "cli: -datasheet_pin_vcm 'sclk global (0.3, 1.2, 1.6)'",
                            "api: chip.set('datasheet', 'pin', 'sclk', 'vcm', 'global', (0.3, 1.2, 1.6)"
                        ],
                        "help": "Pin common mode voltage. Values are tuples of (min, typical, max).",
                        "lock": false,
                        "node": {
                            "default": {
                                "default": {
                                    "signature": null,
                                    "value": null
                                }
                            }
                        },
                        "notes": null,
                        "pernode": "never",
                        "require": null,
                        "scope": "job",
                        "shorthelp": "Datasheet: pin common mode voltage",
                        "switch": [
                            "-datasheet_pin_vcm 'pin mode <(float,float,float)>'"
                        ],
                        "type": "(float,float,float)",
                        "unit": "V"
                    }
                },
                "vdiff": {
                    "default": {
                        "example": [
                            "cli: -datasheet_pin_vdiff 'sclk global (0.2, 0.3, 0.9)'",
                            "api: chip.set('datasheet', 'pin', 'sclk', 'vdiff', 'global', (0.2, 0.3, 0.9)"
                        ],
                        "help": "Pin differential voltage. Values are tuples of (min, typical, max).",
                        "lock": false,
                        "node": {
                            "default": {
                                "default": {
                                    "signature": null,
                                    "value": null
                                }
                            }
                        },
                        "notes": null,
                        "pernode": "never",
                        "require": null,
                        "scope": "job",
                        "shorthelp": "Datasheet: pin differential voltage",
                        "switch": [
                            "-datasheet_pin_vdiff 'pin mode <(float,float,float)>'"
                        ],
                        "type": "(float,float,float)",
                        "unit": "V"
                    }
                },
                "vgainerror": {
                    "default": {
                        "example": [
                            "cli: -datasheet_pin_vgainerror 'sclk global (-1.0, 0.0, 1.0)'",
                            "api: chip.set('datasheet', 'pin', 'sclk', 'vgainerror', 'global', (-1.0, 0.0, 1.0)"
                        ],
                        "help": "Pin gain error. Values are tuples of (min, typical, max).",
                        "lock": false,
                        "node": {
                            "default": {
                                "default": {
                                    "signature": null,
                                    "value": null
                                }
                            }
                        },
                        "notes": null,
                        "pernode": "never",
                        "require": null,
                        "scope": "job",
                        "shorthelp": "Datasheet: pin gain error",
                        "switch": [
                            "-datasheet_pin_vgainerror 'pin mode <(float,float,float)>'"
                        ],
                        "type": "(float,float,float)",
                        "unit": "mV"
                    }
                },
                "vhbm": {
                    "default": {
                        "example": [
                            "cli: -datasheet_pin_vhbm 'sclk global (200, 250, 300)'",
                            "api: chip.set('datasheet', 'pin', 'sclk', 'vhbm', 'global', (200, 250, 300)"
                        ],
                        "help": "Pin ESD human body model voltage level. Values are tuples of (min, typical, max).",
                        "lock": false,
                        "node": {
                            "default": {
                                "default": {
                                    "signature": null,
                                    "value": null
                                }
                            }
                        },
                        "notes": null,
                        "pernode": "never",
                        "require": null,
                        "scope": "job",
                        "shorthelp": "Datasheet: pin ESD human body model voltage level",
                        "switch": [
                            "-datasheet_pin_vhbm 'pin mode <(float,float,float)>'"
                        ],
                        "type": "(float,float,float)",
                        "unit": "V"
                    }
                },
                "vih": {
                    "default": {
                        "example": [
                            "cli: -datasheet_pin_vih 'sclk global (1.4, 1.8, 2.2)'",
                            "api: chip.set('datasheet', 'pin', 'sclk', 'vih', 'global', (1.4, 1.8, 2.2)"
                        ],
                        "help": "Pin high input voltage level. Values are tuples of (min, typical, max).",
                        "lock": false,
                        "node": {
                            "default": {
                                "default": {
                                    "signature": null,
                                    "value": null
                                }
                            }
                        },
                        "notes": null,
                        "pernode": "never",
                        "require": null,
                        "scope": "job",
                        "shorthelp": "Datasheet: pin high input voltage level",
                        "switch": [
                            "-datasheet_pin_vih 'pin mode <(float,float,float)>'"
                        ],
                        "type": "(float,float,float)",
                        "unit": "V"
                    }
                },
                "vil": {
                    "default": {
                        "example": [
                            "cli: -datasheet_pin_vil 'sclk global (-0.2, 0, 1.0)'",
                            "api: chip.set('datasheet', 'pin', 'sclk', 'vil', 'global', (-0.2, 0, 1.0)"
                        ],
                        "help": "Pin low input voltage level. Values are tuples of (min, typical, max).",
                        "lock": false,
                        "node": {
                            "default": {
                                "default": {
                                    "signature": null,
                                    "value": null
                                }
                            }
                        },
                        "notes": null,
                        "pernode": "never",
                        "require": null,
                        "scope": "job",
                        "shorthelp": "Datasheet: pin low input voltage level",
                        "switch": [
                            "-datasheet_pin_vil 'pin mode <(float,float,float)>'"
                        ],
                        "type": "(float,float,float)",
                        "unit": "V"
                    }
                },
                "vmax": {
                    "default": {
                        "example": [
                            "cli: -datasheet_pin_vmax 'sclk global (0.2, 0.3, 0.9)'",
                            "api: chip.set('datasheet', 'pin', 'sclk', 'vmax', 'global', (0.2, 0.3, 0.9)"
                        ],
                        "help": "Pin absolute maximum voltage. Values are tuples of (min, typical, max).",
                        "lock": false,
                        "node": {
                            "default": {
                                "default": {
                                    "signature": null,
                                    "value": null
                                }
                            }
                        },
                        "notes": null,
                        "pernode": "never",
                        "require": null,
                        "scope": "job",
                        "shorthelp": "Datasheet: pin absolute maximum voltage",
                        "switch": [
                            "-datasheet_pin_vmax 'pin mode <(float,float,float)>'"
                        ],
                        "type": "(float,float,float)",
                        "unit": "V"
                    }
                },
                "vmm": {
                    "default": {
                        "example": [
                            "cli: -datasheet_pin_vmm 'sclk global (100, 125, 150)'",
                            "api: chip.set('datasheet', 'pin', 'sclk', 'vmm', 'global', (100, 125, 150)"
                        ],
                        "help": "Pin ESD machine model voltage level. Values are tuples of (min, typical, max).",
                        "lock": false,
                        "node": {
                            "default": {
                                "default": {
                                    "signature": null,
                                    "value": null
                                }
                            }
                        },
                        "notes": null,
                        "pernode": "never",
                        "require": null,
                        "scope": "job",
                        "shorthelp": "Datasheet: pin ESD machine model voltage level",
                        "switch": [
                            "-datasheet_pin_vmm 'pin mode <(float,float,float)>'"
                        ],
                        "type": "(float,float,float)",
                        "unit": "V"
                    }
                },
                "vnoise": {
                    "default": {
                        "example": [
                            "cli: -datasheet_pin_vnoise 'sclk global (0, 0.01, 0.1)'",
                            "api: chip.set('datasheet', 'pin', 'sclk', 'vnoise', 'global', (0, 0.01, 0.1)"
                        ],
                        "help": "Pin random voltage noise. Values are tuples of (min, typical, max).",
                        "lock": false,
                        "node": {
                            "default": {
                                "default": {
                                    "signature": null,
                                    "value": null
                                }
                            }
                        },
                        "notes": null,
                        "pernode": "never",
                        "require": null,
                        "scope": "job",
                        "shorthelp": "Datasheet: pin random voltage noise",
                        "switch": [
                            "-datasheet_pin_vnoise 'pin mode <(float,float,float)>'"
                        ],
                        "type": "(float,float,float)",
                        "unit": "V"
                    }
                },
                "vnominal": {
                    "default": {
                        "example": [
                            "cli: -datasheet_pin_vnominal 'sclk global (1.72, 1.8, 1.92)'",
                            "api: chip.set('datasheet', 'pin', 'sclk', 'vnominal', 'global', (1.72, 1.8, 1.92)"
                        ],
                        "help": "Pin nominal operating voltage. Values are tuples of (min, typical, max).",
                        "lock": false,
                        "node": {
                            "default": {
                                "default": {
                                    "signature": null,
                                    "value": null
                                }
                            }
                        },
                        "notes": null,
                        "pernode": "never",
                        "require": null,
                        "scope": "job",
                        "shorthelp": "Datasheet: pin nominal operating voltage",
                        "switch": [
                            "-datasheet_pin_vnominal 'pin mode <(float,float,float)>'"
                        ],
                        "type": "(float,float,float)",
                        "unit": "V"
                    }
                },
                "vofferror": {
                    "default": {
                        "example": [
                            "cli: -datasheet_pin_vofferror 'sclk global (-1.0, 0.0, 1.0)'",
                            "api: chip.set('datasheet', 'pin', 'sclk', 'vofferror', 'global', (-1.0, 0.0, 1.0)"
                        ],
                        "help": "Pin offset error. Values are tuples of (min, typical, max).",
                        "lock": false,
                        "node": {
                            "default": {
                                "default": {
                                    "signature": null,
                                    "value": null
                                }
                            }
                        },
                        "notes": null,
                        "pernode": "never",
                        "require": null,
                        "scope": "job",
                        "shorthelp": "Datasheet: pin offset error",
                        "switch": [
                            "-datasheet_pin_vofferror 'pin mode <(float,float,float)>'"
                        ],
                        "type": "(float,float,float)",
                        "unit": "mV"
                    }
                },
                "voffset": {
                    "default": {
                        "example": [
                            "cli: -datasheet_pin_voffset 'sclk global (0.2, 0.3, 0.9)'",
                            "api: chip.set('datasheet', 'pin', 'sclk', 'voffset', 'global', (0.2, 0.3, 0.9)"
                        ],
                        "help": "Pin offset voltage. Values are tuples of (min, typical, max).",
                        "lock": false,
                        "node": {
                            "default": {
                                "default": {
                                    "signature": null,
                                    "value": null
                                }
                            }
                        },
                        "notes": null,
                        "pernode": "never",
                        "require": null,
                        "scope": "job",
                        "shorthelp": "Datasheet: pin offset voltage",
                        "switch": [
                            "-datasheet_pin_voffset 'pin mode <(float,float,float)>'"
                        ],
                        "type": "(float,float,float)",
                        "unit": "V"
                    }
                },
                "voh": {
                    "default": {
                        "example": [
                            "cli: -datasheet_pin_voh 'sclk global (4.6, 4.8, 5.2)'",
                            "api: chip.set('datasheet', 'pin', 'sclk', 'voh', 'global', (4.6, 4.8, 5.2)"
                        ],
                        "help": "Pin high output voltage level. Values are tuples of (min, typical, max).",
                        "lock": false,
                        "node": {
                            "default": {
                                "default": {
                                    "signature": null,
                                    "value": null
                                }
                            }
                        },
                        "notes": null,
                        "pernode": "never",
                        "require": null,
                        "scope": "job",
                        "shorthelp": "Datasheet: pin high output voltage level",
                        "switch": [
                            "-datasheet_pin_voh 'pin mode <(float,float,float)>'"
                        ],
                        "type": "(float,float,float)",
                        "unit": "V"
                    }
                },
                "vol": {
                    "default": {
                        "example": [
                            "cli: -datasheet_pin_vol 'sclk global (-0.2, 0, 0.2)'",
                            "api: chip.set('datasheet', 'pin', 'sclk', 'vol', 'global', (-0.2, 0, 0.2)"
                        ],
                        "help": "Pin low output voltage level. Values are tuples of (min, typical, max).",
                        "lock": false,
                        "node": {
                            "default": {
                                "default": {
                                    "signature": null,
                                    "value": null
                                }
                            }
                        },
                        "notes": null,
                        "pernode": "never",
                        "require": null,
                        "scope": "job",
                        "shorthelp": "Datasheet: pin low output voltage level",
                        "switch": [
                            "-datasheet_pin_vol 'pin mode <(float,float,float)>'"
                        ],
                        "type": "(float,float,float)",
                        "unit": "V"
                    }
                },
                "vslew": {
                    "default": {
                        "example": [
                            "cli: -datasheet_pin_vslew 'sclk global (1e-09, 2e-09, 4e-09)'",
                            "api: chip.set('datasheet', 'pin', 'sclk', 'vslew', 'global', (1e-09, 2e-09, 4e-09)"
                        ],
                        "help": "Pin slew rate. Values are tuples of (min, typical, max).",
                        "lock": false,
                        "node": {
                            "default": {
                                "default": {
                                    "signature": null,
                                    "value": null
                                }
                            }
                        },
                        "notes": null,
                        "pernode": "never",
                        "require": null,
                        "scope": "job",
                        "shorthelp": "Datasheet: pin slew rate",
                        "switch": [
                            "-datasheet_pin_vslew 'pin mode <(float,float,float)>'"
                        ],
                        "type": "(float,float,float)",
                        "unit": "V/s"
                    }
                }
            }
        },
        "reliability": {
            "default": {
                "default": {
                    "example": [
                        "cli: -datasheet_reliability 'JESD22-A104 time 1000'",
                        "api: chip.set('datasheet', 'reliability', 'JESD22-A104', 'time', 1000)"
                    ],
                    "help": "Device reliability specified on a per standard basis. The\nreliability test condition is captured as key/value pairs, where\nthe key is any test condition capture in the standard. Examples\nof test conditions include time, mintemp, maxtemp, cycles, vmax,\nmoisture.",
                    "lock": false,
                    "node": {
                        "default": {
                            "default": {
                                "signature": null,
                                "value": null
                            }
                        }
                    },
                    "notes": null,
                    "pernode": "never",
                    "require": null,
                    "scope": "job",
                    "shorthelp": "Datasheet: reliability",
                    "switch": [
                        "-datasheet_reliability 'standard item <float>'"
                    ],
                    "type": "float"
                }
            }
        },
        "thermal": {
            "rja": {
                "example": [
                    "cli: -datasheet_thermal_rja '30.4'",
                    "api: chip.set('datasheet', 'thermal', 'rja', 30.4)"
                ],
                "help": "Device rja.",
                "lock": false,
                "node": {
                    "default": {
                        "default": {
                            "signature": null,
                            "value": null
                        }
                    }
                },
                "notes": null,
                "pernode": "never",
                "require": null,
                "scope": "job",
                "shorthelp": "Datasheet: thermal junction to ambient resistance",
                "switch": [
                    "-datasheet_thermal_rja '<float>'"
                ],
                "type": "float",
                "unit": "C/W"
            },
            "rjb": {
                "example": [
                    "cli: -datasheet_thermal_rjb '30.4'",
                    "api: chip.set('datasheet', 'thermal', 'rjb', 30.4)"
                ],
                "help": "Device rjb.",
                "lock": false,
                "node": {
                    "default": {
                        "default": {
                            "signature": null,
                            "value": null
                        }
                    }
                },
                "notes": null,
                "pernode": "never",
                "require": null,
                "scope": "job",
                "shorthelp": "Datasheet: thermal junction to board resistance",
                "switch": [
                    "-datasheet_thermal_rjb '<float>'"
                ],
                "type": "float",
                "unit": "C/W"
            },
            "rjcb": {
                "example": [
                    "cli: -datasheet_thermal_rjcb '30.4'",
                    "api: chip.set('datasheet', 'thermal', 'rjcb', 30.4)"
                ],
                "help": "Device rjcb.",
                "lock": false,
                "node": {
                    "default": {
                        "default": {
                            "signature": null,
                            "value": null
                        }
                    }
                },
                "notes": null,
                "pernode": "never",
                "require": null,
                "scope": "job",
                "shorthelp": "Datasheet: thermal junction to case (bottom) resistance",
                "switch": [
                    "-datasheet_thermal_rjcb '<float>'"
                ],
                "type": "float",
                "unit": "C/W"
            },
            "rjct": {
                "example": [
                    "cli: -datasheet_thermal_rjct '30.4'",
                    "api: chip.set('datasheet', 'thermal', 'rjct', 30.4)"
                ],
                "help": "Device rjct.",
                "lock": false,
                "node": {
                    "default": {
                        "default": {
                            "signature": null,
                            "value": null
                        }
                    }
                },
                "notes": null,
                "pernode": "never",
                "require": null,
                "scope": "job",
                "shorthelp": "Datasheet: thermal junction to case (top) resistance",
                "switch": [
                    "-datasheet_thermal_rjct '<float>'"
                ],
                "type": "float",
                "unit": "C/W"
            },
            "tjb": {
                "example": [
                    "cli: -datasheet_thermal_tjb '30.4'",
                    "api: chip.set('datasheet', 'thermal', 'tjb', 30.4)"
                ],
                "help": "Device tjb.",
                "lock": false,
                "node": {
                    "default": {
                        "default": {
                            "signature": null,
                            "value": null
                        }
                    }
                },
                "notes": null,
                "pernode": "never",
                "require": null,
                "scope": "job",
                "shorthelp": "Datasheet: thermal junction to bottom model",
                "switch": [
                    "-datasheet_thermal_tjb '<float>'"
                ],
                "type": "float",
                "unit": "C/W"
            },
            "tjt": {
                "example": [
                    "cli: -datasheet_thermal_tjt '30.4'",
                    "api: chip.set('datasheet', 'thermal', 'tjt', 30.4)"
                ],
                "help": "Device tjt.",
                "lock": false,
                "node": {
                    "default": {
                        "default": {
                            "signature": null,
                            "value": null
                        }
                    }
                },
                "notes": null,
                "pernode": "never",
                "require": null,
                "scope": "job",
                "shorthelp": "Datasheet: thermal junction to top model",
                "switch": [
                    "-datasheet_thermal_tjt '<float>'"
                ],
                "type": "float",
                "unit": "C/W"
            }
        }
    },
    "design": {
        "example": [
            "cli: -design hello_world",
            "api: chip.set('design', 'hello_world')"
        ],
        "help": "Name of the top level module or library. Required for all\nchip objects.",
        "lock": false,
        "node": {
            "default": {
                "default": {
                    "signature": null,
                    "value": null
                }
            }
        },
        "notes": null,
        "pernode": "never",
        "require": "all",
        "scope": "global",
        "shorthelp": "Design top module name",
        "switch": [
            "-design <str>"
        ],
        "type": "str"
    },
    "flowgraph": {
        "default": {
            "default": {
                "default": {
                    "args": {
                        "example": [
                            "cli: -flowgraph_args 'asicflow cts 0 0'",
                            "api: chip.add('flowgraph', 'asicflow', 'cts', '0', 'args', '0')"
                        ],
                        "help": "User specified flowgraph string arguments specified on a per\nstep and per index basis.",
                        "lock": false,
                        "node": {
                            "default": {
                                "default": {
                                    "signature": [],
                                    "value": []
                                }
                            }
                        },
                        "notes": null,
                        "pernode": "never",
                        "require": null,
                        "scope": "job",
                        "shorthelp": "Flowgraph: setup arguments",
                        "switch": [
                            "-flowgraph_args 'flow step index <str>'"
                        ],
                        "type": "[str]"
                    },
                    "goal": {
                        "default": {
                            "example": [
                                "cli: -flowgraph_goal 'asicflow cts 0 area_cells 1.0'",
                                "api: chip.set('flowgraph', 'asicflow', 'cts', '0', 'goal', 'errors', 0)"
                            ],
                            "help": "Goals specified on a per step and per metric basis used to\ndetermine whether a certain task can be considered when merging\nmultiple tasks at a minimum or maximum node. A task is considered\nfailing if the absolute value of any of its metrics are larger than\nthe goal for that metric, if set.",
                            "lock": false,
                            "node": {
                                "default": {
                                    "default": {
                                        "signature": null,
                                        "value": null
                                    }
                                }
                            },
                            "notes": null,
                            "pernode": "never",
                            "require": null,
                            "scope": "job",
                            "shorthelp": "Flowgraph: metric goals",
                            "switch": [
                                "-flowgraph_goal 'flow step index metric <float>'"
                            ],
                            "type": "float"
                        }
                    },
                    "input": {
                        "example": [
                            "cli: -flowgraph_input 'asicflow cts 0 (place,0)'",
                            "api: chip.set('flowgraph', 'asicflow', 'cts', '0', 'input', ('place', '0'))"
                        ],
                        "help": "A list of inputs for the current step and index, specified as a\n(step, index) tuple.",
                        "lock": false,
                        "node": {
                            "default": {
                                "default": {
                                    "signature": [],
                                    "value": []
                                }
                            }
                        },
                        "notes": null,
                        "pernode": "never",
                        "require": null,
                        "scope": "job",
                        "shorthelp": "Flowgraph: step input",
                        "switch": [
                            "-flowgraph_input 'flow step index <(str,str)>'"
                        ],
                        "type": "[(str,str)]"
                    },
                    "select": {
                        "example": [
                            "cli: -flowgraph_select 'asicflow cts 0 (place,42)'",
                            "api: chip.set('flowgraph', 'asicflow', 'cts', '0', 'select', ('place', '42'))"
                        ],
                        "help": "List of selected inputs for the current step/index specified as\n(in_step, in_index) tuple.",
                        "lock": false,
                        "node": {
                            "default": {
                                "default": {
                                    "signature": [],
                                    "value": []
                                }
                            }
                        },
                        "notes": null,
                        "pernode": "never",
                        "require": null,
                        "scope": "job",
                        "shorthelp": "Flowgraph: task select record",
                        "switch": [
                            "-flowgraph_select 'flow step index <(str,str)>'"
                        ],
                        "type": "[(str,str)]"
                    },
                    "status": {
                        "enum": [
                            "pending",
                            "success",
                            "error"
                        ],
                        "example": [
                            "cli: -flowgraph_status 'asicflow cts 10 success'",
                            "api: chip.set('flowgraph', 'asicflow', 'cts', '10', 'status', 'success')"
                        ],
                        "help": "Parameter that tracks the status of a task. Valid values are:\n\n* \"success\": task ran successfully\n* \"error\": task failed with an error\n\nAn empty value indicates the task has not yet been completed.",
                        "lock": false,
                        "node": {
                            "default": {
                                "default": {
                                    "signature": null,
                                    "value": null
                                }
                            }
                        },
                        "notes": null,
                        "pernode": "never",
                        "require": null,
                        "scope": "job",
                        "shorthelp": "Flowgraph: task status",
                        "switch": [
                            "-flowgraph_status 'flow step index <str>'"
                        ],
                        "type": "enum"
                    },
                    "task": {
                        "example": [
                            "cli: -flowgraph_task 'asicflow myplace 0 place'",
                            "api: chip.set('flowgraph', 'asicflow', 'myplace', '0', 'task', 'place')"
                        ],
                        "help": "Name of the tool associated task used for step execution. Builtin\ntask names include: minimum, maximum, join, verify, mux.",
                        "lock": false,
                        "node": {
                            "default": {
                                "default": {
                                    "signature": null,
                                    "value": null
                                }
                            }
                        },
                        "notes": null,
                        "pernode": "never",
                        "require": null,
                        "scope": "job",
                        "shorthelp": "Flowgraph: task selection",
                        "switch": [
                            "-flowgraph_task 'flow step <str>'"
                        ],
                        "type": "str"
                    },
                    "taskmodule": {
                        "example": [
                            "cli: -flowgraph_taskmodule 'asicflow place 0 siliconcompiler.tools.openroad.place'",
                            "api: chip.set('flowgraph', 'asicflow', 'place', '0', 'taskmodule', 'siliconcompiler.tools.openroad.place')"
                        ],
                        "help": "Full python module name of the task module used for task setup and execution.",
                        "lock": false,
                        "node": {
                            "default": {
                                "default": {
                                    "signature": null,
                                    "value": null
                                }
                            }
                        },
                        "notes": null,
                        "pernode": "never",
                        "require": null,
                        "scope": "job",
                        "shorthelp": "Flowgraph: task module",
                        "switch": [
                            "-flowgraph_taskmodule 'flow step <str>'"
                        ],
                        "type": "str"
                    },
                    "timeout": {
                        "example": [
                            "cli: -flowgraph_timeout 'asicflow cts 0 3600'",
                            "api: chip.set('flowgraph', 'asicflow', 'cts', '0', 'timeout', 3600)"
                        ],
                        "help": "Timeout value in seconds specified on a per step and per index\nbasis. The flowgraph timeout value is compared against the\nwall time tracked by the SC runtime to determine if an\noperation should continue. Timeout values help in situations\nwhere 1.) an operation is stuck and may never finish. 2.) the\noperation progress has saturated and continued execution has\na negative return on investment.",
                        "lock": false,
                        "node": {
                            "default": {
                                "default": {
                                    "signature": null,
                                    "value": null
                                }
                            }
                        },
                        "notes": null,
                        "pernode": "never",
                        "require": null,
                        "scope": "job",
                        "shorthelp": "Flowgraph: task timeout value",
                        "switch": [
                            "-flowgraph_timeout 'flow step 0 <float>'"
                        ],
                        "type": "float",
                        "unit": "s"
                    },
                    "tool": {
                        "example": [
                            "cli: -flowgraph_tool 'asicflow place 0 openroad'",
                            "api: chip.set('flowgraph', 'asicflow', 'place', '0', 'tool', 'openroad')"
                        ],
                        "help": "Name of the tool name used for task execution. The 'tool' parameter\nis ignored for builtin tasks.",
                        "lock": false,
                        "node": {
                            "default": {
                                "default": {
                                    "signature": null,
                                    "value": null
                                }
                            }
                        },
                        "notes": null,
                        "pernode": "never",
                        "require": null,
                        "scope": "job",
                        "shorthelp": "Flowgraph: tool selection",
                        "switch": [
                            "-flowgraph_tool 'flow step <str>'"
                        ],
                        "type": "str"
                    },
                    "valid": {
                        "example": [
                            "cli: -flowgraph_valid 'asicflow cts 0 true'",
                            "api: chip.set('flowgraph', 'asicflow', 'cts', '0', 'valid', True)"
                        ],
                        "help": "Flowgraph valid bit specified on a per step and per index basis.\nThe parameter can be used to control flow execution. If the bit\nis cleared (0), then the step/index combination is invalid and\nshould not be run.",
                        "lock": false,
                        "node": {
                            "default": {
                                "default": {
                                    "signature": null,
                                    "value": false
                                }
                            }
                        },
                        "notes": null,
                        "pernode": "never",
                        "require": "all",
                        "scope": "job",
                        "shorthelp": "Flowgraph: task valid bit",
                        "switch": [
                            "-flowgraph_valid 'flow step index <str>'"
                        ],
                        "type": "bool"
                    },
                    "weight": {
                        "default": {
                            "example": [
                                "cli: -flowgraph_weight 'asicflow cts 0 area_cells 1.0'",
                                "api: chip.set('flowgraph', 'asicflow', 'cts', '0', 'weight', 'area_cells', 1.0)"
                            ],
                            "help": "Weights specified on a per step and per metric basis used to give\neffective \"goodness\" score for a step by calculating the sum all step\nreal metrics results by the corresponding per step weights.",
                            "lock": false,
                            "node": {
                                "default": {
                                    "default": {
                                        "signature": null,
                                        "value": null
                                    }
                                }
                            },
                            "notes": null,
                            "pernode": "never",
                            "require": null,
                            "scope": "job",
                            "shorthelp": "Flowgraph: metric weights",
                            "switch": [
                                "-flowgraph_weight 'flow step index metric <float>'"
                            ],
                            "type": "float"
                        }
                    }
                }
            }
        }
    },
    "fpga": {
        "board": {
            "example": [
                "cli: -fpga_board parallella",
                "api: chip.set('fpga', 'board', 'parallella')"
            ],
            "help": "Complete board name used as a device target by the FPGA compilation\ntool. The board name must be an exact string match to the partname\nhard coded within the FPGA EDA tool. The parameter is optional and can\nbe used in place of a partname and pin constraints for some tools.",
            "lock": false,
            "node": {
                "default": {
                    "default": {
                        "signature": null,
                        "value": null
                    }
                }
            },
            "notes": null,
            "pernode": "never",
            "require": null,
            "scope": "job",
            "shorthelp": "FPGA: board name",
            "switch": [
                "-fpga_board <str>"
            ],
            "type": "str"
        },
        "default": {
            "file": {
                "default": {
                    "copy": false,
                    "example": [
                        "cli: -fpga_file 'fpga64k file archfile my_arch.xml'",
                        "api: chip.set('fpga', 'fpga64k', 'file', 'archfile', 'my_arch.xml')"
                    ],
                    "hashalgo": "sha256",
                    "help": "Specify a file for the FPGA partname.",
                    "lock": false,
                    "node": {
                        "default": {
                            "default": {
                                "author": [],
                                "date": [],
                                "filehash": [],
                                "signature": [],
                                "value": []
                            }
                        }
                    },
                    "notes": null,
                    "pernode": "never",
                    "require": null,
                    "scope": "global",
                    "shorthelp": "FPGA: file",
                    "switch": [
                        "-fpga_file 'partname key <str>'"
                    ],
                    "type": "[file]"
                }
            },
            "lutsize": {
                "example": [
                    "cli: -fpga_lutsize 'fpga64k 4'",
                    "api: chip.set('fpga', 'fpga64k', 'lutsize', '4')"
                ],
                "help": "Specify the number of inputs in each lookup table (LUT) for the\nFPGA partname.  For architectures with fracturable LUTs, this is\nthe number of inputs of the unfractured LUT.",
                "lock": false,
                "node": {
                    "default": {
                        "default": {
                            "signature": null,
                            "value": null
                        }
                    }
                },
                "notes": null,
                "pernode": "never",
                "require": null,
                "scope": "job",
                "shorthelp": "FPGA: lutsize",
                "switch": [
                    "-fpga_lutsize 'partname <int>'"
                ],
                "type": "int"
            },
            "pnrtool": {
                "example": [
                    "cli: -fpga_pnrtool 'fpga64k myplaceroute'",
                    "api: chip.set('fpga', 'fpga64k', 'pnrtool', 'myplaceroute')"
                ],
                "help": "Name of the place and route tool for the FPGA partname.",
                "lock": false,
                "node": {
                    "default": {
                        "default": {
                            "signature": null,
                            "value": null
                        }
                    }
                },
                "notes": null,
                "pernode": "never",
                "require": null,
                "scope": "job",
                "shorthelp": "FPGA: place/route tool",
                "switch": [
                    "-fpga_pnrtool 'partname <str>'"
                ],
                "type": "str"
            },
            "syntool": {
                "example": [
                    "cli: -fpga_syntool 'fpga64 mysynthesis'",
                    "api: chip.set('fpga', 'fpga64k', 'syntool', 'mysynthesis')"
                ],
                "help": "Name of the synthesis tool for the FPGA partname.",
                "lock": false,
                "node": {
                    "default": {
                        "default": {
                            "signature": null,
                            "value": null
                        }
                    }
                },
                "notes": null,
                "pernode": "never",
                "require": null,
                "scope": "job",
                "shorthelp": "FPGA: synthesis tool",
                "switch": [
                    "-fpga_syntool 'partname <str>'"
                ],
                "type": "str"
            },
            "var": {
                "default": {
                    "example": [
                        "cli: -fpga_var 'fpga64k channelwidth 100'",
                        "api: chip.set('fpga', 'fpga64k', 'var', 'channelwidth', '100')"
                    ],
                    "help": "Specify a variable value for the FPGA partname.",
                    "lock": false,
                    "node": {
                        "default": {
                            "default": {
                                "signature": [],
                                "value": []
                            }
                        }
                    },
                    "notes": null,
                    "pernode": "never",
                    "require": null,
                    "scope": "job",
                    "shorthelp": "FPGA: var",
                    "switch": [
                        "-fpga_var 'partname key <str>'"
                    ],
                    "type": "[str]"
                }
            },
            "vendor": {
                "example": [
                    "cli: -fpga_vendor 'fpga64k acme'",
                    "api: chip.set('fpga', 'fpga64k', 'vendor', 'acme')"
                ],
                "help": "Name of the FPGA vendor for the FPGA partname.",
                "lock": false,
                "node": {
                    "default": {
                        "default": {
                            "signature": null,
                            "value": null
                        }
                    }
                },
                "notes": null,
                "pernode": "never",
                "require": null,
                "scope": "job",
                "shorthelp": "FPGA: vendor name",
                "switch": [
                    "-fpga_vendor '<str>'"
                ],
                "type": "str"
            }
        },
        "flash": {
            "example": [
                "cli: -fpga_flash",
                "api: chip.set('fpga', 'flash', True)"
            ],
            "help": "Specifies that the bitstream should be flashed in the board/device.\nThe default is to load the bitstream into volatile memory (SRAM).",
            "lock": false,
            "node": {
                "default": {
                    "default": {
                        "signature": null,
                        "value": false
                    }
                }
            },
            "notes": null,
            "pernode": "never",
            "require": "all",
            "scope": "job",
            "shorthelp": "FPGA: flash enable",
            "switch": [
                "-fpga_flash <bool>"
            ],
            "type": "bool"
        },
        "program": {
            "example": [
                "cli: -fpga_program",
                "api: chip.set('fpga', 'program', True)"
            ],
            "help": "Specifies that the bitstream should be loaded into an FPGA.",
            "lock": false,
            "node": {
                "default": {
                    "default": {
                        "signature": null,
                        "value": false
                    }
                }
            },
            "notes": null,
            "pernode": "never",
            "require": "all",
            "scope": "job",
            "shorthelp": "FPGA: program enable",
            "switch": [
                "-fpga_program <bool>"
            ],
            "type": "bool"
        }
    },
    "history": {},
    "input": {
        "default": {
            "default": {
                "copy": true,
                "example": [
                    "cli: -input 'rtl verilog hello_world.v'",
                    "api: chip.set('input', 'rtl', 'verilog', 'hello_world.v')"
                ],
                "hashalgo": "sha256",
                "help": "List of files of type ('filetype') grouped as a named set ('fileset').\nThe exact names of filetypes and filesets must match the string names\nused by the tasks called during flowgraph execution. By convention,\nthe fileset names should match the the name of the flowgraph being\nexecuted.",
                "lock": false,
                "node": {
                    "default": {
                        "default": {
                            "author": [],
                            "date": [],
                            "filehash": [],
                            "signature": [],
                            "value": []
                        }
                    }
                },
                "notes": null,
                "pernode": "optional",
                "require": null,
                "scope": "job",
                "shorthelp": "Input: files",
                "switch": [
                    "-input 'fileset filetype <file>'"
                ],
                "type": "[file]"
            }
        }
    },
    "library": {},
    "metric": {
        "averagepower": {
            "example": [
                "cli: -metric_averagepower 'place 0 0.01'",
                "api: chip.set('metric', 'averagepower', 0.01, step='place', index=0)"
            ],
            "help": "Metric tracking the average workload power of the design specified on a per step\nand index basis. Power metric depend heavily on the method\nbeing used for extraction: dynamic vs static, workload\nspecification (vcd vs saif), power models, process/voltage/temperature.\nThe power averagepower metric tries to capture the data that would\nusually be reflected inside a datasheet given the appropriate\nfootnote conditions.",
            "lock": false,
            "node": {
                "default": {
                    "default": {
                        "signature": null,
                        "value": null
                    }
                }
            },
            "notes": null,
            "pernode": "required",
            "require": null,
            "scope": "job",
            "shorthelp": "Metric: averagepower",
            "switch": [
                "-metric_averagepower 'step index <float>'"
            ],
            "type": "float",
            "unit": "mw"
        },
        "brams": {
            "example": [
                "cli: -metric_brams 'place 0 100'",
                "api: chip.set('metric', 'brams', 100, step='place', index=0)"
            ],
            "help": "Metric tracking the total FPGA BRAM tiles used by the design as reported\nby the implementation tool. There is no standardized definition\nfor this metric across vendors, so metric comparisons can\ngenerally only be done between runs on identical tools and\ndevice families.",
            "lock": false,
            "node": {
                "default": {
                    "default": {
                        "signature": null,
                        "value": null
                    }
                }
            },
            "notes": null,
            "pernode": "required",
            "require": null,
            "scope": "job",
            "shorthelp": "Metric: FPGA BRAM tiles",
            "switch": [
                "-metric_brams 'step index <int>'"
            ],
            "type": "int"
        },
        "buffers": {
            "example": [
                "cli: -metric_buffers 'place 0 100'",
                "api: chip.set('metric', 'buffers', 50, step='place', index=0)"
            ],
            "help": "Metric tracking the total number of buffer and inverter instances in the design\non a per step and index basis.",
            "lock": false,
            "node": {
                "default": {
                    "default": {
                        "signature": null,
                        "value": null
                    }
                }
            },
            "notes": null,
            "pernode": "required",
            "require": null,
            "scope": "job",
            "shorthelp": "Metric: buffers",
            "switch": [
                "-metric_buffers 'step index <float>'"
            ],
            "type": "int"
        },
        "cellarea": {
            "example": [
                "cli: -metric_cellarea 'place 0 100.00'",
                "api: chip.set('metric', 'cellarea', 100.00, step='place', index=0)"
            ],
            "help": "Metric tracking the total cell area (ignoring fillers) occupied by the design.",
            "lock": false,
            "node": {
                "default": {
                    "default": {
                        "signature": null,
                        "value": null
                    }
                }
            },
            "notes": null,
            "pernode": "required",
            "require": null,
            "scope": "job",
            "shorthelp": "Metric: cellarea",
            "switch": [
                "-metric_cellarea 'step index <float>'"
            ],
            "type": "float",
            "unit": "um^2"
        },
        "cells": {
            "example": [
                "cli: -metric_cells 'place 0 100'",
                "api: chip.set('metric', 'cells', 50, step='place', index=0)"
            ],
            "help": "Metric tracking the total number of cell instances in the design\non a per step and index basis.",
            "lock": false,
            "node": {
                "default": {
                    "default": {
                        "signature": null,
                        "value": null
                    }
                }
            },
            "notes": null,
            "pernode": "required",
            "require": null,
            "scope": "job",
            "shorthelp": "Metric: cells",
            "switch": [
                "-metric_cells 'step index <float>'"
            ],
            "type": "int"
        },
        "coverage": {
            "example": [
                "cli: -metric_coverage 'place 0 99.9'",
                "api: chip.set('metric', 'coverage', 99.9, step='place', index=0)"
            ],
            "help": "Metric tracking the test coverage in the design expressed as a percentage\nwith 100 meaning full coverage. The meaning of the metric depends on the\ntask being executed. It can refer to code coverage, feature coverage,\nstuck at fault coverage.",
            "lock": false,
            "node": {
                "default": {
                    "default": {
                        "signature": null,
                        "value": null
                    }
                }
            },
            "notes": null,
            "pernode": "required",
            "require": null,
            "scope": "job",
            "shorthelp": "Metric: coverage",
            "switch": [
                "-metric_coverage 'step index <float>'"
            ],
            "type": "float",
            "unit": "%"
        },
        "dozepower": {
            "example": [
                "cli: -metric_dozepower 'place 0 0.01'",
                "api: chip.set('metric', 'dozepower', 0.01, step='place', index=0)"
            ],
            "help": "Metric tracking the power consumed while in low frequency operating mode of the design specified on a per step\nand index basis. Power metric depend heavily on the method\nbeing used for extraction: dynamic vs static, workload\nspecification (vcd vs saif), power models, process/voltage/temperature.\nThe power dozepower metric tries to capture the data that would\nusually be reflected inside a datasheet given the appropriate\nfootnote conditions.",
            "lock": false,
            "node": {
                "default": {
                    "default": {
                        "signature": null,
                        "value": null
                    }
                }
            },
            "notes": null,
            "pernode": "required",
            "require": null,
            "scope": "job",
            "shorthelp": "Metric: dozepower",
            "switch": [
                "-metric_dozepower 'step index <float>'"
            ],
            "type": "float",
            "unit": "mw"
        },
        "drvs": {
            "example": [
                "cli: -metric_drvs 'dfm 0 0'",
                "api: chip.set('metric', 'drvs', 0, step='dfm', index=0)"
            ],
            "help": "Metric tracking the total number of design rule violations on a\nper step and index basis.",
            "lock": false,
            "node": {
                "default": {
                    "default": {
                        "signature": null,
                        "value": null
                    }
                }
            },
            "notes": null,
            "pernode": "required",
            "require": null,
            "scope": "job",
            "shorthelp": "Metric: total drvs",
            "switch": [
                "-metric_drvs 'step index <int>'"
            ],
            "type": "int"
        },
        "dsps": {
            "example": [
                "cli: -metric_dsps 'place 0 100'",
                "api: chip.set('metric', 'dsps', 100, step='place', index=0)"
            ],
            "help": "Metric tracking the total FPGA DSP slices used by the design as reported\nby the implementation tool. There is no standardized definition\nfor this metric across vendors, so metric comparisons can\ngenerally only be done between runs on identical tools and\ndevice families.",
            "lock": false,
            "node": {
                "default": {
                    "default": {
                        "signature": null,
                        "value": null
                    }
                }
            },
            "notes": null,
            "pernode": "required",
            "require": null,
            "scope": "job",
            "shorthelp": "Metric: FPGA DSP slices",
            "switch": [
                "-metric_dsps 'step index <int>'"
            ],
            "type": "int"
        },
        "errors": {
            "example": [
                "cli: -metric_errors 'dfm 0 0'",
                "api: chip.set('metric', 'errors', 0, step='dfm', index=0)"
            ],
            "help": "Metric tracking the total number of errors on a\nper step and index basis.",
            "lock": false,
            "node": {
                "default": {
                    "default": {
                        "signature": null,
                        "value": null
                    }
                }
            },
            "notes": null,
            "pernode": "required",
            "require": null,
            "scope": "job",
            "shorthelp": "Metric: total errors",
            "switch": [
                "-metric_errors 'step index <int>'"
            ],
            "type": "int"
        },
        "exetime": {
            "example": [
                "cli: -metric_exetime 'dfm 0 10.0'",
                "api: chip.set('metric', 'exetime', 10.0, step='dfm', index=0)"
            ],
            "help": "Metric tracking time spent by the EDA executable 'exe' on a\nper step and index basis. It does not include the SiliconCompiler\nruntime overhead or time waiting for I/O operations and\ninter-processor communication to complete.",
            "lock": false,
            "node": {
                "default": {
                    "default": {
                        "signature": null,
                        "value": null
                    }
                }
            },
            "notes": null,
            "pernode": "required",
            "require": null,
            "scope": "job",
            "shorthelp": "Metric: exetime",
            "switch": [
                "-metric_exetime 'step index <float>'"
            ],
            "type": "float",
            "unit": "s"
        },
        "fmax": {
            "example": [
                "cli: -metric_fmax 'place 0 100e6'",
                "api: chip.set('metric', 'fmax', 100e6, step='place', index=0)"
            ],
            "help": "Metric tracking the maximum clock frequency on a per step and index basis.",
            "lock": false,
            "node": {
                "default": {
                    "default": {
                        "signature": null,
                        "value": null
                    }
                }
            },
            "notes": null,
            "pernode": "required",
            "require": null,
            "scope": "job",
            "shorthelp": "Metric: fmax",
            "switch": [
                "-metric_fmax 'step index <float>'"
            ],
            "type": "float",
            "unit": "Hz"
        },
        "holdpaths": {
            "example": [
                "cli: -metric_holdpaths 'place 0 10'",
                "api: chip.set('metric', 'holdpaths', 10, step='place', index=0)"
            ],
            "help": "Metric tracking the total number of timing paths violating hold\nconstraints.",
            "lock": false,
            "node": {
                "default": {
                    "default": {
                        "signature": null,
                        "value": null
                    }
                }
            },
            "notes": null,
            "pernode": "required",
            "require": null,
            "scope": "job",
            "shorthelp": "Metric: holdpaths",
            "switch": [
                "-metric_holdpaths 'step index <float>'"
            ],
            "type": "int"
        },
        "holdslack": {
            "example": [
                "cli: -metric_holdslack 'place 0 0.01'",
                "api: chip.set('metric', 'holdslack', 0.01, step='place', index=0)"
            ],
            "help": "Metric tracking the worst hold slack (positive or negative) on a per step and index basis.",
            "lock": false,
            "node": {
                "default": {
                    "default": {
                        "signature": null,
                        "value": null
                    }
                }
            },
            "notes": null,
            "pernode": "required",
            "require": null,
            "scope": "job",
            "shorthelp": "Metric: holdslack",
            "switch": [
                "-metric_holdslack 'step index <float>'"
            ],
            "type": "float",
            "unit": "ns"
        },
        "holdtns": {
            "example": [
                "cli: -metric_holdtns 'place 0 0.01'",
                "api: chip.set('metric', 'holdtns', 0.01, step='place', index=0)"
            ],
            "help": "Metric tracking the total negative hold slack (TNS) on a per step and index basis.",
            "lock": false,
            "node": {
                "default": {
                    "default": {
                        "signature": null,
                        "value": null
                    }
                }
            },
            "notes": null,
            "pernode": "required",
            "require": null,
            "scope": "job",
            "shorthelp": "Metric: holdtns",
            "switch": [
                "-metric_holdtns 'step index <float>'"
            ],
            "type": "float",
            "unit": "ns"
        },
        "holdwns": {
            "example": [
                "cli: -metric_holdwns 'place 0 0.01'",
                "api: chip.set('metric', 'holdwns', 0.01, step='place', index=0)"
            ],
            "help": "Metric tracking the worst negative hold slack (positive values truncated to zero) on a per step and index basis.",
            "lock": false,
            "node": {
                "default": {
                    "default": {
                        "signature": null,
                        "value": null
                    }
                }
            },
            "notes": null,
            "pernode": "required",
            "require": null,
            "scope": "job",
            "shorthelp": "Metric: holdwns",
            "switch": [
                "-metric_holdwns 'step index <float>'"
            ],
            "type": "float",
            "unit": "ns"
        },
        "idlepower": {
            "example": [
                "cli: -metric_idlepower 'place 0 0.01'",
                "api: chip.set('metric', 'idlepower', 0.01, step='place', index=0)"
            ],
            "help": "Metric tracking the power while not performing useful work of the design specified on a per step\nand index basis. Power metric depend heavily on the method\nbeing used for extraction: dynamic vs static, workload\nspecification (vcd vs saif), power models, process/voltage/temperature.\nThe power idlepower metric tries to capture the data that would\nusually be reflected inside a datasheet given the appropriate\nfootnote conditions.",
            "lock": false,
            "node": {
                "default": {
                    "default": {
                        "signature": null,
                        "value": null
                    }
                }
            },
            "notes": null,
            "pernode": "required",
            "require": null,
            "scope": "job",
            "shorthelp": "Metric: idlepower",
            "switch": [
                "-metric_idlepower 'step index <float>'"
            ],
            "type": "float",
            "unit": "mw"
        },
        "irdrop": {
            "example": [
                "cli: -metric_irdrop 'place 0 0.05'",
                "api: chip.set('metric', 'irdrop', 0.05, step='place', index=0)"
            ],
            "help": "Metric tracking the peak IR drop in the design based on extracted\npower and ground rail parasitics, library power models, and\nswitching activity. The switching activity calculated on a per\nnode basis is taken from one of three possible sources, in order\nof priority: VCD file, SAIF file, 'activityfactor' parameter.",
            "lock": false,
            "node": {
                "default": {
                    "default": {
                        "signature": null,
                        "value": null
                    }
                }
            },
            "notes": null,
            "pernode": "required",
            "require": null,
            "scope": "job",
            "shorthelp": "Metric: peak IR drop",
            "switch": [
                "-metric_irdrop 'step index <float>'"
            ],
            "type": "float",
            "unit": "mv"
        },
        "leakagepower": {
            "example": [
                "cli: -metric_leakagepower 'place 0 0.01'",
                "api: chip.set('metric', 'leakagepower', 0.01, step='place', index=0)"
            ],
            "help": "Metric tracking the leakage power with rails active but without any dynamic switching activity of the design specified on a per step\nand index basis. Power metric depend heavily on the method\nbeing used for extraction: dynamic vs static, workload\nspecification (vcd vs saif), power models, process/voltage/temperature.\nThe power leakagepower metric tries to capture the data that would\nusually be reflected inside a datasheet given the appropriate\nfootnote conditions.",
            "lock": false,
            "node": {
                "default": {
                    "default": {
                        "signature": null,
                        "value": null
                    }
                }
            },
            "notes": null,
            "pernode": "required",
            "require": null,
            "scope": "job",
            "shorthelp": "Metric: leakagepower",
            "switch": [
                "-metric_leakagepower 'step index <float>'"
            ],
            "type": "float",
            "unit": "mw"
        },
        "luts": {
            "example": [
                "cli: -metric_luts 'place 0 100'",
                "api: chip.set('metric', 'luts', 100, step='place', index=0)"
            ],
            "help": "Metric tracking the total FPGA LUTs used by the design as reported\nby the implementation tool. There is no standardized definition\nfor this metric across vendors, so metric comparisons can\ngenerally only be done between runs on identical tools and\ndevice families.",
            "lock": false,
            "node": {
                "default": {
                    "default": {
                        "signature": null,
                        "value": null
                    }
                }
            },
            "notes": null,
            "pernode": "required",
            "require": null,
            "scope": "job",
            "shorthelp": "Metric: FPGA LUTs",
            "switch": [
                "-metric_luts 'step index <int>'"
            ],
            "type": "int"
        },
        "macros": {
            "example": [
                "cli: -metric_macros 'place 0 100'",
                "api: chip.set('metric', 'macros', 50, step='place', index=0)"
            ],
            "help": "Metric tracking the total number of macros in the design\non a per step and index basis.",
            "lock": false,
            "node": {
                "default": {
                    "default": {
                        "signature": null,
                        "value": null
                    }
                }
            },
            "notes": null,
            "pernode": "required",
            "require": null,
            "scope": "job",
            "shorthelp": "Metric: macros",
            "switch": [
                "-metric_macros 'step index <float>'"
            ],
            "type": "int"
        },
        "memory": {
            "example": [
                "cli: -metric_memory 'dfm 0 10e9'",
                "api: chip.set('metric', 'memory', 10e9, step='dfm', index=0)"
            ],
            "help": "Metric tracking total peak program memory footprint on a per\nstep and index basis.",
            "lock": false,
            "node": {
                "default": {
                    "default": {
                        "signature": null,
                        "value": null
                    }
                }
            },
            "notes": null,
            "pernode": "required",
            "require": null,
            "scope": "job",
            "shorthelp": "Metric: memory",
            "switch": [
                "-metric_memory 'step index <float>'"
            ],
            "type": "float",
            "unit": "B"
        },
        "nets": {
            "example": [
                "cli: -metric_nets 'place 0 100'",
                "api: chip.set('metric', 'nets', 50, step='place', index=0)"
            ],
            "help": "Metric tracking the total number of nets in the design\non a per step and index basis.",
            "lock": false,
            "node": {
                "default": {
                    "default": {
                        "signature": null,
                        "value": null
                    }
                }
            },
            "notes": null,
            "pernode": "required",
            "require": null,
            "scope": "job",
            "shorthelp": "Metric: nets",
            "switch": [
                "-metric_nets 'step index <float>'"
            ],
            "type": "int"
        },
        "overflow": {
            "example": [
                "cli: -metric_overflow 'place 0 0'",
                "api: chip.set('metric', 'overflow', 50, step='place', index=0)"
            ],
            "help": "Metric tracking the total number of overflow tracks for the routing\non per step and index basis. Any non-zero number suggests an over\ncongested design. To analyze where the congestion is occurring\ninspect the router log files for detailed per metal overflow\nreporting and open up the design to find routing hotspots.",
            "lock": false,
            "node": {
                "default": {
                    "default": {
                        "signature": null,
                        "value": null
                    }
                }
            },
            "notes": null,
            "pernode": "required",
            "require": null,
            "scope": "job",
            "shorthelp": "Metric: overflow",
            "switch": [
                "-metric_overflow 'step index <float>'"
            ],
            "type": "int"
        },
        "peakpower": {
            "example": [
                "cli: -metric_peakpower 'place 0 0.01'",
                "api: chip.set('metric', 'peakpower', 0.01, step='place', index=0)"
            ],
            "help": "Metric tracking the worst case total peak power of the design specified on a per step\nand index basis. Power metric depend heavily on the method\nbeing used for extraction: dynamic vs static, workload\nspecification (vcd vs saif), power models, process/voltage/temperature.\nThe power peakpower metric tries to capture the data that would\nusually be reflected inside a datasheet given the appropriate\nfootnote conditions.",
            "lock": false,
            "node": {
                "default": {
                    "default": {
                        "signature": null,
                        "value": null
                    }
                }
            },
            "notes": null,
            "pernode": "required",
            "require": null,
            "scope": "job",
            "shorthelp": "Metric: peakpower",
            "switch": [
                "-metric_peakpower 'step index <float>'"
            ],
            "type": "float",
            "unit": "mw"
        },
        "pins": {
            "example": [
                "cli: -metric_pins 'place 0 100'",
                "api: chip.set('metric', 'pins', 50, step='place', index=0)"
            ],
            "help": "Metric tracking the total number of pins in the design\non a per step and index basis.",
            "lock": false,
            "node": {
                "default": {
                    "default": {
                        "signature": null,
                        "value": null
                    }
                }
            },
            "notes": null,
            "pernode": "required",
            "require": null,
            "scope": "job",
            "shorthelp": "Metric: pins",
            "switch": [
                "-metric_pins 'step index <float>'"
            ],
            "type": "int"
        },
        "registers": {
            "example": [
                "cli: -metric_registers 'place 0 100'",
                "api: chip.set('metric', 'registers', 50, step='place', index=0)"
            ],
            "help": "Metric tracking the total number of register instances in the design\non a per step and index basis.",
            "lock": false,
            "node": {
                "default": {
                    "default": {
                        "signature": null,
                        "value": null
                    }
                }
            },
            "notes": null,
            "pernode": "required",
            "require": null,
            "scope": "job",
            "shorthelp": "Metric: registers",
            "switch": [
                "-metric_registers 'step index <float>'"
            ],
            "type": "int"
        },
        "security": {
            "example": [
                "cli: -metric_security 'place 0 100'",
                "api: chip.set('metric', 'security', 100, step='place', index=0)"
            ],
            "help": "Metric tracking the level of security (1/vulnerability) of the design.\nA completely secure design would have a score of 100. There is no\nabsolute scale for the security metrics (like with power, area, etc)\nso the metric will be task and tool dependent.",
            "lock": false,
            "node": {
                "default": {
                    "default": {
                        "signature": null,
                        "value": null
                    }
                }
            },
            "notes": null,
            "pernode": "required",
            "require": null,
            "scope": "job",
            "shorthelp": "Metric: security",
            "switch": [
                "-metric_security 'step index <float>'"
            ],
            "type": "float",
            "unit": "%"
        },
        "setuppaths": {
            "example": [
                "cli: -metric_setuppaths 'place 0 10'",
                "api: chip.set('metric', 'setuppaths', 10, step='place', index=0)"
            ],
            "help": "Metric tracking the total number of timing paths violating setup\nconstraints.",
            "lock": false,
            "node": {
                "default": {
                    "default": {
                        "signature": null,
                        "value": null
                    }
                }
            },
            "notes": null,
            "pernode": "required",
            "require": null,
            "scope": "job",
            "shorthelp": "Metric: setuppaths",
            "switch": [
                "-metric_setuppaths 'step index <float>'"
            ],
            "type": "int"
        },
        "setupslack": {
            "example": [
                "cli: -metric_setupslack 'place 0 0.01'",
                "api: chip.set('metric', 'setupslack', 0.01, step='place', index=0)"
            ],
            "help": "Metric tracking the worst setup slack (positive or negative) on a per step and index basis.",
            "lock": false,
            "node": {
                "default": {
                    "default": {
                        "signature": null,
                        "value": null
                    }
                }
            },
            "notes": null,
            "pernode": "required",
            "require": null,
            "scope": "job",
            "shorthelp": "Metric: setupslack",
            "switch": [
                "-metric_setupslack 'step index <float>'"
            ],
            "type": "float",
            "unit": "ns"
        },
        "setuptns": {
            "example": [
                "cli: -metric_setuptns 'place 0 0.01'",
                "api: chip.set('metric', 'setuptns', 0.01, step='place', index=0)"
            ],
            "help": "Metric tracking the total negative setup slack (TNS) on a per step and index basis.",
            "lock": false,
            "node": {
                "default": {
                    "default": {
                        "signature": null,
                        "value": null
                    }
                }
            },
            "notes": null,
            "pernode": "required",
            "require": null,
            "scope": "job",
            "shorthelp": "Metric: setuptns",
            "switch": [
                "-metric_setuptns 'step index <float>'"
            ],
            "type": "float",
            "unit": "ns"
        },
        "setupwns": {
            "example": [
                "cli: -metric_setupwns 'place 0 0.01'",
                "api: chip.set('metric', 'setupwns', 0.01, step='place', index=0)"
            ],
            "help": "Metric tracking the worst negative setup slack (positive values truncated to zero) on a per step and index basis.",
            "lock": false,
            "node": {
                "default": {
                    "default": {
                        "signature": null,
                        "value": null
                    }
                }
            },
            "notes": null,
            "pernode": "required",
            "require": null,
            "scope": "job",
            "shorthelp": "Metric: setupwns",
            "switch": [
                "-metric_setupwns 'step index <float>'"
            ],
            "type": "float",
            "unit": "ns"
        },
        "sleeppower": {
            "example": [
                "cli: -metric_sleeppower 'place 0 0.01'",
                "api: chip.set('metric', 'sleeppower', 0.01, step='place', index=0)"
            ],
            "help": "Metric tracking the power consumed with some or all power rails gated off of the design specified on a per step\nand index basis. Power metric depend heavily on the method\nbeing used for extraction: dynamic vs static, workload\nspecification (vcd vs saif), power models, process/voltage/temperature.\nThe power sleeppower metric tries to capture the data that would\nusually be reflected inside a datasheet given the appropriate\nfootnote conditions.",
            "lock": false,
            "node": {
                "default": {
                    "default": {
                        "signature": null,
                        "value": null
                    }
                }
            },
            "notes": null,
            "pernode": "required",
            "require": null,
            "scope": "job",
            "shorthelp": "Metric: sleeppower",
            "switch": [
                "-metric_sleeppower 'step index <float>'"
            ],
            "type": "float",
            "unit": "mw"
        },
        "tasktime": {
            "example": [
                "cli: -metric_tasktime 'dfm 0 10.0'",
                "api: chip.set('metric', 'tasktime', 10.0, step='dfm', index=0)"
            ],
            "help": "Metric tracking the total amount of time spent on a task from\nbeginning to end, including data transfers and pre/post\nprocessing.",
            "lock": false,
            "node": {
                "default": {
                    "default": {
                        "signature": null,
                        "value": null
                    }
                }
            },
            "notes": null,
            "pernode": "required",
            "require": null,
            "scope": "job",
            "shorthelp": "Metric: tasktime",
            "switch": [
                "-metric_tasktime 'step index <float>'"
            ],
            "type": "float",
            "unit": "s"
        },
        "totalarea": {
            "example": [
                "cli: -metric_totalarea 'place 0 100.00'",
                "api: chip.set('metric', 'totalarea', 100.00, step='place', index=0)"
            ],
            "help": "Metric tracking the total physical die area occupied by the design.",
            "lock": false,
            "node": {
                "default": {
                    "default": {
                        "signature": null,
                        "value": null
                    }
                }
            },
            "notes": null,
            "pernode": "required",
            "require": null,
            "scope": "job",
            "shorthelp": "Metric: totalarea",
            "switch": [
                "-metric_totalarea 'step index <float>'"
            ],
            "type": "float",
            "unit": "um^2"
        },
        "totaltime": {
            "example": [
                "cli: -metric_totaltime 'dfm 0 10.0'",
                "api: chip.set('metric', 'totaltime', 10.0, step='dfm', index=0)"
            ],
            "help": "Metric tracking the total amount of time spent from the beginning\nof the run up to and including the current step and index.",
            "lock": false,
            "node": {
                "default": {
                    "default": {
                        "signature": null,
                        "value": null
                    }
                }
            },
            "notes": null,
            "pernode": "required",
            "require": null,
            "scope": "job",
            "shorthelp": "Metric: totaltime",
            "switch": [
                "-metric_totaltime 'step index <float>'"
            ],
            "type": "float",
            "unit": "s"
        },
        "transistors": {
            "example": [
                "cli: -metric_transistors 'place 0 100'",
                "api: chip.set('metric', 'transistors', 50, step='place', index=0)"
            ],
            "help": "Metric tracking the total number of transistors in the design\non a per step and index basis.",
            "lock": false,
            "node": {
                "default": {
                    "default": {
                        "signature": null,
                        "value": null
                    }
                }
            },
            "notes": null,
            "pernode": "required",
            "require": null,
            "scope": "job",
            "shorthelp": "Metric: transistors",
            "switch": [
                "-metric_transistors 'step index <float>'"
            ],
            "type": "int"
        },
        "unconstrained": {
            "example": [
                "cli: -metric_unconstrained 'dfm 0 0'",
                "api: chip.set('metric', 'unconstrained', 0, step='dfm', index=0)"
            ],
            "help": "Metric tracking the total number of unconstrained timing paths on a\nper step and index basis.",
            "lock": false,
            "node": {
                "default": {
                    "default": {
                        "signature": null,
                        "value": null
                    }
                }
            },
            "notes": null,
            "pernode": "required",
            "require": null,
            "scope": "job",
            "shorthelp": "Metric: total unconstrained",
            "switch": [
                "-metric_unconstrained 'step index <int>'"
            ],
            "type": "int"
        },
        "utilization": {
            "example": [
                "cli: -metric_utilization 'place 0 50.00'",
                "api: chip.set('metric', 'utilization', 50.00, step='place', index=0)"
            ],
            "help": "Metric tracking the area utilization of the design calculated as\n100 * (cellarea/totalarea).",
            "lock": false,
            "node": {
                "default": {
                    "default": {
                        "signature": null,
                        "value": null
                    }
                }
            },
            "notes": null,
            "pernode": "required",
            "require": null,
            "scope": "job",
            "shorthelp": "Metric: area utilization",
            "switch": [
                "-metric_utilization step index <float>"
            ],
            "type": "float",
            "unit": "%"
        },
        "vias": {
            "example": [
                "cli: -metric_vias 'place 0 100'",
                "api: chip.set('metric', 'vias', 50, step='place', index=0)"
            ],
            "help": "Metric tracking the total number of vias in the design\non a per step and index basis.",
            "lock": false,
            "node": {
                "default": {
                    "default": {
                        "signature": null,
                        "value": null
                    }
                }
            },
            "notes": null,
            "pernode": "required",
            "require": null,
            "scope": "job",
            "shorthelp": "Metric: vias",
            "switch": [
                "-metric_vias 'step index <float>'"
            ],
            "type": "int"
        },
        "warnings": {
            "example": [
                "cli: -metric_warnings 'dfm 0 0'",
                "api: chip.set('metric', 'warnings', 0, step='dfm', index=0)"
            ],
            "help": "Metric tracking the total number of warnings on a\nper step and index basis.",
            "lock": false,
            "node": {
                "default": {
                    "default": {
                        "signature": null,
                        "value": null
                    }
                }
            },
            "notes": null,
            "pernode": "required",
            "require": null,
            "scope": "job",
            "shorthelp": "Metric: total warnings",
            "switch": [
                "-metric_warnings 'step index <int>'"
            ],
            "type": "int"
        },
        "wirelength": {
            "example": [
                "cli: -metric_wirelength 'place 0 100.0'",
                "api: chip.set('metric', 'wirelength', 50.0, step='place', index=0)"
            ],
            "help": "Metric tracking the total wirelength of the design on a per step\nand index basis.",
            "lock": false,
            "node": {
                "default": {
                    "default": {
                        "signature": null,
                        "value": null
                    }
                }
            },
            "notes": null,
            "pernode": "required",
            "require": null,
            "scope": "job",
            "shorthelp": "Metric: wirelength",
            "switch": [
                "-metric_wirelength 'step index <float>'"
            ],
            "type": "float",
            "unit": "um"
        }
    },
    "option": {
        "autoinstall": {
            "example": [
                "cli: -autoinstall true",
                "api: chip.set('option', 'autoinstall', True)"
            ],
            "help": "Enables automatic installation of missing dependencies from\nthe registry.",
            "lock": false,
            "node": {
                "default": {
                    "default": {
                        "signature": null,
                        "value": false
                    }
                }
            },
            "notes": null,
            "pernode": "never",
            "require": "all",
            "scope": "job",
            "shorthelp": "Option: auto install packages",
            "switch": [
                "-autoinstall <bool>"
            ],
            "type": "bool"
        },
        "breakpoint": {
            "example": [
                "cli: -breakpoint true",
                "api: chip.set('option, 'breakpoint', True)"
            ],
            "help": "Set a breakpoint on specific steps. If the step is a TCL\nbased tool, then the breakpoints stops the flow inside the\nEDA tool. If the step is a command line tool, then the flow\ndrops into a Python interpreter.",
            "lock": false,
            "node": {
                "default": {
                    "default": {
                        "signature": null,
                        "value": false
                    }
                }
            },
            "notes": null,
            "pernode": "optional",
            "require": "all",
            "scope": "job",
            "shorthelp": "Breakpoint list",
            "switch": [
                "-breakpoint <bool>"
            ],
            "type": "bool"
        },
        "builddir": {
            "copy": false,
            "example": [
                "cli: -builddir ./build_the_future",
                "api: chip.set('option', 'builddir', './build_the_future')"
            ],
            "help": "The default build directory is in the local './build' where SC was\nexecuted. The 'builddir' parameter can be used to set an alternate\ncompilation directory path.",
            "lock": false,
            "node": {
                "default": {
                    "default": {
                        "signature": null,
                        "value": "build"
                    }
                }
            },
            "notes": null,
            "pernode": "never",
            "require": null,
            "scope": "job",
            "shorthelp": "Build directory",
            "switch": [
                "-builddir <dir>"
            ],
            "type": "dir"
        },
        "cfg": {
            "copy": false,
            "example": [
                "cli: -cfg mypdk.json",
                "api: chip.set('option', 'cfg', 'mypdk.json')"
            ],
            "hashalgo": "sha256",
            "help": "List of filepaths to JSON formatted schema configuration\nmanifests. The files are read in automatically when using the\n'sc' command line application. In Python programs, JSON manifests\ncan be merged into the current working manifest using the\nread_manifest() method.",
            "lock": false,
            "node": {
                "default": {
                    "default": {
                        "author": [],
                        "date": [],
                        "filehash": [],
                        "signature": [],
                        "value": []
                    }
                }
            },
            "notes": null,
            "pernode": "never",
            "require": null,
            "scope": "job",
            "shorthelp": "Configuration manifest",
            "switch": [
                "-cfg <file>"
            ],
            "type": "[file]"
        },
        "clean": {
            "example": [
                "cli: -clean",
                "api: chip.set('option', 'clean', True)"
            ],
            "help": "Clean up all intermediate and non essential files at the end\nof a task, leaving the following:\n\n* log file\n* replay.sh\n* inputs/\n* outputs/\n* reports/\n* autogenerated manifests\n* any files generated by schema-specified regexes\n* files specified by :keypath:`tool, <tool>, task, <task>, keep`",
            "lock": false,
            "node": {
                "default": {
                    "default": {
                        "signature": null,
                        "value": false
                    }
                }
            },
            "notes": null,
            "pernode": "never",
            "require": "all",
            "scope": "job",
            "shorthelp": "Clean up after run",
            "switch": [
                "-clean <bool>"
            ],
            "type": "bool"
        },
        "cmdfile": {
            "copy": false,
            "example": [
                "cli: -f design.f",
                "api: chip.set('option', 'cmdfile', 'design.f')"
            ],
            "hashalgo": "sha256",
            "help": "Read the specified file, and act as if all text inside it was specified\nas command line parameters. Supported by most verilog simulators\nincluding Icarus and Verilator. The format of the file is not strongly\nstandardized. Support for comments and environment variables within\nthe file varies and depends on the tool used. SC simply passes on\nthe filepath to the tool executable.",
            "lock": false,
            "node": {
                "default": {
                    "default": {
                        "author": [],
                        "date": [],
                        "filehash": [],
                        "signature": [],
                        "value": []
                    }
                }
            },
            "notes": null,
            "pernode": "never",
            "require": null,
            "scope": "job",
            "shorthelp": "Design compilation command file",
            "switch": [
                "-f <file>"
            ],
            "type": "[file]"
        },
        "continue": {
            "example": [
                "cli: -continue",
                "api: chip.set('option', 'continue', True)"
            ],
            "help": "Attempt to continue even when errors are encountered in the SC\nimplementation. If errors are encountered, execution will halt\nbefore a run.",
            "lock": false,
            "node": {
                "default": {
                    "default": {
                        "signature": null,
                        "value": false
                    }
                }
            },
            "notes": null,
            "pernode": "optional",
            "require": "all",
            "scope": "job",
            "shorthelp": "Implementation continue-on-error",
            "switch": [
                "-continue"
            ],
            "type": "bool"
        },
        "copyall": {
            "example": [
                "cli: -copyall",
                "api: chip.set('option', 'copyall', True)"
            ],
            "help": "Specifies that all used files should be copied into the\nbuild directory, overriding the per schema entry copy\nsettings.",
            "lock": false,
            "node": {
                "default": {
                    "default": {
                        "signature": null,
                        "value": false
                    }
                }
            },
            "notes": null,
            "pernode": "never",
            "require": "all",
            "scope": "job",
            "shorthelp": "Copy all inputs to build directory",
            "switch": [
                "-copyall <bool>"
            ],
            "type": "bool"
        },
        "credentials": {
            "copy": false,
            "example": [
                "cli: -credentials /home/user/.sc/credentials",
                "api: chip.set('option', 'credentials', '/home/user/.sc/credentials')"
            ],
            "hashalgo": "sha256",
            "help": "Filepath to credentials used for remote processing. If the\ncredentials parameter is empty, the remote processing client program\ntries to access the \".sc/credentials\" file in the user's home\ndirectory. The file supports the following fields:\n\naddress=<server address>\n\nport=<server port> (optional)\n\nusername=<user id> (optional)\n\npassword=<password / key used for authentication> (optional)",
            "lock": false,
            "node": {
                "default": {
                    "default": {
                        "author": [],
                        "date": [],
                        "filehash": [],
                        "signature": null,
                        "value": null
                    }
                }
            },
            "notes": null,
            "pernode": "never",
            "require": null,
            "scope": "job",
            "shorthelp": "User credentials file",
            "switch": [
                "-credentials <file>"
            ],
            "type": "file"
        },
        "define": {
            "example": [
                "cli: -DCFG_ASIC=1",
                "api: chip.set('option', 'define', 'CFG_ASIC=1')"
            ],
            "help": "Symbol definition for source preprocessor.",
            "lock": false,
            "node": {
                "default": {
                    "default": {
                        "signature": [],
                        "value": []
                    }
                }
            },
            "notes": null,
            "pernode": "never",
            "require": null,
            "scope": "job",
            "shorthelp": "Design pre-processor symbol",
            "switch": [
                "-D<str>"
            ],
            "type": "[str]"
        },
        "dir": {
            "default": {
                "copy": false,
                "example": [
                    "cli: -dir 'openroad_tapcell ./tapcell.tcl'",
                    "api: chip.set('option', 'dir', 'openroad_files', './openroad_support/')"
                ],
                "help": "List of named directories specified. Certain tools and\nreference flows require special parameters, this\nparameter should only be used for specifying directories that are\nnot directly supported by the schema.",
                "lock": false,
                "node": {
                    "default": {
                        "default": {
                            "signature": [],
                            "value": []
                        }
                    }
                },
                "notes": null,
                "pernode": "never",
                "require": null,
                "scope": "job",
                "shorthelp": "Custom directories",
                "switch": [
                    "-dir 'key <str>'"
                ],
                "type": "[dir]"
            }
        },
        "entrypoint": {
            "example": [
                "cli: -entrypoint top",
                "api: chip.set('option', 'entrypoint', 'top')"
            ],
            "help": "Alternative entrypoint for compilation and\nsimulation. The default entry point is 'design'.",
            "lock": false,
            "node": {
                "default": {
                    "default": {
                        "signature": null,
                        "value": null
                    }
                }
            },
            "notes": null,
            "pernode": "never",
            "require": null,
            "scope": "job",
            "shorthelp": "Program entry point",
            "switch": [
                "-entrypoint <str>"
            ],
            "type": "str"
        },
        "env": {
            "default": {
                "example": [
                    "cli: -env 'PDK_HOME /disk/mypdk'",
                    "api: chip.set('option', 'env', 'PDK_HOME', '/disk/mypdk')"
                ],
                "help": "Certain tools and reference flows require global environment\nvariables to be set. These variables can be managed externally or\nspecified through the env variable.",
                "lock": false,
                "node": {
                    "default": {
                        "default": {
                            "signature": null,
                            "value": null
                        }
                    }
                },
                "notes": null,
                "pernode": "never",
                "require": null,
                "scope": "job",
                "shorthelp": "Environment variables",
                "switch": [
                    "-env 'key <str>'"
                ],
                "type": "str"
            }
        },
        "file": {
            "default": {
                "copy": false,
                "example": [
                    "cli: -file 'openroad_tapcell ./tapcell.tcl'",
                    "api: chip.set('option', 'file', 'openroad_tapcell', './tapcell.tcl')"
                ],
                "hashalgo": "sha256",
                "help": "List of named files specified. Certain tools and\nreference flows require special parameters, this\nparameter should only be used for specifying files that are\nnot directly supported by the schema.",
                "lock": false,
                "node": {
                    "default": {
                        "default": {
                            "author": [],
                            "date": [],
                            "filehash": [],
                            "signature": [],
                            "value": []
                        }
                    }
                },
                "notes": null,
                "pernode": "never",
                "require": null,
                "scope": "job",
                "shorthelp": "Custom files",
                "switch": [
                    "-file 'key <str>'"
                ],
                "type": "[file]"
            }
        },
        "flow": {
            "example": [
                "cli: -flow asicflow",
                "api: chip.set('option', 'flow', 'asicflow')"
            ],
            "help": "Sets the flow for the current run. The flow name\nmust match up with a 'flow' in the flowgraph",
            "lock": false,
            "node": {
                "default": {
                    "default": {
                        "signature": null,
                        "value": null
                    }
                }
            },
            "notes": null,
            "pernode": "never",
            "require": null,
            "scope": "job",
            "shorthelp": "Flow target",
            "switch": [
                "-flow <str>"
            ],
            "type": "str"
        },
        "flowcontinue": {
            "example": [
                "cli: -flowcontinue",
                "api: chip.set('option', 'flowcontinue', True)"
            ],
            "help": "Continue executing flow after a tool logs errors. The default\nbehavior is to quit executing the flow if a task ends and the errors\nmetric is greater than 0. Note that the flow will always cease\nexecuting if the tool returns a nonzero status code.",
            "lock": false,
            "node": {
                "default": {
                    "default": {
                        "signature": null,
                        "value": false
                    }
                }
            },
            "notes": null,
            "pernode": "optional",
            "require": "all",
            "scope": "job",
            "shorthelp": "Flow continue-on-error",
            "switch": [
                "-flowcontinue"
            ],
            "type": "bool"
        },
        "fpga": {
            "example": [
                "cli: -fpga fpga64k",
                "api: chip.set('option', 'fpga', 'fpga64k')"
            ],
            "help": "Target FPGA used during compilation.",
            "lock": false,
            "node": {
                "default": {
                    "default": {
                        "signature": null,
                        "value": null
                    }
                }
            },
            "notes": null,
            "pernode": "never",
            "require": null,
            "scope": "job",
            "shorthelp": "FPGA partname",
            "switch": [
                "-fpga <str>"
            ],
            "type": "str"
        },
        "frontend": {
            "example": [
                "cli: -frontend systemverilog",
                "api: chip.set('option', 'frontend', 'systemverilog')"
            ],
            "help": "Specifies the frontend that flows should use for importing and\nprocessing source files. Default option is 'verilog', also supports\n'systemverilog' and 'chisel'. When using the Python API, this parameter\nmust be configured before calling load_target().",
            "lock": false,
            "node": {
                "default": {
                    "default": {
                        "signature": null,
                        "value": "verilog"
                    }
                }
            },
            "notes": null,
            "pernode": "never",
            "require": null,
            "scope": "job",
            "shorthelp": "Compilation frontend",
            "switch": [
                "-frontend <frontend>"
            ],
            "type": "str"
        },
        "hash": {
            "example": [
                "cli: -hash",
                "api: chip.set('option', 'hash', True)"
            ],
            "help": "Enables hashing of all inputs and outputs during\ncompilation. The hash values are stored in the hashvalue\nfield of the individual parameters.",
            "lock": false,
            "node": {
                "default": {
                    "default": {
                        "signature": null,
                        "value": false
                    }
                }
            },
            "notes": null,
            "pernode": "never",
            "require": "all",
            "scope": "job",
            "shorthelp": "Enable file hashing",
            "switch": [
                "-hash <bool>"
            ],
            "type": "bool"
        },
        "idir": {
            "copy": false,
            "example": [
                "cli: +incdir+./mylib",
                "api: chip.set('option', 'idir', './mylib')"
            ],
            "help": "Search paths to look for files included in the design using\nthe ```include`` statement.",
            "lock": false,
            "node": {
                "default": {
                    "default": {
                        "signature": [],
                        "value": []
                    }
                }
            },
            "notes": null,
            "pernode": "never",
            "require": null,
            "scope": "job",
            "shorthelp": "Design search paths",
            "switch": [
                "+incdir+<dir>",
                "-I <dir>"
            ],
            "type": "[dir]"
        },
        "indexlist": {
            "example": [
                "cli: -indexlist 0",
                "api: chip.set('option', 'indexlist', '0')"
            ],
            "help": "List of indices to execute. The default is to execute all\nindices for each step of a run.",
            "lock": false,
            "node": {
                "default": {
                    "default": {
                        "signature": [],
                        "value": []
                    }
                }
            },
            "notes": null,
            "pernode": "never",
            "require": null,
            "scope": "job",
            "shorthelp": "Compilation index list",
            "switch": [
                "-indexlist <index>"
            ],
            "type": "[str]"
        },
        "jobincr": {
            "example": [
                "cli: -jobincr",
                "api: chip.set('option', 'jobincr', True)"
            ],
            "help": "Forces an auto-update of the jobname parameter if a directory\nmatching the jobname is found in the build directory. If the\njobname does not include a trailing digit, then the number\n'1' is added to the jobname before updating the jobname\nparameter.",
            "lock": false,
            "node": {
                "default": {
                    "default": {
                        "signature": null,
                        "value": false
                    }
                }
            },
            "notes": null,
            "pernode": "never",
            "require": "all",
            "scope": "job",
            "shorthelp": "Autoincrement jobname",
            "switch": [
                "-jobincr <bool>"
            ],
            "type": "bool"
        },
        "jobinput": {
            "default": {
                "default": {
                    "example": [
                        "cli: -jobinput 'cts 0 job0'",
                        "api: chip.set('option', 'jobinput', 'cts, '0', 'job0')"
                    ],
                    "help": "Specifies jobname inputs for the current run() on a per step\nand per index basis. During execution, the default behavior is to\ncopy inputs from the current job.",
                    "lock": false,
                    "node": {
                        "default": {
                            "default": {
                                "signature": null,
                                "value": null
                            }
                        }
                    },
                    "notes": null,
                    "pernode": "never",
                    "require": null,
                    "scope": "job",
                    "shorthelp": "Input job name",
                    "switch": [
                        "-jobinput 'step index <str>'"
                    ],
                    "type": "str"
                }
            }
        },
        "jobname": {
            "example": [
                "cli: -jobname may1",
                "api: chip.set('option', 'jobname', 'may1')"
            ],
            "help": "Jobname during invocation of run(). The jobname combined with a\ndefined director structure (<dir>/<design>/<jobname>/<step>/<index>)\nenables multiple levels of transparent job, step, and index\nintrospection.",
            "lock": false,
            "node": {
                "default": {
                    "default": {
                        "signature": null,
                        "value": "job0"
                    }
                }
            },
            "notes": null,
            "pernode": "never",
            "require": null,
            "scope": "job",
            "shorthelp": "Job name",
            "switch": [
                "-jobname <str>"
            ],
            "type": "str"
        },
        "libext": {
            "example": [
                "cli: +libext+sv",
                "api: chip.set('option', 'libext', 'sv')"
            ],
            "help": "List of file extensions that should be used for finding modules.\nFor example, if -y is specified as ./lib\", and '.v' is specified as\nlibext then the files ./lib/\\*.v \", will be searched for\nmodule matches.",
            "lock": false,
            "node": {
                "default": {
                    "default": {
                        "signature": [],
                        "value": []
                    }
                }
            },
            "notes": null,
            "pernode": "never",
            "require": null,
            "scope": "job",
            "shorthelp": "Design file extensions",
            "switch": [
                "+libext+<str>"
            ],
            "type": "[str]"
        },
        "loglevel": {
            "enum": [
                "NOTSET",
                "INFO",
                "DEBUG",
                "WARNING",
                "ERROR",
                "CRITICAL"
            ],
            "example": [
                "cli: -loglevel INFO",
                "api: chip.set('option', 'loglevel', 'INFO')"
            ],
            "help": "Provides explicit control over the level of debug logging printed.\nValid entries include INFO, DEBUG, WARNING, ERROR.",
            "lock": false,
            "node": {
                "default": {
                    "default": {
                        "signature": null,
                        "value": "INFO"
                    }
                }
            },
            "notes": null,
            "pernode": "optional",
            "require": null,
            "scope": "job",
            "shorthelp": "Logging level",
            "switch": [
                "-loglevel <str>"
            ],
            "type": "enum"
        },
        "metricoff": {
            "example": [
                "cli: -metricoff 'wirelength'",
                "api: chip.set('option', 'metricoff', 'wirelength')"
            ],
            "help": "List of metrics to suppress when printing out the run\nsummary.",
            "lock": false,
            "node": {
                "default": {
                    "default": {
                        "signature": [],
                        "value": []
                    }
                }
            },
            "notes": null,
            "pernode": "never",
            "require": null,
            "scope": "job",
            "shorthelp": "Metric summary filter",
            "switch": [
                "-metricoff '<str>'"
            ],
            "type": "[str]"
        },
        "mode": {
            "enum": [
                "asic",
                "fpga",
                "sim"
            ],
            "example": [
                "cli: -mode asic",
                "api: chip.set('option', 'mode', 'asic')"
            ],
            "help": "Sets the operating mode of the compiler. Valid modes are:\nasic: RTL to GDS ASIC compilation\nfpga: RTL to bitstream FPGA compilation\nsim: simulation to verify design and compilation",
            "lock": false,
            "node": {
                "default": {
                    "default": {
                        "signature": null,
                        "value": null
                    }
                }
            },
            "notes": null,
            "pernode": "never",
            "require": null,
            "scope": "job",
            "shorthelp": "Compilation mode",
            "switch": [
                "-mode <str>"
            ],
            "type": "enum"
        },
        "nice": {
            "example": [
                "cli: -nice 5",
                "api: chip.set('option', 'nice', 5)"
            ],
            "help": "Sets the type of execution priority of each individual flowgraph steps.\nIf the parameter is undefined, nice will not be used. For more information see\n`Unix 'nice' <https://en.wikipedia.org/wiki/Nice_(Unix)>`_.",
            "lock": false,
            "node": {
                "default": {
                    "default": {
                        "signature": null,
                        "value": null
                    }
                }
            },
            "notes": null,
            "pernode": "optional",
            "require": null,
            "scope": "job",
            "shorthelp": "Tool execution scheduling priority",
            "switch": [
                "-nice <int>"
            ],
            "type": "int"
        },
        "nodisplay": {
            "example": [
                "cli: -nodisplay",
                "api: chip.set('option', 'nodisplay', True)"
            ],
            "help": "The '-nodisplay' flag prevents SiliconCompiler from\nopening GUI windows such as the final metrics report.",
            "lock": false,
            "node": {
                "default": {
                    "default": {
                        "signature": null,
                        "value": false
                    }
                }
            },
            "notes": null,
            "pernode": "never",
            "require": "all",
            "scope": "job",
            "shorthelp": "Headless execution",
            "switch": [
                "-nodisplay <bool>"
            ],
            "type": "bool"
        },
        "novercheck": {
            "example": [
                "cli: -novercheck",
                "api: chip.set('option', 'novercheck', True)"
            ],
            "help": "Disables strict version checking on all invoked tools if True.\nThe list of supported version numbers is defined in the\n'version' parameter in the 'tool' dictionary for each tool.",
            "lock": false,
            "node": {
                "default": {
                    "default": {
                        "signature": null,
                        "value": false
                    }
                }
            },
            "notes": null,
            "pernode": "optional",
            "require": "all",
            "scope": "job",
            "shorthelp": "Disable version checking",
            "switch": [
                "-novercheck <bool>"
            ],
            "type": "bool"
        },
        "optmode": {
            "example": [
                "cli: -O3",
                "api: chip.set('option', 'optmode', 'O3')"
            ],
            "help": "The compiler has modes to prioritize run time and ppa. Modes\ninclude.\n\n(O0) = Exploration mode for debugging setup\n(O1) = Higher effort and better PPA than O0\n(O2) = Higher effort and better PPA than O1\n(O3) = Signoff quality. Better PPA and higher run times than O2\n(O4-O98) = Reserved (compiler/target dependent)\n(O99) = Experimental highest possible effort, may be unstable",
            "lock": false,
            "node": {
                "default": {
                    "default": {
                        "signature": null,
                        "value": "O0"
                    }
                }
            },
            "notes": null,
            "pernode": "optional",
            "require": "all",
            "scope": "job",
            "shorthelp": "Optimization mode",
            "switch": [
                "-O<str>"
            ],
            "type": "str"
        },
        "param": {
            "default": {
                "example": [
                    "cli: -param 'N 64'",
                    "api: chip.set('option', 'param', 'N', '64')"
                ],
                "help": "Sets a top verilog level design module parameter. The value\nis limited to basic data literals. The parameter override is\npassed into tools such as Verilator and Yosys. The parameters\nsupport Verilog integer literals (64'h4, 2'b0, 4) and strings.\nName of the top level module to compile.",
                "lock": false,
                "node": {
                    "default": {
                        "default": {
                            "signature": null,
                            "value": null
                        }
                    }
                },
                "notes": null,
                "pernode": "never",
                "require": null,
                "scope": "job",
                "shorthelp": "Design parameter",
                "switch": [
                    "-param 'name <str>'"
                ],
                "type": "str"
            }
        },
        "pdk": {
            "example": [
                "cli: -pdk freepdk45",
                "api: chip.set('option', 'pdk', 'freepdk45')"
            ],
            "help": "Target PDK used during compilation.",
            "lock": false,
            "node": {
                "default": {
                    "default": {
                        "signature": null,
                        "value": null
                    }
                }
            },
            "notes": null,
            "pernode": "never",
            "require": null,
            "scope": "job",
            "shorthelp": "PDK target",
            "switch": [
                "-pdk <str>"
            ],
            "type": "str"
        },
        "quiet": {
            "example": [
                "cli: -quiet",
                "api: chip.set('option', 'quiet', True)"
            ],
            "help": "The -quiet option forces all steps to print to a log file.\nThis can be useful with Modern EDA tools which print\nsignificant content to the screen.",
            "lock": false,
            "node": {
                "default": {
                    "default": {
                        "signature": null,
                        "value": false
                    }
                }
            },
            "notes": null,
            "pernode": "optional",
            "require": "all",
            "scope": "job",
            "shorthelp": "Quiet execution",
            "switch": [
                "-quiet <bool>"
            ],
            "type": "bool"
        },
        "registry": {
            "copy": false,
            "example": [
                "cli: -registry '~/myregistry'",
                "api: chip.set('option', 'registry', '~/myregistry')"
            ],
            "help": "List of Silicon Unified Packager (SUP) registry directories.\nDirectories can be local file system folders or\npublicly available registries served up over http. The naming\nconvention for registry packages is:\n<name>/<name>-<version>.json(.<gz>)?",
            "lock": false,
            "node": {
                "default": {
                    "default": {
                        "signature": [],
                        "value": []
                    }
                }
            },
            "notes": null,
            "pernode": "never",
            "require": null,
            "scope": "job",
            "shorthelp": "Option: package registry",
            "switch": [
                "-registry <dir>"
            ],
            "type": "[dir]"
        },
        "relax": {
            "example": [
                "cli: -relax",
                "api: chip.set('option', 'relax', True)"
            ],
            "help": "Global option specifying that tools should be lenient and\nsuppress warnings that may or may not indicate real design\nissues. Extent of leniency is tool/task specific.",
            "lock": false,
            "node": {
                "default": {
                    "default": {
                        "signature": null,
                        "value": false
                    }
                }
            },
            "notes": null,
            "pernode": "never",
            "require": "all",
            "scope": "job",
            "shorthelp": "Relax design checking",
            "switch": [
                "-relax <bool>"
            ],
            "type": "bool"
        },
        "remote": {
            "example": [
                "cli: -remote",
                "api: chip.set('option', 'remote', True)"
            ],
            "help": "Sends job for remote processing if set to true. The remote\noption requires a credentials file to be placed in the home\ndirectory. Fore more information, see the credentials\nparameter.",
            "lock": false,
            "node": {
                "default": {
                    "default": {
                        "signature": null,
                        "value": false
                    }
                }
            },
            "notes": null,
            "pernode": "never",
            "require": "all",
            "scope": "job",
            "shorthelp": "Enable remote processing",
            "switch": [
                "-remote <bool>"
            ],
            "type": "bool"
        },
        "resume": {
            "example": [
                "cli: -resume",
                "api: chip.set('option', 'resume', True)"
            ],
            "help": "If results exist for current job, then don't re-run any steps that\nhad at least one index run successfully. Useful for debugging a\nflow that failed partway through.",
            "lock": false,
            "node": {
                "default": {
                    "default": {
                        "signature": null,
                        "value": false
                    }
                }
            },
            "notes": null,
            "pernode": "never",
            "require": "all",
            "scope": "job",
            "shorthelp": "Resume build",
            "switch": [
                "-resume <bool>"
            ],
            "type": "bool"
        },
        "scheduler": {
            "cores": {
                "example": [
                    "cli: -cores 48",
                    "api: chip.set('option', 'scheduler', 'cores', '48')"
                ],
                "help": "Specifies the number CPU cores required to run the job.\nFor the slurm scheduler, this translates to the '-c'\nswitch. For more information, see the job scheduler\ndocumentation",
                "lock": false,
                "node": {
                    "default": {
                        "default": {
                            "signature": null,
                            "value": null
                        }
                    }
                },
                "notes": null,
                "pernode": "optional",
                "require": null,
                "scope": "job",
                "shorthelp": "Option: Scheduler core constraint",
                "switch": [
                    "-cores <int>"
                ],
                "type": "int"
            },
            "defer": {
                "example": [
                    "cli: -defer 16:00",
                    "api: chip.set('option', 'scheduler', 'defer', '16:00')"
                ],
                "help": "Defer initiation of job until the specified time. The parameter\nis pass through string for remote job scheduler such as slurm.\nFor more information about the exact format specification, see\nthe job scheduler documentation. Examples of valid slurm specific\nvalues include: now+1hour, 16:00, 010-01-20T12:34:00. For more\ninformation, see the job scheduler documentation.",
                "lock": false,
                "node": {
                    "default": {
                        "default": {
                            "signature": null,
                            "value": null
                        }
                    }
                },
                "notes": null,
                "pernode": "optional",
                "require": null,
                "scope": "job",
                "shorthelp": "Option: Scheduler start time",
                "switch": [
                    "-defer <str>"
                ],
                "type": "str"
            },
            "memory": {
                "example": [
                    "cli: -memory 8000",
                    "api: chip.set('option', 'scheduler', 'memory', '8000')"
                ],
                "help": "Specifies the amount of memory required to run the job,\nspecified in MB. For the slurm scheduler, this translates to\nthe '--mem' switch. For more information, see the job\nscheduler documentation",
                "lock": false,
                "node": {
                    "default": {
                        "default": {
                            "signature": null,
                            "value": null
                        }
                    }
                },
                "notes": null,
                "pernode": "optional",
                "require": null,
                "scope": "job",
                "shorthelp": "Option: Scheduler memory constraint",
                "switch": [
                    "-memory <str>"
                ],
                "type": "int",
                "unit": "MB"
            },
            "msgcontact": {
                "example": [
                    "cli: -msgcontact 'wile.e.coyote@acme.com'",
                    "api: chip.set('option', 'scheduler', 'msgcontact', 'wiley@acme.com')"
                ],
                "help": "List of email addresses to message on a 'msgevent'. Support for\nemail messages relies on job scheduler daemon support.\nFor more information, see the job scheduler documentation.",
                "lock": false,
                "node": {
                    "default": {
                        "default": {
                            "signature": [],
                            "value": []
                        }
                    }
                },
                "notes": null,
                "pernode": "optional",
                "require": null,
                "scope": "job",
                "shorthelp": "Option: Message contact",
                "switch": [
                    "-msgcontact <str>"
                ],
                "type": "[str]"
            },
            "msgevent": {
                "example": [
                    "cli: -msgevent ALL",
                    "api: chip.set('option', 'scheduler', 'msgevent', 'ALL')"
                ],
                "help": "Directs job scheduler to send a message to the user when\ncertain events occur during a task. Supported data types for\nSLURM include NONE, BEGIN, END, FAIL, ALL, TIME_LIMIT. For a\nlist of supported event types, see the job scheduler\ndocumentation. For more information, see the job scheduler\ndocumentation.",
                "lock": false,
                "node": {
                    "default": {
                        "default": {
                            "signature": null,
                            "value": "NONE"
                        }
                    }
                },
                "notes": null,
                "pernode": "optional",
                "require": null,
                "scope": "job",
                "shorthelp": "Option: Message event trigger",
                "switch": [
                    "-msgevent <str>"
                ],
                "type": "str"
            },
            "name": {
                "enum": [
                    "slurm",
                    "lsf",
                    "sge"
                ],
                "example": [
                    "cli: -scheduler slurm",
                    "api: chip.set('option', 'scheduler', 'name', 'slurm')"
                ],
                "help": "Sets the type of job scheduler to be used for each individual\nflowgraph steps. If the parameter is undefined, the steps are executed\non the same machine that the SC was launched on. If 'slurm' is used,\nthe host running the 'sc' command must be running a 'slurmctld' daemon\nmanaging a Slurm cluster. Additionally, the build directory ('-dir')\nmust be located in shared storage which can be accessed by all hosts\nin the cluster.",
                "lock": false,
                "node": {
                    "default": {
                        "default": {
                            "signature": null,
                            "value": null
                        }
                    }
                },
                "notes": null,
                "pernode": "optional",
                "require": null,
                "scope": "job",
                "shorthelp": "Option: Scheduler platform",
                "switch": [
                    "-scheduler <str>"
                ],
                "type": "enum"
            },
            "options": {
                "example": [
                    "cli: -scheduler_options \"--pty\"",
                    "api: chip.set('option', 'scheduler', 'options', \"--pty\")"
                ],
                "help": "Advanced/export options passed through unchanged to the job\nscheduler as-is. (The user specified options must be compatible\nwith the rest of the scheduler parameters entered.(memory etc).\nFor more information, see the job scheduler documentation.",
                "lock": false,
                "node": {
                    "default": {
                        "default": {
                            "signature": [],
                            "value": []
                        }
                    }
                },
                "notes": null,
                "pernode": "optional",
                "require": null,
                "scope": "job",
                "shorthelp": "Option: Scheduler arguments",
                "switch": [
                    "-scheduler_options <str>"
                ],
                "type": "[str]"
            },
            "queue": {
                "example": [
                    "cli: -queue nightrun",
                    "api: chip.set('option', 'scheduler', 'queue', 'nightrun')"
                ],
                "help": "Send the job to the specified queue. With slurm, this\ntranslates to 'partition'. The queue name must match\nthe name of an existing job scheduler queue. For more information,\nsee the job scheduler documentation",
                "lock": false,
                "node": {
                    "default": {
                        "default": {
                            "signature": null,
                            "value": null
                        }
                    }
                },
                "notes": null,
                "pernode": "optional",
                "require": null,
                "scope": "job",
                "shorthelp": "Option: Scheduler queue",
                "switch": [
                    "-queue <str>"
                ],
                "type": "str"
            }
        },
        "scpath": {
            "copy": false,
            "example": [
                "cli: -scpath '/home/$USER/sclib'",
                "api: chip.set('option', 'scpath', '/home/$USER/sclib')"
            ],
            "help": "Specifies python modules paths for target import.",
            "lock": false,
            "node": {
                "default": {
                    "default": {
                        "signature": [],
                        "value": []
                    }
                }
            },
            "notes": null,
            "pernode": "never",
            "require": null,
            "scope": "job",
            "shorthelp": "Search path",
            "switch": [
                "-scpath <dir>"
            ],
            "type": "[dir]"
        },
        "show": {
            "example": [
                "cli: -show",
                "api: chip.set('option', 'show', True)"
            ],
            "help": "Specifies that the final hardware layout should be\nshown after the compilation has been completed. The\nfinal layout and tool used to display the layout is\nflow dependent.",
            "lock": false,
            "node": {
                "default": {
                    "default": {
                        "signature": null,
                        "value": false
                    }
                }
            },
            "notes": null,
            "pernode": "never",
            "require": "all",
            "scope": "job",
            "shorthelp": "Show layout",
            "switch": [
                "-show <bool>"
            ],
            "type": "bool"
        },
        "showtool": {
            "default": {
                "example": [
                    "cli: -showtool 'gds klayout'",
                    "api: chip.set('option', 'showtool', 'gds', 'klayout')"
                ],
                "help": "Selects the tool to use by the show function for displaying\nthe specified filetype.",
                "lock": false,
                "node": {
                    "default": {
                        "default": {
                            "signature": null,
                            "value": null
                        }
                    }
                },
                "notes": null,
                "pernode": "never",
                "require": null,
                "scope": "job",
                "shorthelp": "Select data display tool",
                "switch": [
                    "-showtool 'filetype <tool>'"
                ],
                "type": "str"
            }
        },
        "skipall": {
            "example": [
                "cli: -skipall",
                "api: chip.set('option', 'skipall', True)"
            ],
            "help": "Skips the execution of all tools in run(), enabling a quick\ncheck of tool and setup without having to run through each\nstep of a flow to completion.",
            "lock": false,
            "node": {
                "default": {
                    "default": {
                        "signature": null,
                        "value": false
                    }
                }
            },
            "notes": null,
            "pernode": "never",
            "require": "all",
            "scope": "job",
            "shorthelp": "Skip all tasks",
            "switch": [
                "-skipall <bool>"
            ],
            "type": "bool"
        },
        "skipcheck": {
            "example": [
                "cli: -skipcheck",
                "api: chip.set('option', 'skipcheck', True)"
            ],
            "help": "Bypasses the strict runtime manifest check. Can be used for\naccelerating initial bringup of tool/flow/pdk/libs targets.\nThe flag should not be used for production compilation.",
            "lock": false,
            "node": {
                "default": {
                    "default": {
                        "signature": null,
                        "value": false
                    }
                }
            },
            "notes": null,
            "pernode": "never",
            "require": "all",
            "scope": "job",
            "shorthelp": "Skip manifest check",
            "switch": [
                "-skipcheck <bool>"
            ],
            "type": "bool"
        },
        "skipstep": {
            "example": [
                "cli: -skipstep lvs",
                "api: chip.set('option', 'skipstep', 'lvs')"
            ],
            "help": "List of steps to skip during execution.The default is to\nexecute all steps defined in the flow graph.",
            "lock": false,
            "node": {
                "default": {
                    "default": {
                        "signature": [],
                        "value": []
                    }
                }
            },
            "notes": null,
            "pernode": "never",
            "require": null,
            "scope": "job",
            "shorthelp": "Skip step list",
            "switch": [
                "-skipstep <str>"
            ],
            "type": "[str]"
        },
        "stackup": {
            "example": [
                "cli: -stackup 2MA4MB2MC",
                "api: chip.set('option', 'stackup', '2MA4MB2MC')"
            ],
            "help": "Target stackup used during compilation. The stackup is required\nparameter for PDKs with multiple metal stackups.",
            "lock": false,
            "node": {
                "default": {
                    "default": {
                        "signature": null,
                        "value": null
                    }
                }
            },
            "notes": null,
            "pernode": "never",
            "require": null,
            "scope": "job",
            "shorthelp": "Stackup target",
            "switch": [
                "-stackup <str>"
            ],
            "type": "str"
        },
        "steplist": {
            "example": [
                "cli: -steplist 'import'",
                "api: chip.set('option', 'steplist', 'import')"
            ],
            "help": "List of steps to execute. The default is to execute all steps\ndefined in the flow graph.",
            "lock": false,
            "node": {
                "default": {
                    "default": {
                        "signature": [],
                        "value": []
                    }
                }
            },
            "notes": null,
            "pernode": "never",
            "require": null,
            "scope": "job",
            "shorthelp": "Compilation step list",
            "switch": [
                "-steplist <step>"
            ],
            "type": "[str]"
        },
        "strict": {
            "example": [
                "cli: -strict true",
                "api: chip.set('option', 'strict', True)"
            ],
            "help": "Enable additional strict checking in the SC Python API. When this\nparameter is set to True, users must provide step and index keyword\narguments when reading from parameters with the pernode field set to\n'optional'.",
            "lock": false,
            "node": {
                "default": {
                    "default": {
                        "signature": null,
                        "value": false
                    }
                }
            },
            "notes": null,
            "pernode": "never",
            "require": "all",
            "scope": "job",
            "shorthelp": "Option: Strict checking",
            "switch": [
                "-strict <bool>"
            ],
            "type": "bool"
        },
        "target": {
            "example": [
                "cli: -target freepdk45_demo",
                "api: chip.set('option', 'target', 'freepdk45_demo')"
            ],
            "help": "Sets a target module to be used for compilation. The target\nmodule must set up all parameters needed. The target module\nmay load multiple flows and libraries.",
            "lock": false,
            "node": {
                "default": {
                    "default": {
                        "signature": null,
                        "value": null
                    }
                }
            },
            "notes": null,
            "pernode": "never",
            "require": null,
            "scope": "job",
            "shorthelp": "Compilation target",
            "switch": [
                "-target <str>"
            ],
            "type": "str"
        },
        "timeout": {
            "example": [
                "cli: -timeout 3600",
                "api: chip.set('option', 'timeout', 3600)"
            ],
            "help": "Timeout value in seconds. The timeout value is compared\nagainst the wall time tracked by the SC runtime to determine\nif an operation should continue. The timeout value is also\nused by the jobscheduler to automatically kill jobs.",
            "lock": false,
            "node": {
                "default": {
                    "default": {
                        "signature": null,
                        "value": null
                    }
                }
            },
            "notes": null,
            "pernode": "never",
            "require": null,
            "scope": "job",
            "shorthelp": "Option: Timeout value",
            "switch": [
                "-timeout <str>"
            ],
            "type": "float",
            "unit": "s"
        },
        "trace": {
            "example": [
                "cli: -trace",
                "api: chip.set('option', 'trace', True)"
            ],
            "help": "Enables debug tracing during compilation and/or runtime.",
            "lock": false,
            "node": {
                "default": {
                    "default": {
                        "signature": null,
                        "value": false
                    }
                }
            },
            "notes": null,
            "pernode": "optional",
            "require": "all",
            "scope": "job",
            "shorthelp": "Enable debug traces",
            "switch": [
                "-trace <bool>"
            ],
            "type": "bool"
        },
        "track": {
            "example": [
                "cli: -track",
                "api: chip.set('option', 'track', True)"
            ],
            "help": "Turns on tracking of all 'record' parameters during each\ntask, otherwise only tool and runtime information will be recorded.\nTracking will result in potentially sensitive data\nbeing recorded in the manifest so only turn on this feature\nif you have control of the final manifest.",
            "lock": false,
            "node": {
                "default": {
                    "default": {
                        "signature": null,
                        "value": false
                    }
                }
            },
            "notes": null,
            "pernode": "optional",
            "require": "all",
            "scope": "job",
            "shorthelp": "Enable provenance tracking",
            "switch": [
                "-track <bool>"
            ],
            "type": "bool"
        },
        "uselambda": {
            "example": [
                "cli: -uselambda true",
                "api: chip.set('option', 'uselambda', True)"
            ],
            "help": "Turns on lambda scaling of all dimensional constraints.\n(new value = value * ['pdk', 'lambda']).",
            "lock": false,
            "node": {
                "default": {
                    "default": {
                        "signature": null,
                        "value": false
                    }
                }
            },
            "notes": null,
            "pernode": "never",
            "require": "all",
            "scope": "job",
            "shorthelp": "Use lambda scaling",
            "switch": [
                "-uselambda <bool>"
            ],
            "type": "bool"
        },
        "var": {
            "default": {
                "example": [
                    "cli: -var 'openroad_place_density 0.4'",
                    "api: chip.set('option', 'var', 'openroad_place_density', '0.4')"
                ],
                "help": "List of key/value strings specified. Certain tools and\nreference flows require special parameters, this\nshould only be used for specifying variables that are\nnot directly supported by the SiliconCompiler schema.",
                "lock": false,
                "node": {
                    "default": {
                        "default": {
                            "signature": [],
                            "value": []
                        }
                    }
                },
                "notes": null,
                "pernode": "never",
                "require": null,
                "scope": "job",
                "shorthelp": "Custom variables",
                "switch": [
                    "-var 'key <str>'"
                ],
                "type": "[str]"
            }
        },
        "vlib": {
            "copy": false,
            "example": [
                "cli: -v './mylib.v'",
                "api: chip.set('option', 'vlib', './mylib.v')"
            ],
            "hashalgo": "sha256",
            "help": "List of library files to be read in. Modules found in the\nlibraries are not interpreted as root modules.",
            "lock": false,
            "node": {
                "default": {
                    "default": {
                        "author": [],
                        "date": [],
                        "filehash": [],
                        "signature": [],
                        "value": []
                    }
                }
            },
            "notes": null,
            "pernode": "never",
            "require": null,
            "scope": "job",
            "shorthelp": "Design libraries",
            "switch": [
                "-v <file>"
            ],
            "type": "[file]"
        },
        "ydir": {
            "copy": false,
            "example": [
                "cli: -y './mylib'",
                "api: chip.set('option', 'ydir', './mylib')"
            ],
            "help": "Search paths to look for verilog modules found in the the\nsource list. The import engine will look for modules inside\nfiles with the specified +libext+ param suffix.",
            "lock": false,
            "node": {
                "default": {
                    "default": {
                        "signature": [],
                        "value": []
                    }
                }
            },
            "notes": null,
            "pernode": "never",
            "require": null,
            "scope": "job",
            "shorthelp": "Design module search paths",
            "switch": [
                "-y <dir>"
            ],
            "type": "[dir]"
        }
    },
    "output": {
        "default": {
            "default": {
                "copy": false,
                "example": [
                    "cli: -output 'rtl verilog hello_world.v'",
                    "api: chip.set('output', 'rtl', 'verilog', 'hello_world.v')"
                ],
                "hashalgo": "sha256",
                "help": "List of files of type ('filetype') grouped as a named set ('fileset').\nThe exact names of filetypes and filesets must match the string names\nused by the tasks called during flowgraph execution. By convention,\nthe fileset names should match the the name of the flowgraph being\nexecuted.",
                "lock": false,
                "node": {
                    "default": {
                        "default": {
                            "author": [],
                            "date": [],
                            "filehash": [],
                            "signature": [],
                            "value": []
                        }
                    }
                },
                "notes": null,
                "pernode": "optional",
                "require": null,
                "scope": "job",
                "shorthelp": "Output: files",
                "switch": [
                    "-output 'fileset filetype <file>'"
                ],
                "type": "[file]"
            }
        }
    },
    "package": {
        "author": {
            "default": {
                "email": {
                    "example": [
                        "cli: -package_author_email 'wiley wiley@acme.com'",
                        "api: chip.set('package', 'author', 'wiley', 'email', 'wiley@acme.com')"
                    ],
                    "help": "Package author email provided with full name as key and\nemail as value.",
                    "lock": false,
                    "node": {
                        "default": {
                            "default": {
                                "signature": null,
                                "value": null
                            }
                        }
                    },
                    "notes": null,
                    "pernode": "never",
                    "require": null,
                    "scope": "global",
                    "shorthelp": "Package: author email",
                    "switch": [
                        "-package_author_email 'userid <str>'"
                    ],
                    "type": "str"
                },
                "location": {
                    "example": [
                        "cli: -package_author_location 'wiley wiley@acme.com'",
                        "api: chip.set('package', 'author', 'wiley', 'location', 'wiley@acme.com')"
                    ],
                    "help": "Package author location provided with full name as key and\nlocation as value.",
                    "lock": false,
                    "node": {
                        "default": {
                            "default": {
                                "signature": null,
                                "value": null
                            }
                        }
                    },
                    "notes": null,
                    "pernode": "never",
                    "require": null,
                    "scope": "global",
                    "shorthelp": "Package: author location",
                    "switch": [
                        "-package_author_location 'userid <str>'"
                    ],
                    "type": "str"
                },
                "name": {
                    "example": [
                        "cli: -package_author_name 'wiley wiley@acme.com'",
                        "api: chip.set('package', 'author', 'wiley', 'name', 'wiley@acme.com')"
                    ],
                    "help": "Package author name provided with full name as key and\nname as value.",
                    "lock": false,
                    "node": {
                        "default": {
                            "default": {
                                "signature": null,
                                "value": null
                            }
                        }
                    },
                    "notes": null,
                    "pernode": "never",
                    "require": null,
                    "scope": "global",
                    "shorthelp": "Package: author name",
                    "switch": [
                        "-package_author_name 'userid <str>'"
                    ],
                    "type": "str"
                },
                "organization": {
                    "example": [
                        "cli: -package_author_organization 'wiley wiley@acme.com'",
                        "api: chip.set('package', 'author', 'wiley', 'organization', 'wiley@acme.com')"
                    ],
                    "help": "Package author organization provided with full name as key and\norganization as value.",
                    "lock": false,
                    "node": {
                        "default": {
                            "default": {
                                "signature": null,
                                "value": null
                            }
                        }
                    },
                    "notes": null,
                    "pernode": "never",
                    "require": null,
                    "scope": "global",
                    "shorthelp": "Package: author organization",
                    "switch": [
                        "-package_author_organization 'userid <str>'"
                    ],
                    "type": "str"
                },
                "publickey": {
                    "example": [
                        "cli: -package_author_publickey 'wiley wiley@acme.com'",
                        "api: chip.set('package', 'author', 'wiley', 'publickey', 'wiley@acme.com')"
                    ],
                    "help": "Package author publickey provided with full name as key and\npublickey as value.",
                    "lock": false,
                    "node": {
                        "default": {
                            "default": {
                                "signature": null,
                                "value": null
                            }
                        }
                    },
                    "notes": null,
                    "pernode": "never",
                    "require": null,
                    "scope": "global",
                    "shorthelp": "Package: author publickey",
                    "switch": [
                        "-package_author_publickey 'userid <str>'"
                    ],
                    "type": "str"
                },
                "username": {
                    "example": [
                        "cli: -package_author_username 'wiley wiley@acme.com'",
                        "api: chip.set('package', 'author', 'wiley', 'username', 'wiley@acme.com')"
                    ],
                    "help": "Package author username provided with full name as key and\nusername as value.",
                    "lock": false,
                    "node": {
                        "default": {
                            "default": {
                                "signature": null,
                                "value": null
                            }
                        }
                    },
                    "notes": null,
                    "pernode": "never",
                    "require": null,
                    "scope": "global",
                    "shorthelp": "Package: author username",
                    "switch": [
                        "-package_author_username 'userid <str>'"
                    ],
                    "type": "str"
                }
            }
        },
        "dependency": {
            "default": {
                "example": [
                    "cli: -package_dependency 'hello 1.0'",
                    "api: chip.set('package', 'dependency', 'hello', '1.0')"
                ],
                "help": "Package dependencies specified as a key value pair.\nVersions shall follow the semver standard.",
                "lock": false,
                "node": {
                    "default": {
                        "default": {
                            "signature": [],
                            "value": []
                        }
                    }
                },
                "notes": null,
                "pernode": "never",
                "require": null,
                "scope": "global",
                "shorthelp": "Package: version dependencies",
                "switch": [
                    "-package_dependency 'module <str>'"
                ],
                "type": "[str]"
            }
        },
        "depgraph": {
            "default": {
                "example": [
                    "cli: -package_depgraph 'top (cpu,1.0.1)'",
                    "api: chip.set('package', 'depgraph', 'top', ('cpu', '1.0.1'))"
                ],
                "help": "List of Silicon Unified Packager (SUP) dependencies\nused by the design specified on a per module basis a\nlist of string tuples ('name', 'version').",
                "lock": false,
                "node": {
                    "default": {
                        "default": {
                            "signature": [],
                            "value": []
                        }
                    }
                },
                "notes": null,
                "pernode": "never",
                "require": null,
                "scope": "global",
                "shorthelp": "Package: dependency list",
                "switch": [
                    "-package_depgraph 'module <(str,str)>'"
                ],
                "type": "[(str,str)]"
            }
        },
        "description": {
            "example": [
                "cli: -package_description 'Yet another cpu'",
                "api: chip.set('package', 'description', 'Yet another cpu')"
            ],
            "help": "Package short one line description for package\nmanagers and summary reports.",
            "lock": false,
            "node": {
                "default": {
                    "default": {
                        "signature": null,
                        "value": null
                    }
                }
            },
            "notes": null,
            "pernode": "never",
            "require": null,
            "scope": "global",
            "shorthelp": "Package: description",
            "switch": [
                "-package_description <str>"
            ],
            "type": "str"
        },
        "doc": {
            "datasheet": {
                "copy": false,
                "example": [
                    "cli: -package_doc_datasheet datasheet.pdf",
                    "api: chip.set('package', 'doc', 'datasheet', 'datasheet.pdf')"
                ],
                "hashalgo": "sha256",
                "help": "Package list of datasheet documents.",
                "lock": false,
                "node": {
                    "default": {
                        "default": {
                            "author": [],
                            "date": [],
                            "filehash": [],
                            "signature": [],
                            "value": []
                        }
                    }
                },
                "notes": null,
                "pernode": "never",
                "require": null,
                "scope": "global",
                "shorthelp": "Package: datasheet document",
                "switch": [
                    "-package_doc_datasheet <str>"
                ],
                "type": "[file]"
            },
            "homepage": {
                "example": [
                    "cli: -package_doc_homepage index.html",
                    "api: chip.set('package', 'doc', 'homepage', 'index.html')"
                ],
                "help": "Package documentation homepage. Filepath to design docs homepage.\nComplex designs can can include a long non standard list of\ndocuments dependent. A single html entry point can be used to\npresent an organized documentation dashboard to the designer.",
                "lock": false,
                "node": {
                    "default": {
                        "default": {
                            "signature": null,
                            "value": null
                        }
                    }
                },
                "notes": null,
                "pernode": "never",
                "require": null,
                "scope": "global",
                "shorthelp": "Package: documentation homepage",
                "switch": [
                    "-package_doc_homepage <str>"
                ],
                "type": "str"
            },
            "quickstart": {
                "copy": false,
                "example": [
                    "cli: -package_doc_quickstart quickstart.pdf",
                    "api: chip.set('package', 'doc', 'quickstart', 'quickstart.pdf')"
                ],
                "hashalgo": "sha256",
                "help": "Package list of quickstart documents.",
                "lock": false,
                "node": {
                    "default": {
                        "default": {
                            "author": [],
                            "date": [],
                            "filehash": [],
                            "signature": [],
                            "value": []
                        }
                    }
                },
                "notes": null,
                "pernode": "never",
                "require": null,
                "scope": "global",
                "shorthelp": "Package: quickstart document",
                "switch": [
                    "-package_doc_quickstart <str>"
                ],
                "type": "[file]"
            },
            "reference": {
                "copy": false,
                "example": [
                    "cli: -package_doc_reference reference.pdf",
                    "api: chip.set('package', 'doc', 'reference', 'reference.pdf')"
                ],
                "hashalgo": "sha256",
                "help": "Package list of reference documents.",
                "lock": false,
                "node": {
                    "default": {
                        "default": {
                            "author": [],
                            "date": [],
                            "filehash": [],
                            "signature": [],
                            "value": []
                        }
                    }
                },
                "notes": null,
                "pernode": "never",
                "require": null,
                "scope": "global",
                "shorthelp": "Package: reference document",
                "switch": [
                    "-package_doc_reference <str>"
                ],
                "type": "[file]"
            },
            "releasenotes": {
                "copy": false,
                "example": [
                    "cli: -package_doc_releasenotes releasenotes.pdf",
                    "api: chip.set('package', 'doc', 'releasenotes', 'releasenotes.pdf')"
                ],
                "hashalgo": "sha256",
                "help": "Package list of releasenotes documents.",
                "lock": false,
                "node": {
                    "default": {
                        "default": {
                            "author": [],
                            "date": [],
                            "filehash": [],
                            "signature": [],
                            "value": []
                        }
                    }
                },
                "notes": null,
                "pernode": "never",
                "require": null,
                "scope": "global",
                "shorthelp": "Package: releasenotes document",
                "switch": [
                    "-package_doc_releasenotes <str>"
                ],
                "type": "[file]"
            },
            "signoff": {
                "copy": false,
                "example": [
                    "cli: -package_doc_signoff signoff.pdf",
                    "api: chip.set('package', 'doc', 'signoff', 'signoff.pdf')"
                ],
                "hashalgo": "sha256",
                "help": "Package list of signoff documents.",
                "lock": false,
                "node": {
                    "default": {
                        "default": {
                            "author": [],
                            "date": [],
                            "filehash": [],
                            "signature": [],
                            "value": []
                        }
                    }
                },
                "notes": null,
                "pernode": "never",
                "require": null,
                "scope": "global",
                "shorthelp": "Package: signoff document",
                "switch": [
                    "-package_doc_signoff <str>"
                ],
                "type": "[file]"
            },
            "testplan": {
                "copy": false,
                "example": [
                    "cli: -package_doc_testplan testplan.pdf",
                    "api: chip.set('package', 'doc', 'testplan', 'testplan.pdf')"
                ],
                "hashalgo": "sha256",
                "help": "Package list of testplan documents.",
                "lock": false,
                "node": {
                    "default": {
                        "default": {
                            "author": [],
                            "date": [],
                            "filehash": [],
                            "signature": [],
                            "value": []
                        }
                    }
                },
                "notes": null,
                "pernode": "never",
                "require": null,
                "scope": "global",
                "shorthelp": "Package: testplan document",
                "switch": [
                    "-package_doc_testplan <str>"
                ],
                "type": "[file]"
            },
            "tutorial": {
                "copy": false,
                "example": [
                    "cli: -package_doc_tutorial tutorial.pdf",
                    "api: chip.set('package', 'doc', 'tutorial', 'tutorial.pdf')"
                ],
                "hashalgo": "sha256",
                "help": "Package list of tutorial documents.",
                "lock": false,
                "node": {
                    "default": {
                        "default": {
                            "author": [],
                            "date": [],
                            "filehash": [],
                            "signature": [],
                            "value": []
                        }
                    }
                },
                "notes": null,
                "pernode": "never",
                "require": null,
                "scope": "global",
                "shorthelp": "Package: tutorial document",
                "switch": [
                    "-package_doc_tutorial <str>"
                ],
                "type": "[file]"
            },
            "userguide": {
                "copy": false,
                "example": [
                    "cli: -package_doc_userguide userguide.pdf",
                    "api: chip.set('package', 'doc', 'userguide', 'userguide.pdf')"
                ],
                "hashalgo": "sha256",
                "help": "Package list of userguide documents.",
                "lock": false,
                "node": {
                    "default": {
                        "default": {
                            "author": [],
                            "date": [],
                            "filehash": [],
                            "signature": [],
                            "value": []
                        }
                    }
                },
                "notes": null,
                "pernode": "never",
                "require": null,
                "scope": "global",
                "shorthelp": "Package: userguide document",
                "switch": [
                    "-package_doc_userguide <str>"
                ],
                "type": "[file]"
            }
        },
        "homepage": {
            "example": [
                "cli: -package_homepage index.html",
                "api: chip.set('package', 'homepage', 'index.html')"
            ],
            "help": "Package homepage.",
            "lock": false,
            "node": {
                "default": {
                    "default": {
                        "signature": null,
                        "value": null
                    }
                }
            },
            "notes": null,
            "pernode": "never",
            "require": null,
            "scope": "global",
            "shorthelp": "Package: project homepage",
            "switch": [
                "-package_homepage <str>"
            ],
            "type": "str"
        },
        "keyword": {
            "example": [
                "cli: -package_keyword cpu",
                "api: chip.set('package', 'keyword', 'cpu')"
            ],
            "help": "Package keyword(s) used to characterize package.",
            "lock": false,
            "node": {
                "default": {
                    "default": {
                        "signature": null,
                        "value": null
                    }
                }
            },
            "notes": null,
            "pernode": "never",
            "require": null,
            "scope": "global",
            "shorthelp": "Package: keyword",
            "switch": [
                "-package_keyword <str>"
            ],
            "type": "str"
        },
        "license": {
            "example": [
                "cli: -package_license 'Apache-2.0'",
                "api: chip.set('package', 'license', 'Apache-2.0')"
            ],
            "help": "Package list of SPDX license identifiers.",
            "lock": false,
            "node": {
                "default": {
                    "default": {
                        "signature": [],
                        "value": []
                    }
                }
            },
            "notes": null,
            "pernode": "never",
            "require": null,
            "scope": "global",
            "shorthelp": "Package: license identifiers",
            "switch": [
                "-package_license <str>"
            ],
            "type": "[str]"
        },
        "licensefile": {
            "copy": false,
            "example": [
                "cli: -package_licensefile './LICENSE'",
                "api: chip.set('package', 'licensefile', './LICENSE')"
            ],
            "hashalgo": "sha256",
            "help": "Package list of license files for to be\napplied in cases when a SPDX identifier is not available.\n(eg. proprietary licenses).list of SPDX license identifiers.",
            "lock": false,
            "node": {
                "default": {
                    "default": {
                        "author": [],
                        "date": [],
                        "filehash": [],
                        "signature": [],
                        "value": []
                    }
                }
            },
            "notes": null,
            "pernode": "never",
            "require": null,
            "scope": "global",
            "shorthelp": "Package: license files",
            "switch": [
                "-package_licensefile <file>"
            ],
            "type": "[file]"
        },
        "location": {
            "example": [
                "cli: -package_location 'mars'",
                "api: chip.set('package', 'location', 'mars')"
            ],
            "help": "Package country of origin specified as standardized\ninternational country codes. The field can be left blank\nif the location is unknown or global.",
            "lock": false,
            "node": {
                "default": {
                    "default": {
                        "signature": [],
                        "value": []
                    }
                }
            },
            "notes": null,
            "pernode": "never",
            "require": null,
            "scope": "global",
            "shorthelp": "Package: location",
            "switch": [
                "-package_location <file>"
            ],
            "type": "[str]"
        },
        "name": {
            "example": [
                "cli: -package_name yac",
                "api: chip.set('package', 'name', 'yac')"
            ],
            "help": "Package name.",
            "lock": false,
            "node": {
                "default": {
                    "default": {
                        "signature": null,
                        "value": null
                    }
                }
            },
            "notes": null,
            "pernode": "never",
            "require": null,
            "scope": "global",
            "shorthelp": "Package: name",
            "switch": [
                "-package_name <str>"
            ],
            "type": "str"
        },
        "organization": {
            "example": [
                "cli: -package_organization 'humanity'",
                "api: chip.set('package', 'organization', 'humanity')"
            ],
            "help": "Package sponsoring organization. The field can be left\nblank if not applicable.",
            "lock": false,
            "node": {
                "default": {
                    "default": {
                        "signature": [],
                        "value": []
                    }
                }
            },
            "notes": null,
            "pernode": "never",
            "require": null,
            "scope": "global",
            "shorthelp": "Package: sponsoring organization",
            "switch": [
                "-package_organization <str>"
            ],
            "type": "[str]"
        },
        "publickey": {
            "example": [
                "cli: -package_publickey '6EB695706EB69570'",
                "api: chip.set('package', 'publickey', '6EB695706EB69570')"
            ],
            "help": "Package public project key.",
            "lock": false,
            "node": {
                "default": {
                    "default": {
                        "signature": null,
                        "value": null
                    }
                }
            },
            "notes": null,
            "pernode": "never",
            "require": null,
            "scope": "global",
            "shorthelp": "Package: public key",
            "switch": [
                "-package_publickey <str>"
            ],
            "type": "str"
        },
        "repo": {
            "example": [
                "cli: -package_repo 'git@github.com:aolofsson/oh.git'",
                "api: chip.set('package', 'repo', 'git@github.com:aolofsson/oh.git')"
            ],
            "help": "Package IP address to source code repository.",
            "lock": false,
            "node": {
                "default": {
                    "default": {
                        "signature": [],
                        "value": []
                    }
                }
            },
            "notes": null,
            "pernode": "never",
            "require": null,
            "scope": "global",
            "shorthelp": "Package: code repository",
            "switch": [
                "-package_repo <str>"
            ],
            "type": "[str]"
        },
        "target": {
            "example": [
                "cli: -package_target 'asicflow_freepdk45'",
                "api: chip.set('package', 'target', 'asicflow_freepdk45')"
            ],
            "help": "Package list of qualified compilation targets.",
            "lock": false,
            "node": {
                "default": {
                    "default": {
                        "signature": [],
                        "value": []
                    }
                }
            },
            "notes": null,
            "pernode": "never",
            "require": null,
            "scope": "global",
            "shorthelp": "Package: qualified targets",
            "switch": [
                "-package_target <str>"
            ],
            "type": "[str]"
        },
        "version": {
            "example": [
                "cli: -package_version 1.0",
                "api: chip.set('package', 'version', '1.0')"
            ],
            "help": "Package version. Can be a branch, tag, commit hash,\nor a semver compatible version.",
            "lock": false,
            "node": {
                "default": {
                    "default": {
                        "signature": null,
                        "value": null
                    }
                }
            },
            "notes": null,
            "pernode": "never",
            "require": null,
            "scope": "global",
            "shorthelp": "Package: version",
            "switch": [
                "-package_version <str>"
            ],
            "type": "str"
        }
    },
    "pdk": {
        "default": {
            "aprtech": {
                "default": {
                    "default": {
                        "default": {
                            "default": {
                                "copy": false,
                                "example": [
                                    "cli: -pdk_aprtech 'asap7 openroad M10 12t lef tech.lef'",
                                    "api: chip.set('pdk', 'asap7', 'aprtech', 'openroad', 'M10', '12t', 'lef', 'tech.lef')"
                                ],
                                "hashalgo": "sha256",
                                "help": "Technology file containing setup information needed to enable DRC clean APR\nfor the specified stackup, libarch, and format. The 'libarch' specifies the\nlibrary architecture (e.g. library height). For example a PDK with support\nfor 9 and 12 track libraries might have 'libarchs' called 9t and 12t.\nThe standard filetype for specifying place and route design rules for a\nprocess node is through a 'lef' format technology file. The\n'filetype' used in the aprtech is used by the tool specific APR TCL scripts\nto set up the technology parameters. Some tools may require additional\nfiles beyond the tech.lef file. Examples of extra file types include\nantenna, tracks, tapcell, viarules, em.",
                                "lock": false,
                                "node": {
                                    "default": {
                                        "default": {
                                            "author": [],
                                            "date": [],
                                            "filehash": [],
                                            "signature": [],
                                            "value": []
                                        }
                                    }
                                },
                                "notes": null,
                                "pernode": "never",
                                "require": null,
                                "scope": "global",
                                "shorthelp": "PDK: APR technology files",
                                "switch": [
                                    "-pdk_aprtech 'pdkname tool stackup libarch filetype <file>'"
                                ],
                                "type": "[file]"
                            }
                        }
                    }
                }
            },
            "d0": {
                "example": [
                    "cli: -pdk_d0 'asap7 0.1'",
                    "api: chip.set('pdk', 'asap7', 'd0', 0.1)"
                ],
                "help": "Process defect density (d0) expressed as random defects per cm^2. The\nvalue is used to calculate yield losses as a function of area, which in\nturn affects the chip full factory costs. Two yield models are\nsupported: Poisson (default), and Murphy. The Poisson based yield is\ncalculated as dy = exp(-area * d0/100). The Murphy based yield is\ncalculated as dy = ((1-exp(-area * d0/100))/(area * d0/100))^2.",
                "lock": false,
                "node": {
                    "default": {
                        "default": {
                            "signature": null,
                            "value": null
                        }
                    }
                },
                "notes": null,
                "pernode": "never",
                "require": null,
                "scope": "global",
                "shorthelp": "PDK: process defect density",
                "switch": [
                    "-pdk_d0 'pdkname <float>'"
                ],
                "type": "float"
            },
            "density": {
                "example": [
                    "cli: -pdk_density 'asap7 100e6'",
                    "api: chip.set('pdk', 'asap7', 'density', 10e6)"
                ],
                "help": "Approximate logic density expressed as # transistors / mm^2\ncalculated as:\n0.6 * (Nand2 Transistor Count) / (Nand2 Cell Area) +\n0.4 * (Register Transistor Count) / (Register Cell Area)\nThe value is specified for a fixed standard cell library within a node\nand will differ depending on the library vendor, library track height\nand library type. The value can be used to to normalize the effective\ndensity reported for the design across different process nodes. The\nvalue can be derived from a variety of sources, including the PDK DRM,\nlibrary LEFs, conference presentations, and public analysis.",
                "lock": false,
                "node": {
                    "default": {
                        "default": {
                            "signature": null,
                            "value": null
                        }
                    }
                },
                "notes": null,
                "pernode": "never",
                "require": null,
                "scope": "global",
                "shorthelp": "PDK: transistor density",
                "switch": [
                    "-pdk_density 'pdkname <float>'"
                ],
                "type": "float"
            },
            "devmodel": {
                "default": {
                    "default": {
                        "default": {
                            "copy": false,
                            "example": [
                                "cli: -pdk_devmodel 'asap7 xyce spice M10 asap7.sp'",
                                "api: chip.set('pdk', 'asap7', 'devmodel', 'xyce', 'spice', 'M10', 'asap7.sp')"
                            ],
                            "hashalgo": "sha256",
                            "help": "List of filepaths to PDK device models for different simulation\npurposes and for different tools. Examples of device model types\ninclude spice, aging, electromigration, radiation. An example of a\n'spice' tool is xyce. Device models are specified on a per metal stack\nbasis. Process nodes with a single device model across all stacks will\nhave a unique parameter record per metal stack pointing to the same\ndevice model file. Device types and tools are dynamic entries\nthat depend on the tool setup and device technology. Pseudo-standardized\ndevice types include spice, em (electromigration), and aging.",
                            "lock": false,
                            "node": {
                                "default": {
                                    "default": {
                                        "author": [],
                                        "date": [],
                                        "filehash": [],
                                        "signature": [],
                                        "value": []
                                    }
                                }
                            },
                            "notes": null,
                            "pernode": "never",
                            "require": null,
                            "scope": "global",
                            "shorthelp": "PDK: device models",
                            "switch": [
                                "-pdk_devmodel 'pdkname tool simtype stackup <file>'"
                            ],
                            "type": "[file]"
                        }
                    }
                }
            },
            "directory": {
                "default": {
                    "default": {
                        "default": {
                            "copy": false,
                            "example": [
                                "cli: -pdk_directory 'asap7 xyce rfmodel M10 rftechdir'",
                                "api: chip.set('pdk', 'asap7', 'directory', 'xyce', 'rfmodel', 'M10', 'rftechdir')"
                            ],
                            "help": "List of named directories specified on a per tool and per stackup basis.\nThe parameter should only be used for specifying files that are\nnot directly supported by the SiliconCompiler PDK schema.",
                            "lock": false,
                            "node": {
                                "default": {
                                    "default": {
                                        "signature": [],
                                        "value": []
                                    }
                                }
                            },
                            "notes": null,
                            "pernode": "never",
                            "require": null,
                            "scope": "global",
                            "shorthelp": "PDK: special directory",
                            "switch": [
                                "-pdk_directory 'pdkname tool key stackup <file>'"
                            ],
                            "type": "[dir]"
                        }
                    }
                }
            },
            "display": {
                "default": {
                    "default": {
                        "copy": false,
                        "example": [
                            "cli: -pdk_display 'asap7 klayout M10 display.lyt'",
                            "api: chip.set('pdk', 'asap7', 'display', 'klayout', 'M10', 'display.cfg')"
                        ],
                        "hashalgo": "sha256",
                        "help": "Display configuration files describing colors and pattern schemes for\nall layers in the PDK. The display configuration file is entered on a\nstackup and tool basis.",
                        "lock": false,
                        "node": {
                            "default": {
                                "default": {
                                    "author": [],
                                    "date": [],
                                    "filehash": [],
                                    "signature": [],
                                    "value": []
                                }
                            }
                        },
                        "notes": null,
                        "pernode": "never",
                        "require": null,
                        "scope": "global",
                        "shorthelp": "PDK: display file",
                        "switch": [
                            "-pdk_display 'pdkname tool stackup <file>'"
                        ],
                        "type": "[file]"
                    }
                }
            },
            "doc": {
                "datasheet": {
                    "copy": false,
                    "example": [
                        "cli: -pdk_doc_datasheet 'asap7 datasheet.pdf'",
                        "api: chip.set('pdk', 'asap7', 'doc', 'datasheet', 'datasheet.pdf')"
                    ],
                    "hashalgo": "sha256",
                    "help": "Filepath to datasheet document.",
                    "lock": false,
                    "node": {
                        "default": {
                            "default": {
                                "author": [],
                                "date": [],
                                "filehash": [],
                                "signature": [],
                                "value": []
                            }
                        }
                    },
                    "notes": null,
                    "pernode": "never",
                    "require": null,
                    "scope": "global",
                    "shorthelp": "PDK: datasheet",
                    "switch": [
                        "-pdk_doc_datasheet 'pdkname <file>'"
                    ],
                    "type": "[file]"
                },
                "homepage": {
                    "copy": false,
                    "example": [
                        "cli: -pdk_doc_homepage 'asap7 index.html'",
                        "api: chip.set('pdk', 'asap7', 'doc', 'homepage', 'index.html')"
                    ],
                    "hashalgo": "sha256",
                    "help": "Filepath to PDK docs homepage. Modern PDKs can include tens or\nhundreds of individual documents. A single html entry point can\nbe used to present an organized documentation dashboard to the\ndesigner.",
                    "lock": false,
                    "node": {
                        "default": {
                            "default": {
                                "author": [],
                                "date": [],
                                "filehash": [],
                                "signature": [],
                                "value": []
                            }
                        }
                    },
                    "notes": null,
                    "pernode": "never",
                    "require": null,
                    "scope": "global",
                    "shorthelp": "PDK: documentation homepage",
                    "switch": [
                        "-pdk_doc_homepage 'pdkname <file>'"
                    ],
                    "type": "[file]"
                },
                "install": {
                    "copy": false,
                    "example": [
                        "cli: -pdk_doc_install 'asap7 install.pdf'",
                        "api: chip.set('pdk', 'asap7', 'doc', 'install', 'install.pdf')"
                    ],
                    "hashalgo": "sha256",
                    "help": "Filepath to install document.",
                    "lock": false,
                    "node": {
                        "default": {
                            "default": {
                                "author": [],
                                "date": [],
                                "filehash": [],
                                "signature": [],
                                "value": []
                            }
                        }
                    },
                    "notes": null,
                    "pernode": "never",
                    "require": null,
                    "scope": "global",
                    "shorthelp": "PDK: install",
                    "switch": [
                        "-pdk_doc_install 'pdkname <file>'"
                    ],
                    "type": "[file]"
                },
                "quickstart": {
                    "copy": false,
                    "example": [
                        "cli: -pdk_doc_quickstart 'asap7 quickstart.pdf'",
                        "api: chip.set('pdk', 'asap7', 'doc', 'quickstart', 'quickstart.pdf')"
                    ],
                    "hashalgo": "sha256",
                    "help": "Filepath to quickstart document.",
                    "lock": false,
                    "node": {
                        "default": {
                            "default": {
                                "author": [],
                                "date": [],
                                "filehash": [],
                                "signature": [],
                                "value": []
                            }
                        }
                    },
                    "notes": null,
                    "pernode": "never",
                    "require": null,
                    "scope": "global",
                    "shorthelp": "PDK: quickstart",
                    "switch": [
                        "-pdk_doc_quickstart 'pdkname <file>'"
                    ],
                    "type": "[file]"
                },
                "reference": {
                    "copy": false,
                    "example": [
                        "cli: -pdk_doc_reference 'asap7 reference.pdf'",
                        "api: chip.set('pdk', 'asap7', 'doc', 'reference', 'reference.pdf')"
                    ],
                    "hashalgo": "sha256",
                    "help": "Filepath to reference document.",
                    "lock": false,
                    "node": {
                        "default": {
                            "default": {
                                "author": [],
                                "date": [],
                                "filehash": [],
                                "signature": [],
                                "value": []
                            }
                        }
                    },
                    "notes": null,
                    "pernode": "never",
                    "require": null,
                    "scope": "global",
                    "shorthelp": "PDK: reference",
                    "switch": [
                        "-pdk_doc_reference 'pdkname <file>'"
                    ],
                    "type": "[file]"
                },
                "releasenotes": {
                    "copy": false,
                    "example": [
                        "cli: -pdk_doc_releasenotes 'asap7 releasenotes.pdf'",
                        "api: chip.set('pdk', 'asap7', 'doc', 'releasenotes', 'releasenotes.pdf')"
                    ],
                    "hashalgo": "sha256",
                    "help": "Filepath to releasenotes document.",
                    "lock": false,
                    "node": {
                        "default": {
                            "default": {
                                "author": [],
                                "date": [],
                                "filehash": [],
                                "signature": [],
                                "value": []
                            }
                        }
                    },
                    "notes": null,
                    "pernode": "never",
                    "require": null,
                    "scope": "global",
                    "shorthelp": "PDK: releasenotes",
                    "switch": [
                        "-pdk_doc_releasenotes 'pdkname <file>'"
                    ],
                    "type": "[file]"
                },
                "tutorial": {
                    "copy": false,
                    "example": [
                        "cli: -pdk_doc_tutorial 'asap7 tutorial.pdf'",
                        "api: chip.set('pdk', 'asap7', 'doc', 'tutorial', 'tutorial.pdf')"
                    ],
                    "hashalgo": "sha256",
                    "help": "Filepath to tutorial document.",
                    "lock": false,
                    "node": {
                        "default": {
                            "default": {
                                "author": [],
                                "date": [],
                                "filehash": [],
                                "signature": [],
                                "value": []
                            }
                        }
                    },
                    "notes": null,
                    "pernode": "never",
                    "require": null,
                    "scope": "global",
                    "shorthelp": "PDK: tutorial",
                    "switch": [
                        "-pdk_doc_tutorial 'pdkname <file>'"
                    ],
                    "type": "[file]"
                },
                "userguide": {
                    "copy": false,
                    "example": [
                        "cli: -pdk_doc_userguide 'asap7 userguide.pdf'",
                        "api: chip.set('pdk', 'asap7', 'doc', 'userguide', 'userguide.pdf')"
                    ],
                    "hashalgo": "sha256",
                    "help": "Filepath to userguide document.",
                    "lock": false,
                    "node": {
                        "default": {
                            "default": {
                                "author": [],
                                "date": [],
                                "filehash": [],
                                "signature": [],
                                "value": []
                            }
                        }
                    },
                    "notes": null,
                    "pernode": "never",
                    "require": null,
                    "scope": "global",
                    "shorthelp": "PDK: userguide",
                    "switch": [
                        "-pdk_doc_userguide 'pdkname <file>'"
                    ],
                    "type": "[file]"
                }
            },
            "drc": {
                "runset": {
                    "default": {
                        "default": {
                            "default": {
                                "copy": false,
                                "example": [
                                    "cli: -pdk_drc_runset 'asap7 magic M10 basic $PDK/drc.rs'",
                                    "api: chip.set('pdk', 'asap7', 'drc', 'runset', 'magic', 'M10', 'basic', '$PDK/drc.rs')"
                                ],
                                "hashalgo": "sha256",
                                "help": "Runset files for DRC task.",
                                "lock": false,
                                "node": {
                                    "default": {
                                        "default": {
                                            "author": [],
                                            "date": [],
                                            "filehash": [],
                                            "signature": [],
                                            "value": []
                                        }
                                    }
                                },
                                "notes": null,
                                "pernode": "never",
                                "require": null,
                                "scope": "global",
                                "shorthelp": "PDK: DRC runset files",
                                "switch": [
                                    "-pdk_drc_runset 'pdkname tool stackup name <file>'"
                                ],
                                "type": "[file]"
                            }
                        }
                    }
                },
                "waiver": {
                    "default": {
                        "default": {
                            "default": {
                                "copy": false,
                                "example": [
                                    "cli: -pdk_drc_waiver 'asap7 magic M10 basic $PDK/drc.txt'",
                                    "api: chip.set('pdk', 'asap7', 'drc', 'waiver', 'magic', 'M10', 'basic', '$PDK/drc.txt')"
                                ],
                                "hashalgo": "sha256",
                                "help": "Waiver files for DRC task.",
                                "lock": false,
                                "node": {
                                    "default": {
                                        "default": {
                                            "author": [],
                                            "date": [],
                                            "filehash": [],
                                            "signature": [],
                                            "value": []
                                        }
                                    }
                                },
                                "notes": null,
                                "pernode": "never",
                                "require": null,
                                "scope": "global",
                                "shorthelp": "PDK: DRC waiver files",
                                "switch": [
                                    "-pdk_drc_waiver 'tool stackup name <file>'"
                                ],
                                "type": "[file]"
                            }
                        }
                    }
                }
            },
            "edgemargin": {
                "example": [
                    "cli: -pdk_edgemargin 'asap7 1'",
                    "api: chip.set('pdk', 'asap7', 'edgemargin', 1)"
                ],
                "help": "Keep-out distance/margin from the edge inwards. The edge\nis prone to chipping and need special treatment that preclude\nplacement of designs in this area. The edge value is used to\ncalculate effective units per wafer/panel and full factory cost.",
                "lock": false,
                "node": {
                    "default": {
                        "default": {
                            "signature": null,
                            "value": null
                        }
                    }
                },
                "notes": null,
                "pernode": "never",
                "require": null,
                "scope": "global",
                "shorthelp": "PDK: wafer edge keep-out margin",
                "switch": [
                    "-pdk_edgemargin 'pdkname <float>'"
                ],
                "type": "float",
                "unit": "mm"
            },
            "erc": {
                "runset": {
                    "default": {
                        "default": {
                            "default": {
                                "copy": false,
                                "example": [
                                    "cli: -pdk_erc_runset 'asap7 magic M10 basic $PDK/erc.rs'",
                                    "api: chip.set('pdk', 'asap7', 'erc', 'runset', 'magic', 'M10', 'basic', '$PDK/erc.rs')"
                                ],
                                "hashalgo": "sha256",
                                "help": "Runset files for ERC task.",
                                "lock": false,
                                "node": {
                                    "default": {
                                        "default": {
                                            "author": [],
                                            "date": [],
                                            "filehash": [],
                                            "signature": [],
                                            "value": []
                                        }
                                    }
                                },
                                "notes": null,
                                "pernode": "never",
                                "require": null,
                                "scope": "global",
                                "shorthelp": "PDK: ERC runset files",
                                "switch": [
                                    "-pdk_erc_runset 'pdkname tool stackup name <file>'"
                                ],
                                "type": "[file]"
                            }
                        }
                    }
                },
                "waiver": {
                    "default": {
                        "default": {
                            "default": {
                                "copy": false,
                                "example": [
                                    "cli: -pdk_erc_waiver 'asap7 magic M10 basic $PDK/erc.txt'",
                                    "api: chip.set('pdk', 'asap7', 'erc', 'waiver', 'magic', 'M10', 'basic', '$PDK/erc.txt')"
                                ],
                                "hashalgo": "sha256",
                                "help": "Waiver files for ERC task.",
                                "lock": false,
                                "node": {
                                    "default": {
                                        "default": {
                                            "author": [],
                                            "date": [],
                                            "filehash": [],
                                            "signature": [],
                                            "value": []
                                        }
                                    }
                                },
                                "notes": null,
                                "pernode": "never",
                                "require": null,
                                "scope": "global",
                                "shorthelp": "PDK: ERC waiver files",
                                "switch": [
                                    "-pdk_erc_waiver 'tool stackup name <file>'"
                                ],
                                "type": "[file]"
                            }
                        }
                    }
                }
            },
            "file": {
                "default": {
                    "default": {
                        "default": {
                            "copy": false,
                            "example": [
                                "cli: -pdk_file 'asap7 xyce spice M10 asap7.sp'",
                                "api: chip.set('pdk', 'asap7', 'file', 'xyce', 'spice', 'M10', 'asap7.sp')"
                            ],
                            "hashalgo": "sha256",
                            "help": "List of named files specified on a per tool and per stackup basis.\nThe parameter should only be used for specifying files that are\nnot directly supported by the SiliconCompiler PDK schema.",
                            "lock": false,
                            "node": {
                                "default": {
                                    "default": {
                                        "author": [],
                                        "date": [],
                                        "filehash": [],
                                        "signature": [],
                                        "value": []
                                    }
                                }
                            },
                            "notes": null,
                            "pernode": "never",
                            "require": null,
                            "scope": "global",
                            "shorthelp": "PDK: special file",
                            "switch": [
                                "-pdk_file 'pdkname tool key stackup <file>'"
                            ],
                            "type": "[file]"
                        }
                    }
                }
            },
            "fill": {
                "runset": {
                    "default": {
                        "default": {
                            "default": {
                                "copy": false,
                                "example": [
                                    "cli: -pdk_fill_runset 'asap7 magic M10 basic $PDK/fill.rs'",
                                    "api: chip.set('pdk', 'asap7', 'fill', 'runset', 'magic', 'M10', 'basic', '$PDK/fill.rs')"
                                ],
                                "hashalgo": "sha256",
                                "help": "Runset files for FILL task.",
                                "lock": false,
                                "node": {
                                    "default": {
                                        "default": {
                                            "author": [],
                                            "date": [],
                                            "filehash": [],
                                            "signature": [],
                                            "value": []
                                        }
                                    }
                                },
                                "notes": null,
                                "pernode": "never",
                                "require": null,
                                "scope": "global",
                                "shorthelp": "PDK: FILL runset files",
                                "switch": [
                                    "-pdk_fill_runset 'pdkname tool stackup name <file>'"
                                ],
                                "type": "[file]"
                            }
                        }
                    }
                },
                "waiver": {
                    "default": {
                        "default": {
                            "default": {
                                "copy": false,
                                "example": [
                                    "cli: -pdk_fill_waiver 'asap7 magic M10 basic $PDK/fill.txt'",
                                    "api: chip.set('pdk', 'asap7', 'fill', 'waiver', 'magic', 'M10', 'basic', '$PDK/fill.txt')"
                                ],
                                "hashalgo": "sha256",
                                "help": "Waiver files for FILL task.",
                                "lock": false,
                                "node": {
                                    "default": {
                                        "default": {
                                            "author": [],
                                            "date": [],
                                            "filehash": [],
                                            "signature": [],
                                            "value": []
                                        }
                                    }
                                },
                                "notes": null,
                                "pernode": "never",
                                "require": null,
                                "scope": "global",
                                "shorthelp": "PDK: FILL waiver files",
                                "switch": [
                                    "-pdk_fill_waiver 'tool stackup name <file>'"
                                ],
                                "type": "[file]"
                            }
                        }
                    }
                }
            },
            "foundry": {
                "example": [
                    "cli: -pdk_foundry 'asap7 virtual'",
                    "api: chip.set('pdk', 'asap7', 'foundry', 'virtual')"
                ],
                "help": "Name of foundry corporation. Examples include intel, gf, tsmc,\nsamsung, skywater, virtual. The 'virtual' keyword is reserved for\nsimulated non-manufacturable processes.",
                "lock": false,
                "node": {
                    "default": {
                        "default": {
                            "signature": null,
                            "value": null
                        }
                    }
                },
                "notes": null,
                "pernode": "never",
                "require": "asic",
                "scope": "global",
                "shorthelp": "PDK: foundry name",
                "switch": [
                    "-pdk_foundry 'pdkname <str>'"
                ],
                "type": "str"
            },
            "hscribe": {
                "example": [
                    "cli: -pdk_hscribe 'asap7 0.1'",
                    "api: chip.set('pdk', 'asap7', 'hscribe', 0.1)"
                ],
                "help": "Width of the horizontal scribe line used during die separation.\nThe process is generally completed using a mechanical saw, but can be\ndone through combinations of mechanical saws, lasers, wafer thinning,\nand chemical etching in more advanced technologies. The value is used\nto calculate effective dies per wafer and full factory cost.",
                "lock": false,
                "node": {
                    "default": {
                        "default": {
                            "signature": null,
                            "value": null
                        }
                    }
                },
                "notes": null,
                "pernode": "never",
                "require": null,
                "scope": "global",
                "shorthelp": "PDK: horizontal scribe line width",
                "switch": [
                    "-pdk_hscribe 'pdkname <float>'"
                ],
                "type": "float",
                "unit": "mm"
            },
            "lambda": {
                "example": [
                    "cli: -pdk_lambda 'asap7 1e-06'",
                    "api: chip.set('pdk', 'asap7', 'lambda', 1e-06)"
                ],
                "help": "Elementary distance unit used for scaling user\nspecified physical schema parameters such as layout\nconstraints.",
                "lock": false,
                "node": {
                    "default": {
                        "default": {
                            "signature": null,
                            "value": "1e-06"
                        }
                    }
                },
                "notes": null,
                "pernode": "never",
                "require": "asic",
                "scope": "global",
                "shorthelp": "PDK: Lambda value",
                "switch": [
                    "-pdk_lambda 'pdkname <float>"
                ],
                "type": "float"
            },
            "layermap": {
                "default": {
                    "default": {
                        "default": {
                            "default": {
                                "copy": false,
                                "example": [
                                    "cli: -pdk_layermap 'asap7 klayout db gds M10 asap7.map'",
                                    "api: chip.set('pdk', 'asap7', 'layermap', 'klayout', 'db', 'gds', 'M10', 'asap7.map')"
                                ],
                                "hashalgo": "sha256",
                                "help": "Files describing input/output mapping for streaming layout data from\none format to another. A foundry PDK will include an official layer\nlist for all user entered and generated layers supported in the GDS\naccepted by the foundry for processing, but there is no standardized\nlayer definition format that can be read and written by all EDA tools.\nTo ensure mask layer matching, key/value type mapping files are needed\nto convert EDA databases to/from GDS and to convert between different\ntypes of EDA databases. Layer maps are specified on a per metal\nstackup basis. The 'src' and 'dst' can be names of SC supported tools\nor file formats (like 'gds').",
                                "lock": false,
                                "node": {
                                    "default": {
                                        "default": {
                                            "author": [],
                                            "date": [],
                                            "filehash": [],
                                            "signature": [],
                                            "value": []
                                        }
                                    }
                                },
                                "notes": null,
                                "pernode": "never",
                                "require": null,
                                "scope": "global",
                                "shorthelp": "PDK: layer map file",
                                "switch": [
                                    "-pdk_layermap 'pdkname tool src dst stackup <file>'"
                                ],
                                "type": "[file]"
                            }
                        }
                    }
                }
            },
            "lvs": {
                "runset": {
                    "default": {
                        "default": {
                            "default": {
                                "copy": false,
                                "example": [
                                    "cli: -pdk_lvs_runset 'asap7 magic M10 basic $PDK/lvs.rs'",
                                    "api: chip.set('pdk', 'asap7', 'lvs', 'runset', 'magic', 'M10', 'basic', '$PDK/lvs.rs')"
                                ],
                                "hashalgo": "sha256",
                                "help": "Runset files for LVS task.",
                                "lock": false,
                                "node": {
                                    "default": {
                                        "default": {
                                            "author": [],
                                            "date": [],
                                            "filehash": [],
                                            "signature": [],
                                            "value": []
                                        }
                                    }
                                },
                                "notes": null,
                                "pernode": "never",
                                "require": null,
                                "scope": "global",
                                "shorthelp": "PDK: LVS runset files",
                                "switch": [
                                    "-pdk_lvs_runset 'pdkname tool stackup name <file>'"
                                ],
                                "type": "[file]"
                            }
                        }
                    }
                },
                "waiver": {
                    "default": {
                        "default": {
                            "default": {
                                "copy": false,
                                "example": [
                                    "cli: -pdk_lvs_waiver 'asap7 magic M10 basic $PDK/lvs.txt'",
                                    "api: chip.set('pdk', 'asap7', 'lvs', 'waiver', 'magic', 'M10', 'basic', '$PDK/lvs.txt')"
                                ],
                                "hashalgo": "sha256",
                                "help": "Waiver files for LVS task.",
                                "lock": false,
                                "node": {
                                    "default": {
                                        "default": {
                                            "author": [],
                                            "date": [],
                                            "filehash": [],
                                            "signature": [],
                                            "value": []
                                        }
                                    }
                                },
                                "notes": null,
                                "pernode": "never",
                                "require": null,
                                "scope": "global",
                                "shorthelp": "PDK: LVS waiver files",
                                "switch": [
                                    "-pdk_lvs_waiver 'tool stackup name <file>'"
                                ],
                                "type": "[file]"
                            }
                        }
                    }
                }
            },
            "maxlayer": {
                "default": {
                    "example": [
                        "cli: -pdk_maxlayer 'asap7 2MA4MB2MC M8'",
                        "api: chip.set('pdk', 'asap7', 'maxlayer', 'MA4MB2MC', 'M8')"
                    ],
                    "help": "Maximum metal layer to be used for automated place and route\nspecified on a per stackup basis.",
                    "lock": false,
                    "node": {
                        "default": {
                            "default": {
                                "signature": null,
                                "value": null
                            }
                        }
                    },
                    "notes": null,
                    "pernode": "never",
                    "require": "asic",
                    "scope": "global",
                    "shorthelp": "PDK: maximum routing layer",
                    "switch": [
                        "-pdk_maxlayer 'pdk stackup <str>'"
                    ],
                    "type": "str"
                }
            },
            "minlayer": {
                "default": {
                    "example": [
                        "cli: -pdk_minlayer 'asap7 2MA4MB2MC M2'",
                        "api: chip.set('pdk', 'asap7', 'minlayer', '2MA4MB2MC', 'M2')"
                    ],
                    "help": "Minimum metal layer to be used for automated place and route\nspecified on a per stackup basis.",
                    "lock": false,
                    "node": {
                        "default": {
                            "default": {
                                "signature": null,
                                "value": null
                            }
                        }
                    },
                    "notes": null,
                    "pernode": "never",
                    "require": "asic",
                    "scope": "global",
                    "shorthelp": "PDK: minimum routing layer",
                    "switch": [
                        "-pdk_minlayer 'pdk stackup <str>'"
                    ],
                    "type": "str"
                }
            },
            "node": {
                "example": [
                    "cli: -pdk_node 'asap7 130'",
                    "api: chip.set('pdk', 'asap7', 'node', 130)"
                ],
                "help": "Approximate relative minimum dimension of the process target specified\nin nanometers. The parameter is required for flows and tools that\nleverage the value to drive technology dependent synthesis and APR\noptimization. Node examples include 180, 130, 90, 65, 45, 32, 22 14,\n10, 7, 5, 3.",
                "lock": false,
                "node": {
                    "default": {
                        "default": {
                            "signature": null,
                            "value": null
                        }
                    }
                },
                "notes": null,
                "pernode": "never",
                "require": "asic",
                "scope": "global",
                "shorthelp": "PDK: process node",
                "switch": [
                    "-pdk_node 'pdkname <float>'"
                ],
                "type": "float"
            },
            "panelsize": {
                "example": [
                    "cli: -pdk_panelsize 'asap7 (45.72,60.96)'",
                    "api: chip.set('pdk', 'asap7', 'panelsize', (45.72, 60.96))"
                ],
                "help": "List of panel sizes supported in the manufacturing process.",
                "lock": false,
                "node": {
                    "default": {
                        "default": {
                            "signature": [],
                            "value": []
                        }
                    }
                },
                "notes": null,
                "pernode": "never",
                "require": null,
                "scope": "global",
                "shorthelp": "PDK: panel size",
                "switch": [
                    "-pdk_panelsize 'pdkname <(float,float)>'"
                ],
                "type": "[(float,float)]",
                "unit": "mm"
            },
            "pexmodel": {
                "default": {
                    "default": {
                        "default": {
                            "copy": false,
                            "example": [
                                "cli: -pdk_pexmodel 'asap7 fastcap M10 max wire.mod'",
                                "api: chip.set('pdk', 'asap7', 'pexmodel', 'fastcap', 'M10', 'max', 'wire.mod')"
                            ],
                            "hashalgo": "sha256",
                            "help": "List of filepaths to PDK wire TCAD models used during automated\nsynthesis, APR, and signoff verification. Pexmodels are specified on\na per metal stack basis. Corner values depend on the process being\nused, but typically include nomenclature such as min, max, nominal.\nFor exact names, refer to the DRM. Pexmodels are generally not\nstandardized and specified on a per tool basis. An example of pexmodel\ntype is 'fastcap'.",
                            "lock": false,
                            "node": {
                                "default": {
                                    "default": {
                                        "author": [],
                                        "date": [],
                                        "filehash": [],
                                        "signature": [],
                                        "value": []
                                    }
                                }
                            },
                            "notes": null,
                            "pernode": "never",
                            "require": null,
                            "scope": "global",
                            "shorthelp": "PDK: parasitic TCAD models",
                            "switch": [
                                "-pdk_pexmodel 'pdkname tool stackup corner <file>'"
                            ],
                            "type": "[file]"
                        }
                    }
                }
            },
            "stackup": {
                "example": [
                    "cli: -pdk_stackup 'asap7 2MA4MB2MC'",
                    "api: chip.add('pdk', 'asap7', 'stackup', '2MA4MB2MC')"
                ],
                "help": "List of all metal stackups offered in the process node. Older process\nnodes may only offer a single metal stackup, while advanced nodes\noffer a large but finite list of metal stacks with varying combinations\nof metal line pitches and thicknesses. Stackup naming is unique to a\nfoundry, but is generally a long string or code. For example, a 10\nmetal stackup with two 1x wide, four 2x wide, and 4x wide metals,\nmight be identified as 2MA4MB2MC, where MA, MB, and MC denote wiring\nlayers with different properties (thickness, width, space). Each\nstackup will come with its own set of routing technology files and\nparasitic models specified in the pdk_pexmodel and pdk_aprtech\nparameters.",
                "lock": false,
                "node": {
                    "default": {
                        "default": {
                            "signature": [],
                            "value": []
                        }
                    }
                },
                "notes": null,
                "pernode": "never",
                "require": "asic",
                "scope": "global",
                "shorthelp": "PDK: metal stackups",
                "switch": [
                    "-pdk_stackup 'pdkname <str>'"
                ],
                "type": "[str]"
            },
            "thickness": {
                "default": {
                    "example": [
                        "cli: -pdk_thickness 'asap7 2MA4MB2MC 1.57'",
                        "api: chip.set('pdk', 'asap7', 'thickness', '2MA4MB2MC', 1.57)"
                    ],
                    "help": "Thickness of a manufactured unit specified on a per stackup.",
                    "lock": false,
                    "node": {
                        "default": {
                            "default": {
                                "signature": null,
                                "value": null
                            }
                        }
                    },
                    "notes": null,
                    "pernode": "never",
                    "require": null,
                    "scope": "global",
                    "shorthelp": "PDK: unit thickness",
                    "switch": [
                        "-pdk_thickness 'pdkname stackup <float>'"
                    ],
                    "type": "float",
                    "unit": "mm"
                }
            },
            "unitcost": {
                "example": [
                    "cli: -pdk_unitcost 'asap7 10000'",
                    "api: chip.set('pdk', 'asap7', 'unitcost', 10000)"
                ],
                "help": "Raw cost per unit shipped by the factory, not accounting for yield\nloss.",
                "lock": false,
                "node": {
                    "default": {
                        "default": {
                            "signature": null,
                            "value": null
                        }
                    }
                },
                "notes": null,
                "pernode": "never",
                "require": null,
                "scope": "global",
                "shorthelp": "PDK: unit cost",
                "switch": [
                    "-pdk_unitcost 'pdkname <float>'"
                ],
                "type": "float",
                "unit": "USD"
            },
            "var": {
                "default": {
                    "default": {
                        "default": {
                            "example": [
                                "cli: -pdk_var 'asap7 xyce modeltype M10 bsim4'",
                                "api: chip.set('pdk', 'asap7', 'var', 'xyce', 'modeltype', 'M10', 'bsim4')"
                            ],
                            "help": "List of key/value strings specified on a per tool and per stackup basis.\nThe parameter should only be used for specifying variables that are\nnot directly supported by the SiliconCompiler PDK schema.",
                            "lock": false,
                            "node": {
                                "default": {
                                    "default": {
                                        "signature": [],
                                        "value": []
                                    }
                                }
                            },
                            "notes": null,
                            "pernode": "never",
                            "require": null,
                            "scope": "global",
                            "shorthelp": "PDK: special variable",
                            "switch": [
                                "-pdk_var 'pdkname tool stackup key <str>'"
                            ],
                            "type": "[str]"
                        }
                    }
                }
            },
            "version": {
                "example": [
                    "cli: -pdk_version 'asap7 1.0'",
                    "api: chip.set('pdk', 'asap7', 'version', '1.0')"
                ],
                "help": "Alphanumeric string specifying the version of the PDK. Verification of\ncorrect PDK and IP versions is a hard ASIC tapeout require in all\ncommercial foundries. The version number can be used for design manifest\ntracking and tapeout checklists.",
                "lock": false,
                "node": {
                    "default": {
                        "default": {
                            "signature": null,
                            "value": null
                        }
                    }
                },
                "notes": null,
                "pernode": "never",
                "require": null,
                "scope": "global",
                "shorthelp": "PDK: version",
                "switch": [
                    "-pdk_version 'pdkname <str>'"
                ],
                "type": "str"
            },
            "vscribe": {
                "example": [
                    "cli: -pdk_vscribe 'asap7 0.1'",
                    "api: chip.set('pdk', 'asap7', 'vscribe', 0.1)"
                ],
                "help": " Width of the vertical scribe line used during die separation.\nThe process is generally completed using a mechanical saw, but can be\ndone through combinations of mechanical saws, lasers, wafer thinning,\nand chemical etching in more advanced technologies. The value is used\nto calculate effective dies per wafer and full factory cost.",
                "lock": false,
                "node": {
                    "default": {
                        "default": {
                            "signature": null,
                            "value": null
                        }
                    }
                },
                "notes": null,
                "pernode": "never",
                "require": null,
                "scope": "global",
                "shorthelp": "PDK: vertical scribe line width",
                "switch": [
                    "-pdk_vscribe 'pdkname <float>'"
                ],
                "type": "float",
                "unit": "mm"
            },
            "wafersize": {
                "example": [
                    "cli: -pdk_wafersize 'asap7 300'",
                    "api: chip.set('pdk', 'asap7', 'wafersize', 300)"
                ],
                "help": "Wafer diameter used in wafer based manufacturing process.\nThe standard diameter for leading edge manufacturing is 300mm. For\nolder process technologies and specialty fabs, smaller diameters\nsuch as 200, 100, 125, 100 are common. The value is used to\ncalculate dies per wafer and full factory chip costs.",
                "lock": false,
                "node": {
                    "default": {
                        "default": {
                            "signature": null,
                            "value": null
                        }
                    }
                },
                "notes": null,
                "pernode": "never",
                "require": "asic",
                "scope": "global",
                "shorthelp": "PDK: wafer size",
                "switch": [
                    "-pdk_wafersize 'pdkname <float>'"
                ],
                "type": "float",
                "unit": "mm"
            }
        }
    },
    "record": {
        "arch": {
            "example": [
                "cli: -record_arch 'dfm 0 x86_64'",
                "api: chip.set('record', 'arch', 'x86_64', step='dfm', index=0)"
            ],
            "help": "Record tracking the hardware architecture per step and index basis. (x86_64, rv64imafdc)",
            "lock": false,
            "node": {
                "default": {
                    "default": {
                        "signature": null,
                        "value": null
                    }
                }
            },
            "notes": null,
            "pernode": "required",
            "require": null,
            "scope": "job",
            "shorthelp": "Record: hardware architecture",
            "switch": [
                "-record_arch 'step index <str>'"
            ],
            "type": "str"
        },
        "distro": {
            "example": [
                "cli: -record_distro 'dfm 0 ubuntu'",
                "api: chip.set('record', 'distro', 'ubuntu', step='dfm', index=0)"
            ],
            "help": "Record tracking the distro name per step and index basis. (ubuntu, redhat, centos)",
            "lock": false,
            "node": {
                "default": {
                    "default": {
                        "signature": null,
                        "value": null
                    }
                }
            },
            "notes": null,
            "pernode": "required",
            "require": null,
            "scope": "job",
            "shorthelp": "Record: distro name",
            "switch": [
                "-record_distro 'step index <str>'"
            ],
            "type": "str"
        },
        "endtime": {
            "example": [
                "cli: -record_endtime 'dfm 0 2021-09-06 12:20:20'",
                "api: chip.set('record', 'endtime', '2021-09-06 12:20:20', step='dfm', index=0)"
            ],
            "help": "Record tracking the end time per step and index basis. Time is reported in the ISO 8601 format YYYY-MM-DD HR:MIN:SEC",
            "lock": false,
            "node": {
                "default": {
                    "default": {
                        "signature": null,
                        "value": null
                    }
                }
            },
            "notes": null,
            "pernode": "required",
            "require": null,
            "scope": "job",
            "shorthelp": "Record: end time",
            "switch": [
                "-record_endtime 'step index <str>'"
            ],
            "type": "str"
        },
        "ipaddr": {
            "example": [
                "cli: -record_ipaddr 'dfm 0 <addr>'",
                "api: chip.set('record', 'ipaddr', '<addr>', step='dfm', index=0)"
            ],
            "help": "Record tracking the IP address per step and index basis.",
            "lock": false,
            "node": {
                "default": {
                    "default": {
                        "signature": null,
                        "value": null
                    }
                }
            },
            "notes": null,
            "pernode": "required",
            "require": null,
            "scope": "job",
            "shorthelp": "Record: IP address",
            "switch": [
                "-record_ipaddr 'step index <str>'"
            ],
            "type": "str"
        },
        "kernelversion": {
            "example": [
                "cli: -record_kernelversion 'dfm 0 5.11.0-34-generic'",
                "api: chip.set('record', 'kernelversion', '5.11.0-34-generic', step='dfm', index=0)"
            ],
            "help": "Record tracking the O/S kernel version per step and index basis. Used for platforms that support a distinction\nbetween os kernels and os distributions.",
            "lock": false,
            "node": {
                "default": {
                    "default": {
                        "signature": null,
                        "value": null
                    }
                }
            },
            "notes": null,
            "pernode": "required",
            "require": null,
            "scope": "job",
            "shorthelp": "Record: O/S kernel version",
            "switch": [
                "-record_kernelversion 'step index <str>'"
            ],
            "type": "str"
        },
        "macaddr": {
            "example": [
                "cli: -record_macaddr 'dfm 0 <addr>'",
                "api: chip.set('record', 'macaddr', '<addr>', step='dfm', index=0)"
            ],
            "help": "Record tracking the MAC address per step and index basis.",
            "lock": false,
            "node": {
                "default": {
                    "default": {
                        "signature": null,
                        "value": null
                    }
                }
            },
            "notes": null,
            "pernode": "required",
            "require": null,
            "scope": "job",
            "shorthelp": "Record: MAC address",
            "switch": [
                "-record_macaddr 'step index <str>'"
            ],
            "type": "str"
        },
        "machine": {
            "example": [
                "cli: -record_machine 'dfm 0 carbon'",
                "api: chip.set('record', 'machine', 'carbon', step='dfm', index=0)"
            ],
            "help": "Record tracking the machine name per step and index basis. (myhost, localhost, ...",
            "lock": false,
            "node": {
                "default": {
                    "default": {
                        "signature": null,
                        "value": null
                    }
                }
            },
            "notes": null,
            "pernode": "required",
            "require": null,
            "scope": "job",
            "shorthelp": "Record: machine name",
            "switch": [
                "-record_machine 'step index <str>'"
            ],
            "type": "str"
        },
        "osversion": {
            "example": [
                "cli: -record_osversion 'dfm 0 20.04.1-Ubuntu'",
                "api: chip.set('record', 'osversion', '20.04.1-Ubuntu', step='dfm', index=0)"
            ],
            "help": "Record tracking the O/S version per step and index basis. Since there is not standard version system for operating\nsystems, extracting information from is platform dependent.\nFor Linux based operating systems, the 'osversion' is the\nversion of the distro.",
            "lock": false,
            "node": {
                "default": {
                    "default": {
                        "signature": null,
                        "value": null
                    }
                }
            },
            "notes": null,
            "pernode": "required",
            "require": null,
            "scope": "job",
            "shorthelp": "Record: O/S version",
            "switch": [
                "-record_osversion 'step index <str>'"
            ],
            "type": "str"
        },
        "platform": {
            "example": [
                "cli: -record_platform 'dfm 0 linux'",
                "api: chip.set('record', 'platform', 'linux', step='dfm', index=0)"
            ],
            "help": "Record tracking the platform name per step and index basis. (linux, windows, freebsd)",
            "lock": false,
            "node": {
                "default": {
                    "default": {
                        "signature": null,
                        "value": null
                    }
                }
            },
            "notes": null,
            "pernode": "required",
            "require": null,
            "scope": "job",
            "shorthelp": "Record: platform name",
            "switch": [
                "-record_platform 'step index <str>'"
            ],
            "type": "str"
        },
        "publickey": {
            "example": [
                "cli: -record_publickey 'dfm 0 <key>'",
                "api: chip.set('record', 'publickey', '<key>', step='dfm', index=0)"
            ],
            "help": "Record tracking the public key per step and index basis.",
            "lock": false,
            "node": {
                "default": {
                    "default": {
                        "signature": null,
                        "value": null
                    }
                }
            },
            "notes": null,
            "pernode": "required",
            "require": null,
            "scope": "job",
            "shorthelp": "Record: public key",
            "switch": [
                "-record_publickey 'step index <str>'"
            ],
            "type": "str"
        },
        "region": {
            "example": [
                "cli: -record_region 'dfm 0 US Gov Boston'",
                "api: chip.set('record', 'region', 'US Gov Boston', step='dfm', index=0)"
            ],
            "help": "Record tracking the cloud region per step and index basis. Recommended naming methodology:\n\n* local: node is the local machine\n* onprem: node in on-premises IT infrastructure\n* public: generic public cloud\n* govcloud: generic US government cloud\n* <region>: cloud and entity specific region string name",
            "lock": false,
            "node": {
                "default": {
                    "default": {
                        "signature": null,
                        "value": null
                    }
                }
            },
            "notes": null,
            "pernode": "required",
            "require": null,
            "scope": "job",
            "shorthelp": "Record: cloud region",
            "switch": [
                "-record_region 'step index <str>'"
            ],
            "type": "str"
        },
        "scversion": {
            "example": [
                "cli: -record_scversion 'dfm 0 1.0'",
                "api: chip.set('record', 'scversion', '1.0', step='dfm', index=0)"
            ],
            "help": "Record tracking the software version per step and index basis. Version number for the SiliconCompiler software.",
            "lock": false,
            "node": {
                "default": {
                    "default": {
                        "signature": null,
                        "value": null
                    }
                }
            },
            "notes": null,
            "pernode": "required",
            "require": null,
            "scope": "job",
            "shorthelp": "Record: software version",
            "switch": [
                "-record_scversion 'step index <str>'"
            ],
            "type": "str"
        },
        "starttime": {
            "example": [
                "cli: -record_starttime 'dfm 0 2021-09-06 12:20:20'",
                "api: chip.set('record', 'starttime', '2021-09-06 12:20:20', step='dfm', index=0)"
            ],
            "help": "Record tracking the start time per step and index basis. Time is reported in the ISO 8601 format YYYY-MM-DD HR:MIN:SEC",
            "lock": false,
            "node": {
                "default": {
                    "default": {
                        "signature": null,
                        "value": null
                    }
                }
            },
            "notes": null,
            "pernode": "required",
            "require": null,
            "scope": "job",
            "shorthelp": "Record: start time",
            "switch": [
                "-record_starttime 'step index <str>'"
            ],
            "type": "str"
        },
        "toolargs": {
            "example": [
                "cli: -record_toolargs 'dfm 0 -I include/ foo.v'",
                "api: chip.set('record', 'toolargs', '-I include/ foo.v', step='dfm', index=0)"
            ],
            "help": "Record tracking the tool CLI arguments per step and index basis. Arguments passed to tool via CLI.",
            "lock": false,
            "node": {
                "default": {
                    "default": {
                        "signature": null,
                        "value": null
                    }
                }
            },
            "notes": null,
            "pernode": "required",
            "require": null,
            "scope": "job",
            "shorthelp": "Record: tool CLI arguments",
            "switch": [
                "-record_toolargs 'step index <str>'"
            ],
            "type": "str"
        },
        "toolpath": {
            "example": [
                "cli: -record_toolpath 'dfm 0 /usr/bin/openroad'",
                "api: chip.set('record', 'toolpath', '/usr/bin/openroad', step='dfm', index=0)"
            ],
            "help": "Record tracking the tool path per step and index basis. Full path to tool executable used to run this\ntask.",
            "lock": false,
            "node": {
                "default": {
                    "default": {
                        "signature": null,
                        "value": null
                    }
                }
            },
            "notes": null,
            "pernode": "required",
            "require": null,
            "scope": "job",
            "shorthelp": "Record: tool path",
            "switch": [
                "-record_toolpath 'step index <str>'"
            ],
            "type": "str"
        },
        "toolversion": {
            "example": [
                "cli: -record_toolversion 'dfm 0 1.0'",
                "api: chip.set('record', 'toolversion', '1.0', step='dfm', index=0)"
            ],
            "help": "Record tracking the tool version per step and index basis. The tool version captured corresponds to the 'tool'\nparameter within the 'tool' dictionary.",
            "lock": false,
            "node": {
                "default": {
                    "default": {
                        "signature": null,
                        "value": null
                    }
                }
            },
            "notes": null,
            "pernode": "required",
            "require": null,
            "scope": "job",
            "shorthelp": "Record: tool version",
            "switch": [
                "-record_toolversion 'step index <str>'"
            ],
            "type": "str"
        },
        "userid": {
            "example": [
                "cli: -record_userid 'dfm 0 wiley'",
                "api: chip.set('record', 'userid', 'wiley', step='dfm', index=0)"
            ],
            "help": "Record tracking the userid per step and index basis.",
            "lock": false,
            "node": {
                "default": {
                    "default": {
                        "signature": null,
                        "value": null
                    }
                }
            },
            "notes": null,
            "pernode": "required",
            "require": null,
            "scope": "job",
            "shorthelp": "Record: userid",
            "switch": [
                "-record_userid 'step index <str>'"
            ],
            "type": "str"
        }
    },
    "schemaversion": {
        "example": [
            "api: chip.get('schemaversion')"
        ],
        "help": "SiliconCompiler schema version number.",
        "lock": true,
        "node": {
            "default": {
                "default": {
                    "signature": null,
<<<<<<< HEAD
                    "value": "0.35.0"
=======
                    "value": "0.34.7"
>>>>>>> 3b0df886
                }
            }
        },
        "notes": null,
        "pernode": "never",
        "require": "all",
        "scope": "global",
        "shorthelp": "Schema version number",
        "switch": [
            "-schemaversion <str>"
        ],
        "type": "str"
    },
    "tool": {
        "default": {
            "exe": {
                "example": [
                    "cli: -tool_exe 'openroad openroad'",
                    "api: chip.set('tool', 'openroad', 'exe', 'openroad')"
                ],
                "help": "Tool executable name.",
                "lock": false,
                "node": {
                    "default": {
                        "default": {
                            "signature": null,
                            "value": null
                        }
                    }
                },
                "notes": null,
                "pernode": "never",
                "require": null,
                "scope": "job",
                "shorthelp": "Tool: executable name",
                "switch": [
                    "-tool_exe 'tool <str>'"
                ],
                "type": "str"
            },
            "format": {
                "enum": [
                    "json",
                    "tcl",
                    "yaml"
                ],
                "example": [
                    "cli: -tool_format 'yosys tcl'",
                    "api: chip.set('tool', 'yosys', 'format', 'tcl')"
                ],
                "help": "File format for tool manifest handoff.",
                "lock": false,
                "node": {
                    "default": {
                        "default": {
                            "signature": null,
                            "value": null
                        }
                    }
                },
                "notes": null,
                "pernode": "never",
                "require": null,
                "scope": "job",
                "shorthelp": "Tool: file format",
                "switch": [
                    "-tool_format 'tool <file>'"
                ],
                "type": "enum"
            },
            "licenseserver": {
                "default": {
                    "example": [
                        "cli: -tool_licenseserver 'atask ACME_LICENSE 1700@server'",
                        "api: chip.set('tool', 'acme', 'licenseserver', 'ACME_LICENSE', '1700@server')"
                    ],
                    "help": "Defines a set of tool specific environment variables used by the executable\nthat depend on license key servers to control access. For multiple servers,\nseparate each server by a 'colon'. The named license variable are read at\nruntime (run()) and the environment variables are set.",
                    "lock": false,
                    "node": {
                        "default": {
                            "default": {
                                "signature": [],
                                "value": []
                            }
                        }
                    },
                    "notes": null,
                    "pernode": "optional",
                    "require": null,
                    "scope": "job",
                    "shorthelp": "Tool: license servers",
                    "switch": [
                        "-tool_licenseserver 'name key <str>'"
                    ],
                    "type": "[str]"
                }
            },
            "path": {
                "copy": false,
                "example": [
                    "cli: -tool_path 'openroad /usr/local/bin'",
                    "api: chip.set('tool', 'openroad', 'path', '/usr/local/bin')"
                ],
                "help": "File system path to tool executable. The path is prepended to the\nsystem PATH environment variable for batch and interactive runs. The\npath parameter can be left blank if the 'exe' is already in the\nenvironment search path.",
                "lock": false,
                "node": {
                    "default": {
                        "default": {
                            "signature": null,
                            "value": null
                        }
                    }
                },
                "notes": null,
                "pernode": "optional",
                "require": null,
                "scope": "job",
                "shorthelp": "Tool: executable path",
                "switch": [
                    "-tool_path 'tool <dir>'"
                ],
                "type": "dir"
            },
            "sbom": {
                "default": {
                    "copy": false,
                    "example": [
                        "cli: -tool_sbom 'yosys 1.0.1 ys_sbom.json'",
                        "api: chip.set('tool', 'yosys', 'sbom', '1.0', 'ys_sbom.json')"
                    ],
                    "hashalgo": "sha256",
                    "help": "Paths to software bill of material (SBOM) document file of the tool\nspecified on a per version basis. The SBOM includes critical\npackage information about the tool including the list of included\ncomponents, licenses, and copyright. The SBOM file is generally\nprovided as in a a standardized open data format such as SPDX.",
                    "lock": false,
                    "node": {
                        "default": {
                            "default": {
                                "author": [],
                                "date": [],
                                "filehash": [],
                                "signature": [],
                                "value": []
                            }
                        }
                    },
                    "notes": null,
                    "pernode": "optional",
                    "require": null,
                    "scope": "job",
                    "shorthelp": "Tool: software BOM",
                    "switch": [
                        "-tool_sbom 'tool version <file>'"
                    ],
                    "type": "[file]"
                }
            },
            "task": {
                "default": {
                    "continue": {
                        "example": [
                            "cli: -tool_task_continue 'verilator lint true'",
                            "api: chip.set('tool', 'verilator', 'task', 'lint', 'continue', True)"
                        ],
                        "help": "Directs flow to continue even if errors are encountered during task. The default\nbehavior is for SC to exit on error.",
                        "lock": false,
                        "node": {
                            "default": {
                                "default": {
                                    "signature": null,
                                    "value": false
                                }
                            }
                        },
                        "notes": null,
                        "pernode": "optional",
                        "require": "all",
                        "scope": "job",
                        "shorthelp": "Task: continue option",
                        "switch": [
                            "-tool_task_continue 'tool task <bool>'"
                        ],
                        "type": "bool"
                    },
                    "dir": {
                        "default": {
                            "copy": false,
                            "example": [
                                "cli: -tool_task_dir 'verilator compile cincludes include'",
                                "api: chip.set('tool', 'verilator', 'task', 'compile', 'dir', 'cincludes', 'include')"
                            ],
                            "help": "Paths to user supplied directories mapped to keys. Keys must match\nwhat's expected by the task/reference script consuming the\ndirectory.",
                            "lock": false,
                            "node": {
                                "default": {
                                    "default": {
                                        "signature": [],
                                        "value": []
                                    }
                                }
                            },
                            "notes": null,
                            "pernode": "optional",
                            "require": null,
                            "scope": "job",
                            "shorthelp": "Task: setup directories",
                            "switch": [
                                "-tool_task_dir 'tool task key <dir>'"
                            ],
                            "type": "[dir]"
                        }
                    },
                    "env": {
                        "default": {
                            "example": [
                                "cli: -tool_task_env 'openroad cts MYVAR 42'",
                                "api: chip.set('tool', 'openroad', 'task', 'cts', 'env', 'MYVAR', '42')"
                            ],
                            "help": "Environment variables to set for individual tasks. Keys and values\nshould be set in accordance with the task's documentation. Most\ntasks do not require extra environment variables to function.",
                            "lock": false,
                            "node": {
                                "default": {
                                    "default": {
                                        "signature": null,
                                        "value": null
                                    }
                                }
                            },
                            "notes": null,
                            "pernode": "optional",
                            "require": null,
                            "scope": "job",
                            "shorthelp": "Task: environment variables",
                            "switch": [
                                "-tool_task_env 'tool task step index name <str>'"
                            ],
                            "type": "str"
                        }
                    },
                    "file": {
                        "default": {
                            "copy": false,
                            "example": [
                                "cli: -tool_task_file 'openroad floorplan macroplace macroplace.tcl'",
                                "api: chip.set('tool', 'openroad', 'task', 'floorplan', 'file', 'macroplace', 'macroplace.tcl')"
                            ],
                            "hashalgo": "sha256",
                            "help": "Paths to user supplied files mapped to keys. Keys and filetypes must\nmatch what's expected by the task/reference script consuming the\nfile.",
                            "lock": false,
                            "node": {
                                "default": {
                                    "default": {
                                        "author": [],
                                        "date": [],
                                        "filehash": [],
                                        "signature": [],
                                        "value": []
                                    }
                                }
                            },
                            "notes": null,
                            "pernode": "optional",
                            "require": null,
                            "scope": "job",
                            "shorthelp": "Task: setup files",
                            "switch": [
                                "-tool_task_file 'tool task key <file>'"
                            ],
                            "type": "[file]"
                        }
                    },
                    "input": {
                        "copy": false,
                        "example": [
                            "cli: -tool_task_input 'openroad place place 0 oh_add.def'",
                            "api: chip.set('tool', 'openroad', 'task', 'place', 'input', 'oh_add.def', step='place', index='0')"
                        ],
                        "hashalgo": "sha256",
                        "help": "List of data files to be copied from previous flowgraph steps 'output'\ndirectory. The list of steps to copy files from is defined by the\nlist defined by the dictionary key ['flowgraph', step, index, 'input'].\nAll files must be available for flow to continue. If a file\nis missing, the program exists on an error.",
                        "lock": false,
                        "node": {
                            "default": {
                                "default": {
                                    "author": [],
                                    "date": [],
                                    "filehash": [],
                                    "signature": [],
                                    "value": []
                                }
                            }
                        },
                        "notes": null,
                        "pernode": "required",
                        "require": null,
                        "scope": "job",
                        "shorthelp": "Task: inputs",
                        "switch": [
                            "-tool_task_input 'tool task step index <str>'"
                        ],
                        "type": "[file]"
                    },
                    "keep": {
                        "example": [
                            "cli: -tool_task_keep 'surelog import slp_all'",
                            "api: chip.set('tool', 'surelog', 'task', 'import', 'keep', 'slpp_all')"
                        ],
                        "help": "Names of additional files and directories in the work directory that\nshould be kept when :keypath:`option, clean` is true.",
                        "lock": false,
                        "node": {
                            "default": {
                                "default": {
                                    "signature": [],
                                    "value": []
                                }
                            }
                        },
                        "notes": null,
                        "pernode": "optional",
                        "require": null,
                        "scope": "job",
                        "shorthelp": "Task: files to keep",
                        "switch": [
                            "-tool_task_keep 'task <str>'"
                        ],
                        "type": "[str]"
                    },
                    "option": {
                        "example": [
                            "cli: -tool_task_option 'openroad cts -no_init'",
                            "api: chip.set('tool', 'openroad', 'task', 'cts', 'option', '-no_init')"
                        ],
                        "help": "List of command line options for the task executable, specified on\na per task and per step basis. Options must not include spaces.\nFor multiple argument options, each option is a separate list element.",
                        "lock": false,
                        "node": {
                            "default": {
                                "default": {
                                    "signature": [],
                                    "value": []
                                }
                            }
                        },
                        "notes": null,
                        "pernode": "optional",
                        "require": null,
                        "scope": "job",
                        "shorthelp": "Task: executable options",
                        "switch": [
                            "-tool_task_option 'tool task <str>'"
                        ],
                        "type": "[str]"
                    },
                    "output": {
                        "copy": false,
                        "example": [
                            "cli: -tool_task_output 'openroad place place 0 oh_add.def'",
                            "api: chip.set('tool', 'openroad', 'task', 'place', 'output', 'oh_add.def', step='place', index='0')"
                        ],
                        "hashalgo": "sha256",
                        "help": "List of data files written to the 'output' directory of the\ntool/task/step/index used in the keypath. All files must be available\nfor flow to continue. If a file is missing, the program exists on an error.",
                        "lock": false,
                        "node": {
                            "default": {
                                "default": {
                                    "author": [],
                                    "date": [],
                                    "filehash": [],
                                    "signature": [],
                                    "value": []
                                }
                            }
                        },
                        "notes": null,
                        "pernode": "required",
                        "require": null,
                        "scope": "job",
                        "shorthelp": "Task: outputs",
                        "switch": [
                            "-tool_task_output 'tool task step index <str>'"
                        ],
                        "type": "[file]"
                    },
                    "postscript": {
                        "copy": false,
                        "example": [
                            "cli: -tool_task_postscript 'yosys syn syn_post.tcl'",
                            "api: chip.set('tool', 'yosys', 'task', 'syn_asic', 'postscript', 'syn_post.tcl')"
                        ],
                        "hashalgo": "sha256",
                        "help": "Path to a user supplied script to execute after the main execution\nstage of the step but before the design is saved.\nExact entry point depends on the step and main script being\nexecuted. An example of a postscript entry point would be immediately\nafter global placement.",
                        "lock": false,
                        "node": {
                            "default": {
                                "default": {
                                    "author": [],
                                    "date": [],
                                    "filehash": [],
                                    "signature": [],
                                    "value": []
                                }
                            }
                        },
                        "notes": null,
                        "pernode": "optional",
                        "require": null,
                        "scope": "job",
                        "shorthelp": "Task: post-step script",
                        "switch": [
                            "-tool_task_postscript 'task <file>'"
                        ],
                        "type": "[file]"
                    },
                    "prescript": {
                        "copy": false,
                        "example": [
                            "cli: -tool_task_prescript 'yosys syn syn_pre.tcl'",
                            "api: chip.set('tool', 'yosys', 'task', 'syn_asic', 'prescript', 'syn_pre.tcl')"
                        ],
                        "hashalgo": "sha256",
                        "help": "Path to a user supplied script to execute after reading in the design\nbut before the main execution stage of the step. Exact entry point\ndepends on the step and main script being executed. An example\nof a prescript entry point would be immediately before global\nplacement.",
                        "lock": false,
                        "node": {
                            "default": {
                                "default": {
                                    "author": [],
                                    "date": [],
                                    "filehash": [],
                                    "signature": [],
                                    "value": []
                                }
                            }
                        },
                        "notes": null,
                        "pernode": "optional",
                        "require": null,
                        "scope": "job",
                        "shorthelp": "Task: pre-step script",
                        "switch": [
                            "-tool_task_prescript 'task <file>'"
                        ],
                        "type": "[file]"
                    },
                    "refdir": {
                        "copy": false,
                        "example": [
                            "cli: -tool_task_refdir 'yosys syn ./myref'",
                            "api: chip.set('tool', 'yosys', 'task', 'syn_asic', 'refdir', './myref')"
                        ],
                        "help": "Path to directories containing reference flow scripts, specified\non a per step and index basis.",
                        "lock": false,
                        "node": {
                            "default": {
                                "default": {
                                    "signature": [],
                                    "value": []
                                }
                            }
                        },
                        "notes": null,
                        "pernode": "optional",
                        "require": null,
                        "scope": "job",
                        "shorthelp": "Task: script directory",
                        "switch": [
                            "-tool_task_refdir 'task <dir>'"
                        ],
                        "type": "[dir]"
                    },
                    "regex": {
                        "default": {
                            "example": [
                                "cli: -tool_task_regex 'openroad place errors \"-v ERROR\"'",
                                "api: chip.set('tool', 'openroad', 'task', 'place', 'regex', 'errors', '-v ERROR')"
                            ],
                            "help": "A list of piped together grep commands. Each entry represents a set\nof command line arguments for grep including the regex pattern to\nmatch. Starting with the first list entry, each grep output is piped\ninto the following grep command in the list. Supported grep options\ninclude ``-v`` and ``-e``. Patterns starting with \"-\" should be\ndirectly preceded by the ``-e`` option. The following example\nillustrates the concept.\n\nUNIX grep:\n\n.. code-block:: bash\n\n    $ grep WARNING place.log | grep -v \"bbox\" > place.warnings\n\nSiliconCompiler::\n\n    chip.set('task', 'openroad', 'regex', 'place', '0', 'warnings',\n             [\"WARNING\", \"-v bbox\"])\n\nThe \"errors\" and \"warnings\" suffixes are special cases. When set,\nthe number of matches found for these regexes will be added to the\nerrors and warnings metrics for the task, respectively. This will\nalso cause the logfile to be added to the :keypath:`tool, <tool>,\ntask, <task>, report` parameter for those metrics, if not already present.",
                            "lock": false,
                            "node": {
                                "default": {
                                    "default": {
                                        "signature": [],
                                        "value": []
                                    }
                                }
                            },
                            "notes": null,
                            "pernode": "optional",
                            "require": null,
                            "scope": "job",
                            "shorthelp": "Task: regex filter",
                            "switch": [
                                "-tool_task_regex 'tool task suffix <str>'"
                            ],
                            "type": "[str]"
                        }
                    },
                    "report": {
                        "default": {
                            "copy": false,
                            "example": [
                                "cli: -tool_task_report 'openroad place holdtns place 0 place.log'",
                                "api: chip.set('tool', 'openroad', 'task', 'place', 'report', 'holdtns', 'place.log', step='place', index='0')"
                            ],
                            "hashalgo": "sha256",
                            "help": "List of report files associated with a specific 'metric'. The file path\nspecified is relative to the run directory of the current task.",
                            "lock": false,
                            "node": {
                                "default": {
                                    "default": {
                                        "author": [],
                                        "date": [],
                                        "filehash": [],
                                        "signature": [],
                                        "value": []
                                    }
                                }
                            },
                            "notes": null,
                            "pernode": "required",
                            "require": null,
                            "scope": "job",
                            "shorthelp": "Task: reports",
                            "switch": [
                                "-tool_task_report 'task metric step index <str>'"
                            ],
                            "type": "[file]"
                        }
                    },
                    "require": {
                        "example": [
                            "cli: -tool_task_require 'openroad cts design'",
                            "api: chip.set('tool', 'openroad', 'task', 'cts', 'require', 'design')"
                        ],
                        "help": "List of keypaths to required task parameters. The list is used\nby check_manifest() to verify that all parameters have been set up before\nstep execution begins.",
                        "lock": false,
                        "node": {
                            "default": {
                                "default": {
                                    "signature": [],
                                    "value": []
                                }
                            }
                        },
                        "notes": null,
                        "pernode": "optional",
                        "require": null,
                        "scope": "job",
                        "shorthelp": "Task: parameter requirements",
                        "switch": [
                            "-tool_task_require 'task step index <str>'"
                        ],
                        "type": "[str]"
                    },
                    "script": {
                        "copy": false,
                        "example": [
                            "cli: -tool_task_script 'yosys syn syn.tcl'",
                            "api: chip.set('tool', 'yosys', 'task', 'syn_asic', 'script', 'syn.tcl')"
                        ],
                        "hashalgo": "sha256",
                        "help": "Path to the entry script called by the executable specified\non a per task and per step basis.",
                        "lock": false,
                        "node": {
                            "default": {
                                "default": {
                                    "author": [],
                                    "date": [],
                                    "filehash": [],
                                    "signature": [],
                                    "value": []
                                }
                            }
                        },
                        "notes": null,
                        "pernode": "optional",
                        "require": null,
                        "scope": "job",
                        "shorthelp": "Task: entry script",
                        "switch": [
                            "-tool_task_script 'task step index <file>'"
                        ],
                        "type": "[file]"
                    },
                    "stderr": {
                        "destination": {
                            "example": [
                                "cli: -tool_task_stderr_destination 'ghdl import log'",
                                "api: chip.set('tool', ghdl', 'task', 'import', 'stderr', 'destination', 'log')"
                            ],
                            "help": "Defines where to direct the output generated over stderr.\nSupported options are:\nnone: the stream generated to STDERR is ignored\nlog: the generated stream is stored in <step>.<suffix>; if not in quiet mode,\nit is additionally dumped to the display output: the generated stream is\nstored in outputs/<design>.<suffix>",
                            "lock": false,
                            "node": {
                                "default": {
                                    "default": {
                                        "signature": null,
                                        "value": "log"
                                    }
                                }
                            },
                            "notes": null,
                            "pernode": "optional",
                            "require": null,
                            "scope": "job",
                            "shorthelp": "Task: Destination for stderr",
                            "switch": [
                                "-tool_task_stderr_destination 'task [log|output|none]'"
                            ],
                            "type": "str"
                        },
                        "suffix": {
                            "example": [
                                "cli: -tool_task_stderr_suffix 'ghdl import log'",
                                "api: chip.set('tool', 'ghdl', 'task', 'import', 'stderr', 'suffix', 'log')"
                            ],
                            "help": "Specifies the file extension for the content redirected from stderr.",
                            "lock": false,
                            "node": {
                                "default": {
                                    "default": {
                                        "signature": null,
                                        "value": "log"
                                    }
                                }
                            },
                            "notes": null,
                            "pernode": "optional",
                            "require": null,
                            "scope": "job",
                            "shorthelp": "Task: File suffix for redirected stderr",
                            "switch": [
                                "-tool_task_stderr_suffix 'task <str>'"
                            ],
                            "type": "str"
                        }
                    },
                    "stdout": {
                        "destination": {
                            "example": [
                                "cli: -tool_task_stdout_destination 'ghdl import log'",
                                "api: chip.set('tool', 'ghdl', 'task', 'import', 'stdout', 'destination', 'log')"
                            ],
                            "help": "Defines where to direct the output generated over stdout.\nSupported options are:\nnone: the stream generated to STDOUT is ignored\nlog: the generated stream is stored in <step>.<suffix>; if not in quiet mode,\nit is additionally dumped to the display output: the generated stream is stored\nin outputs/<design>.<suffix>",
                            "lock": false,
                            "node": {
                                "default": {
                                    "default": {
                                        "signature": null,
                                        "value": "log"
                                    }
                                }
                            },
                            "notes": null,
                            "pernode": "optional",
                            "require": null,
                            "scope": "job",
                            "shorthelp": "Task: Destination for stdout",
                            "switch": [
                                "-tool_task_stdout_destination 'task [log|output|none]'"
                            ],
                            "type": "str"
                        },
                        "suffix": {
                            "example": [
                                "cli: -tool_task_stdout_suffix 'ghdl import log'",
                                "api: chip.set('tool', ghdl', 'task', 'import', 'stdout', 'suffix', 'log')"
                            ],
                            "help": "Specifies the file extension for the content redirected from stdout.",
                            "lock": false,
                            "node": {
                                "default": {
                                    "default": {
                                        "signature": null,
                                        "value": "log"
                                    }
                                }
                            },
                            "notes": null,
                            "pernode": "optional",
                            "require": null,
                            "scope": "job",
                            "shorthelp": "Task: File suffix for redirected stdout",
                            "switch": [
                                "-tool_task_stdout_suffix 'task <str>'"
                            ],
                            "type": "str"
                        }
                    },
                    "threads": {
                        "example": [
                            "cli: -tool_task_threads 'magic drc 64'",
                            "api: chip.set('tool', 'magic', 'task', 'drc', 'threads', '64')"
                        ],
                        "help": "Thread parallelism to use for execution specified on a per task and per\nstep basis. If not specified, SC queries the operating system and sets\nthe threads based on the maximum thread count supported by the\nhardware.",
                        "lock": false,
                        "node": {
                            "default": {
                                "default": {
                                    "signature": null,
                                    "value": null
                                }
                            }
                        },
                        "notes": null,
                        "pernode": "optional",
                        "require": null,
                        "scope": "job",
                        "shorthelp": "Task: thread parallelism",
                        "switch": [
                            "-tool_task_threads 'task <int>'"
                        ],
                        "type": "int"
                    },
                    "var": {
                        "default": {
                            "example": [
                                "cli: -tool_task_var 'openroad cts myvar 42'",
                                "api: chip.set('tool', 'openroad', 'task', 'cts', 'var', 'myvar', '42')"
                            ],
                            "help": "Task script variables specified as key value pairs. Variable\nnames and value types must match the name and type of task and reference\nscript consuming the variable.",
                            "lock": false,
                            "node": {
                                "default": {
                                    "default": {
                                        "signature": [],
                                        "value": []
                                    }
                                }
                            },
                            "notes": null,
                            "pernode": "optional",
                            "require": null,
                            "scope": "job",
                            "shorthelp": "Task: script variables",
                            "switch": [
                                "-tool_task_var 'tool task key <str>'"
                            ],
                            "type": "[str]"
                        }
                    },
                    "warningoff": {
                        "example": [
                            "cli: -tool_task_warningoff 'verilator lint COMBDLY'",
                            "api: chip.set('tool', 'verilator', 'task', 'lint', 'warningoff', 'COMBDLY')"
                        ],
                        "help": "A list of tool warnings for which printing should be suppressed.\nGenerally this is done on a per design basis after review has\ndetermined that warning can be safely ignored The code for turning\noff warnings can be found in the specific task reference manual.",
                        "lock": false,
                        "node": {
                            "default": {
                                "default": {
                                    "signature": [],
                                    "value": []
                                }
                            }
                        },
                        "notes": null,
                        "pernode": "optional",
                        "require": null,
                        "scope": "job",
                        "shorthelp": "Task: warning filter",
                        "switch": [
                            "-tool_task_warningoff 'tool task <str>'"
                        ],
                        "type": "[str]"
                    }
                }
            },
            "vendor": {
                "example": [
                    "cli: -tool_vendor 'yosys yosys'",
                    "api: chip.set('tool', 'yosys', 'vendor', 'yosys')"
                ],
                "help": "Name of the tool vendor. Parameter can be used to set vendor\nspecific technology variables in the PDK and libraries. For\nopen source projects, the project name should be used in\nplace of vendor.",
                "lock": false,
                "node": {
                    "default": {
                        "default": {
                            "signature": null,
                            "value": null
                        }
                    }
                },
                "notes": null,
                "pernode": "never",
                "require": null,
                "scope": "job",
                "shorthelp": "Tool: vendor",
                "switch": [
                    "-tool_vendor 'tool <str>'"
                ],
                "type": "str"
            },
            "version": {
                "example": [
                    "cli: -tool_version 'openroad >=v2.0'",
                    "api: chip.set('tool', 'openroad', 'version', '>=v2.0')"
                ],
                "help": "List of acceptable versions of the tool executable to be used. Each\nentry in this list must be a version specifier as described by Python\n`PEP-440 <https://peps.python.org/pep-0440/#version-specifiers>`_.\nDuring task execution, the tool is called with the 'vswitch' to\ncheck the runtime executable version. If the version of the system\nexecutable is not allowed by any of the specifiers in 'version',\nthen the job is halted pre-execution. For backwards compatibility,\nentries that do not conform to the standard will be interpreted as a\nversion with an '==' specifier. This check can be disabled by\nsetting 'novercheck' to True.",
                "lock": false,
                "node": {
                    "default": {
                        "default": {
                            "signature": [],
                            "value": []
                        }
                    }
                },
                "notes": null,
                "pernode": "optional",
                "require": null,
                "scope": "job",
                "shorthelp": "Tool: version",
                "switch": [
                    "-tool_version 'tool <str>'"
                ],
                "type": "[str]"
            },
            "vswitch": {
                "example": [
                    "cli: -tool_vswitch 'openroad -version'",
                    "api: chip.set('tool', 'openroad', 'vswitch', '-version')"
                ],
                "help": "Command line switch to use with executable used to print out\nthe version number. Common switches include -v, -version,\n--version. Some tools may require extra flags to run in batch mode.",
                "lock": false,
                "node": {
                    "default": {
                        "default": {
                            "signature": [],
                            "value": []
                        }
                    }
                },
                "notes": null,
                "pernode": "never",
                "require": null,
                "scope": "job",
                "shorthelp": "Tool: executable version switch",
                "switch": [
                    "-tool_vswitch 'tool <str>'"
                ],
                "type": "[str]"
            }
        }
    },
    "unit": {
        "capacitance": {
            "example": [
                "cli: -unit_capacitance 'pf'",
                "api: chip.set('unit', 'capacitance', pf)"
            ],
            "help": "Units used for capacitance when not explicitly specified. Units\nare case insensitive (ie. pF == pf).",
            "lock": false,
            "node": {
                "default": {
                    "default": {
                        "signature": null,
                        "value": "pf"
                    }
                }
            },
            "notes": null,
            "pernode": "never",
            "require": null,
            "scope": "job",
            "shorthelp": "Unit: capacitance",
            "switch": [
                "-unit_capacitance '<str>'"
            ],
            "type": "str"
        },
        "current": {
            "example": [
                "cli: -unit_current 'mA'",
                "api: chip.set('unit', 'current', mA)"
            ],
            "help": "Units used for current when not explicitly specified. Units\nare case insensitive (ie. pF == pf).",
            "lock": false,
            "node": {
                "default": {
                    "default": {
                        "signature": null,
                        "value": "mA"
                    }
                }
            },
            "notes": null,
            "pernode": "never",
            "require": null,
            "scope": "job",
            "shorthelp": "Unit: current",
            "switch": [
                "-unit_current '<str>'"
            ],
            "type": "str"
        },
        "energy": {
            "example": [
                "cli: -unit_energy 'pj'",
                "api: chip.set('unit', 'energy', pj)"
            ],
            "help": "Units used for energy when not explicitly specified. Units\nare case insensitive (ie. pF == pf).",
            "lock": false,
            "node": {
                "default": {
                    "default": {
                        "signature": null,
                        "value": "pj"
                    }
                }
            },
            "notes": null,
            "pernode": "never",
            "require": null,
            "scope": "job",
            "shorthelp": "Unit: energy",
            "switch": [
                "-unit_energy '<str>'"
            ],
            "type": "str"
        },
        "inductance": {
            "example": [
                "cli: -unit_inductance 'nh'",
                "api: chip.set('unit', 'inductance', nh)"
            ],
            "help": "Units used for inductance when not explicitly specified. Units\nare case insensitive (ie. pF == pf).",
            "lock": false,
            "node": {
                "default": {
                    "default": {
                        "signature": null,
                        "value": "nh"
                    }
                }
            },
            "notes": null,
            "pernode": "never",
            "require": null,
            "scope": "job",
            "shorthelp": "Unit: inductance",
            "switch": [
                "-unit_inductance '<str>'"
            ],
            "type": "str"
        },
        "length": {
            "example": [
                "cli: -unit_length 'um'",
                "api: chip.set('unit', 'length', um)"
            ],
            "help": "Units used for length when not explicitly specified. Units\nare case insensitive (ie. pF == pf).",
            "lock": false,
            "node": {
                "default": {
                    "default": {
                        "signature": null,
                        "value": "um"
                    }
                }
            },
            "notes": null,
            "pernode": "never",
            "require": null,
            "scope": "job",
            "shorthelp": "Unit: length",
            "switch": [
                "-unit_length '<str>'"
            ],
            "type": "str"
        },
        "mass": {
            "example": [
                "cli: -unit_mass 'g'",
                "api: chip.set('unit', 'mass', g)"
            ],
            "help": "Units used for mass when not explicitly specified. Units\nare case insensitive (ie. pF == pf).",
            "lock": false,
            "node": {
                "default": {
                    "default": {
                        "signature": null,
                        "value": "g"
                    }
                }
            },
            "notes": null,
            "pernode": "never",
            "require": null,
            "scope": "job",
            "shorthelp": "Unit: mass",
            "switch": [
                "-unit_mass '<str>'"
            ],
            "type": "str"
        },
        "power": {
            "example": [
                "cli: -unit_power 'mw'",
                "api: chip.set('unit', 'power', mw)"
            ],
            "help": "Units used for power when not explicitly specified. Units\nare case insensitive (ie. pF == pf).",
            "lock": false,
            "node": {
                "default": {
                    "default": {
                        "signature": null,
                        "value": "mw"
                    }
                }
            },
            "notes": null,
            "pernode": "never",
            "require": null,
            "scope": "job",
            "shorthelp": "Unit: power",
            "switch": [
                "-unit_power '<str>'"
            ],
            "type": "str"
        },
        "resistance": {
            "example": [
                "cli: -unit_resistance 'ohm'",
                "api: chip.set('unit', 'resistance', ohm)"
            ],
            "help": "Units used for resistance when not explicitly specified. Units\nare case insensitive (ie. pF == pf).",
            "lock": false,
            "node": {
                "default": {
                    "default": {
                        "signature": null,
                        "value": "ohm"
                    }
                }
            },
            "notes": null,
            "pernode": "never",
            "require": null,
            "scope": "job",
            "shorthelp": "Unit: resistance",
            "switch": [
                "-unit_resistance '<str>'"
            ],
            "type": "str"
        },
        "temperature": {
            "example": [
                "cli: -unit_temperature 'C'",
                "api: chip.set('unit', 'temperature', C)"
            ],
            "help": "Units used for temperature when not explicitly specified. Units\nare case insensitive (ie. pF == pf).",
            "lock": false,
            "node": {
                "default": {
                    "default": {
                        "signature": null,
                        "value": "C"
                    }
                }
            },
            "notes": null,
            "pernode": "never",
            "require": null,
            "scope": "job",
            "shorthelp": "Unit: temperature",
            "switch": [
                "-unit_temperature '<str>'"
            ],
            "type": "str"
        },
        "time": {
            "example": [
                "cli: -unit_time 'ns'",
                "api: chip.set('unit', 'time', ns)"
            ],
            "help": "Units used for time when not explicitly specified. Units\nare case insensitive (ie. pF == pf).",
            "lock": false,
            "node": {
                "default": {
                    "default": {
                        "signature": null,
                        "value": "ns"
                    }
                }
            },
            "notes": null,
            "pernode": "never",
            "require": null,
            "scope": "job",
            "shorthelp": "Unit: time",
            "switch": [
                "-unit_time '<str>'"
            ],
            "type": "str"
        },
        "voltage": {
            "example": [
                "cli: -unit_voltage 'mv'",
                "api: chip.set('unit', 'voltage', mv)"
            ],
            "help": "Units used for voltage when not explicitly specified. Units\nare case insensitive (ie. pF == pf).",
            "lock": false,
            "node": {
                "default": {
                    "default": {
                        "signature": null,
                        "value": "mv"
                    }
                }
            },
            "notes": null,
            "pernode": "never",
            "require": null,
            "scope": "job",
            "shorthelp": "Unit: voltage",
            "switch": [
                "-unit_voltage '<str>'"
            ],
            "type": "str"
        }
    }
}<|MERGE_RESOLUTION|>--- conflicted
+++ resolved
@@ -4948,56 +4948,6 @@
                 ],
                 "type": "int"
             },
-            "pnrtool": {
-                "example": [
-                    "cli: -fpga_pnrtool 'fpga64k myplaceroute'",
-                    "api: chip.set('fpga', 'fpga64k', 'pnrtool', 'myplaceroute')"
-                ],
-                "help": "Name of the place and route tool for the FPGA partname.",
-                "lock": false,
-                "node": {
-                    "default": {
-                        "default": {
-                            "signature": null,
-                            "value": null
-                        }
-                    }
-                },
-                "notes": null,
-                "pernode": "never",
-                "require": null,
-                "scope": "job",
-                "shorthelp": "FPGA: place/route tool",
-                "switch": [
-                    "-fpga_pnrtool 'partname <str>'"
-                ],
-                "type": "str"
-            },
-            "syntool": {
-                "example": [
-                    "cli: -fpga_syntool 'fpga64 mysynthesis'",
-                    "api: chip.set('fpga', 'fpga64k', 'syntool', 'mysynthesis')"
-                ],
-                "help": "Name of the synthesis tool for the FPGA partname.",
-                "lock": false,
-                "node": {
-                    "default": {
-                        "default": {
-                            "signature": null,
-                            "value": null
-                        }
-                    }
-                },
-                "notes": null,
-                "pernode": "never",
-                "require": null,
-                "scope": "job",
-                "shorthelp": "FPGA: synthesis tool",
-                "switch": [
-                    "-fpga_syntool 'partname <str>'"
-                ],
-                "type": "str"
-            },
             "var": {
                 "default": {
                     "example": [
@@ -5075,6 +5025,31 @@
                 "-fpga_flash <bool>"
             ],
             "type": "bool"
+        },
+        "partname": {
+            "example": [
+                "cli: -fpga_partname fpga64k",
+                "api: chip.set('fpga', 'partname', 'fpga64k')"
+            ],
+            "help": "Complete part name used as a device target by the FPGA compilation\ntool. The part name must be an exact string match to the partname\nhard coded within the FPGA EDA tool.",
+            "lock": false,
+            "node": {
+                "default": {
+                    "default": {
+                        "signature": null,
+                        "value": null
+                    }
+                }
+            },
+            "notes": null,
+            "pernode": "never",
+            "require": "fpga",
+            "scope": "job",
+            "shorthelp": "FPGA: part name",
+            "switch": [
+                "-fpga_partname <str>"
+            ],
+            "type": "str"
         },
         "program": {
             "example": [
@@ -6642,31 +6617,6 @@
                 "-flowcontinue"
             ],
             "type": "bool"
-        },
-        "fpga": {
-            "example": [
-                "cli: -fpga fpga64k",
-                "api: chip.set('option', 'fpga', 'fpga64k')"
-            ],
-            "help": "Target FPGA used during compilation.",
-            "lock": false,
-            "node": {
-                "default": {
-                    "default": {
-                        "signature": null,
-                        "value": null
-                    }
-                }
-            },
-            "notes": null,
-            "pernode": "never",
-            "require": null,
-            "scope": "job",
-            "shorthelp": "FPGA partname",
-            "switch": [
-                "-fpga <str>"
-            ],
-            "type": "str"
         },
         "frontend": {
             "example": [
@@ -10375,11 +10325,7 @@
             "default": {
                 "default": {
                     "signature": null,
-<<<<<<< HEAD
                     "value": "0.35.0"
-=======
-                    "value": "0.34.7"
->>>>>>> 3b0df886
                 }
             }
         },
