{
    "arg": {
        "flow": {
            "default": {
                "defvalue": [],
                "example": [
                    "cli: -arg_flow 'n 100'",
                    "api: chip.set('arg','flow','n', 100)"
                ],
                "help": "Parameter passed in as key/value pair to the flow target\nreferenced in the load_flow() API call. See the target flow\nfor specific guidelines regarding configuration parameters.",
                "lock": false,
                "notes": null,
                "require": null,
                "scope": "scratch",
                "set": false,
                "shorthelp": "ARG: Flow argument",
                "signature": [],
                "switch": "-arg_flow 'key <str>'",
                "type": "[str]",
                "value": []
            }
        },
        "index": {
            "defvalue": null,
            "example": [
                "cli: -arg_index 0",
                "api: chip.set('arg','index','0')"
            ],
            "help": "Dynamic parameter passed in by the sc runtime as an argument to\na runtime task. The parameter enables configuration code\n(usually TCL) to use control flow that depend on the current\n'index'. The parameter is used the run() function and\nis not intended for external use.",
            "lock": false,
            "notes": null,
            "require": null,
            "scope": "scratch",
            "set": false,
            "shorthelp": "ARG: Index argument",
            "signature": null,
            "switch": "-arg_index <str>",
            "type": "str",
            "value": null
        },
        "pdk": {
            "default": {
                "defvalue": [],
                "example": [
                    "cli: -arg_pdk 'mimcap true'",
                    "api: chip.set('arg','pdk','mimcap',True)"
                ],
                "help": "Parameter passed in as key/value pair to the technology target\nreferenced in the load_pdk() API call. See the target technology\nfor specific guidelines regarding configuration parameters.",
                "lock": false,
                "notes": null,
                "require": null,
                "scope": "scratch",
                "set": false,
                "shorthelp": "ARG: PDK argument",
                "signature": [],
                "switch": "-arg_pdk 'key <str>",
                "type": "[str]",
                "value": []
            }
        },
        "step": {
            "defvalue": null,
            "example": [
                "cli: -arg_step 'route'",
                "api: chip.set('arg', 'step', 'route')"
            ],
            "help": "Dynamic parameter passed in by the sc runtime as an argument to\na runtime task. The parameter enables configuration code\n(usually TCL) to use control flow that depend on the current\n'step'. The parameter is used the run() function and\nis not intended for external use.",
            "lock": false,
            "notes": null,
            "require": null,
            "scope": "scratch",
            "set": false,
            "shorthelp": "ARG: Step argument",
            "signature": null,
            "switch": "-arg_step <str>",
            "type": "str",
            "value": null
        }
    },
    "asic": {
        "cells": {
            "antenna": {
                "defvalue": [],
                "example": [
                    "cli: -asic_cells_antenna '*eco*'",
                    "api: chip.set('asic','cells',antenna,'*eco*')"
                ],
                "help": "List of cells grouped by a property that can be accessed\ndirectly by the designer and tools. The example below shows how\nall cells containing the string 'eco' could be marked as dont use\nfor the tool.",
                "lock": false,
                "notes": null,
                "require": null,
                "scope": "job",
                "set": false,
                "shorthelp": "ASIC: antenna cell list",
                "signature": [],
                "switch": "-asic_cells_antenna '<str>'",
                "type": "[str]",
                "value": []
            },
            "clkbuf": {
                "defvalue": [],
                "example": [
                    "cli: -asic_cells_clkbuf '*eco*'",
                    "api: chip.set('asic','cells',clkbuf,'*eco*')"
                ],
                "help": "List of cells grouped by a property that can be accessed\ndirectly by the designer and tools. The example below shows how\nall cells containing the string 'eco' could be marked as dont use\nfor the tool.",
                "lock": false,
                "notes": null,
                "require": null,
                "scope": "job",
                "set": false,
                "shorthelp": "ASIC: clkbuf cell list",
                "signature": [],
                "switch": "-asic_cells_clkbuf '<str>'",
                "type": "[str]",
                "value": []
            },
            "clkdelay": {
                "defvalue": [],
                "example": [
                    "cli: -asic_cells_clkdelay '*eco*'",
                    "api: chip.set('asic','cells',clkdelay,'*eco*')"
                ],
                "help": "List of cells grouped by a property that can be accessed\ndirectly by the designer and tools. The example below shows how\nall cells containing the string 'eco' could be marked as dont use\nfor the tool.",
                "lock": false,
                "notes": null,
                "require": null,
                "scope": "job",
                "set": false,
                "shorthelp": "ASIC: clkdelay cell list",
                "signature": [],
                "switch": "-asic_cells_clkdelay '<str>'",
                "type": "[str]",
                "value": []
            },
            "clkgate": {
                "defvalue": [],
                "example": [
                    "cli: -asic_cells_clkgate '*eco*'",
                    "api: chip.set('asic','cells',clkgate,'*eco*')"
                ],
                "help": "List of cells grouped by a property that can be accessed\ndirectly by the designer and tools. The example below shows how\nall cells containing the string 'eco' could be marked as dont use\nfor the tool.",
                "lock": false,
                "notes": null,
                "require": null,
                "scope": "job",
                "set": false,
                "shorthelp": "ASIC: clkgate cell list",
                "signature": [],
                "switch": "-asic_cells_clkgate '<str>'",
                "type": "[str]",
                "value": []
            },
            "clkicg": {
                "defvalue": [],
                "example": [
                    "cli: -asic_cells_clkicg '*eco*'",
                    "api: chip.set('asic','cells',clkicg,'*eco*')"
                ],
                "help": "List of cells grouped by a property that can be accessed\ndirectly by the designer and tools. The example below shows how\nall cells containing the string 'eco' could be marked as dont use\nfor the tool.",
                "lock": false,
                "notes": null,
                "require": null,
                "scope": "job",
                "set": false,
                "shorthelp": "ASIC: clkicg cell list",
                "signature": [],
                "switch": "-asic_cells_clkicg '<str>'",
                "type": "[str]",
                "value": []
            },
            "clkinv": {
                "defvalue": [],
                "example": [
                    "cli: -asic_cells_clkinv '*eco*'",
                    "api: chip.set('asic','cells',clkinv,'*eco*')"
                ],
                "help": "List of cells grouped by a property that can be accessed\ndirectly by the designer and tools. The example below shows how\nall cells containing the string 'eco' could be marked as dont use\nfor the tool.",
                "lock": false,
                "notes": null,
                "require": null,
                "scope": "job",
                "set": false,
                "shorthelp": "ASIC: clkinv cell list",
                "signature": [],
                "switch": "-asic_cells_clkinv '<str>'",
                "type": "[str]",
                "value": []
            },
            "clklogic": {
                "defvalue": [],
                "example": [
                    "cli: -asic_cells_clklogic '*eco*'",
                    "api: chip.set('asic','cells',clklogic,'*eco*')"
                ],
                "help": "List of cells grouped by a property that can be accessed\ndirectly by the designer and tools. The example below shows how\nall cells containing the string 'eco' could be marked as dont use\nfor the tool.",
                "lock": false,
                "notes": null,
                "require": null,
                "scope": "job",
                "set": false,
                "shorthelp": "ASIC: clklogic cell list",
                "signature": [],
                "switch": "-asic_cells_clklogic '<str>'",
                "type": "[str]",
                "value": []
            },
            "decap": {
                "defvalue": [],
                "example": [
                    "cli: -asic_cells_decap '*eco*'",
                    "api: chip.set('asic','cells',decap,'*eco*')"
                ],
                "help": "List of cells grouped by a property that can be accessed\ndirectly by the designer and tools. The example below shows how\nall cells containing the string 'eco' could be marked as dont use\nfor the tool.",
                "lock": false,
                "notes": null,
                "require": null,
                "scope": "job",
                "set": false,
                "shorthelp": "ASIC: decap cell list",
                "signature": [],
                "switch": "-asic_cells_decap '<str>'",
                "type": "[str]",
                "value": []
            },
            "delay": {
                "defvalue": [],
                "example": [
                    "cli: -asic_cells_delay '*eco*'",
                    "api: chip.set('asic','cells',delay,'*eco*')"
                ],
                "help": "List of cells grouped by a property that can be accessed\ndirectly by the designer and tools. The example below shows how\nall cells containing the string 'eco' could be marked as dont use\nfor the tool.",
                "lock": false,
                "notes": null,
                "require": null,
                "scope": "job",
                "set": false,
                "shorthelp": "ASIC: delay cell list",
                "signature": [],
                "switch": "-asic_cells_delay '<str>'",
                "type": "[str]",
                "value": []
            },
            "dontuse": {
                "defvalue": [],
                "example": [
                    "cli: -asic_cells_dontuse '*eco*'",
                    "api: chip.set('asic','cells',dontuse,'*eco*')"
                ],
                "help": "List of cells grouped by a property that can be accessed\ndirectly by the designer and tools. The example below shows how\nall cells containing the string 'eco' could be marked as dont use\nfor the tool.",
                "lock": false,
                "notes": null,
                "require": null,
                "scope": "job",
                "set": false,
                "shorthelp": "ASIC: dontuse cell list",
                "signature": [],
                "switch": "-asic_cells_dontuse '<str>'",
                "type": "[str]",
                "value": []
            },
            "endcap": {
                "defvalue": [],
                "example": [
                    "cli: -asic_cells_endcap '*eco*'",
                    "api: chip.set('asic','cells',endcap,'*eco*')"
                ],
                "help": "List of cells grouped by a property that can be accessed\ndirectly by the designer and tools. The example below shows how\nall cells containing the string 'eco' could be marked as dont use\nfor the tool.",
                "lock": false,
                "notes": null,
                "require": null,
                "scope": "job",
                "set": false,
                "shorthelp": "ASIC: endcap cell list",
                "signature": [],
                "switch": "-asic_cells_endcap '<str>'",
                "type": "[str]",
                "value": []
            },
            "filler": {
                "defvalue": [],
                "example": [
                    "cli: -asic_cells_filler '*eco*'",
                    "api: chip.set('asic','cells',filler,'*eco*')"
                ],
                "help": "List of cells grouped by a property that can be accessed\ndirectly by the designer and tools. The example below shows how\nall cells containing the string 'eco' could be marked as dont use\nfor the tool.",
                "lock": false,
                "notes": null,
                "require": null,
                "scope": "job",
                "set": false,
                "shorthelp": "ASIC: filler cell list",
                "signature": [],
                "switch": "-asic_cells_filler '<str>'",
                "type": "[str]",
                "value": []
            },
            "hold": {
                "defvalue": [],
                "example": [
                    "cli: -asic_cells_hold '*eco*'",
                    "api: chip.set('asic','cells',hold,'*eco*')"
                ],
                "help": "List of cells grouped by a property that can be accessed\ndirectly by the designer and tools. The example below shows how\nall cells containing the string 'eco' could be marked as dont use\nfor the tool.",
                "lock": false,
                "notes": null,
                "require": null,
                "scope": "job",
                "set": false,
                "shorthelp": "ASIC: hold cell list",
                "signature": [],
                "switch": "-asic_cells_hold '<str>'",
                "type": "[str]",
                "value": []
            },
            "tap": {
                "defvalue": [],
                "example": [
                    "cli: -asic_cells_tap '*eco*'",
                    "api: chip.set('asic','cells',tap,'*eco*')"
                ],
                "help": "List of cells grouped by a property that can be accessed\ndirectly by the designer and tools. The example below shows how\nall cells containing the string 'eco' could be marked as dont use\nfor the tool.",
                "lock": false,
                "notes": null,
                "require": null,
                "scope": "job",
                "set": false,
                "shorthelp": "ASIC: tap cell list",
                "signature": [],
                "switch": "-asic_cells_tap '<str>'",
                "type": "[str]",
                "value": []
            },
            "tie": {
                "defvalue": [],
                "example": [
                    "cli: -asic_cells_tie '*eco*'",
                    "api: chip.set('asic','cells',tie,'*eco*')"
                ],
                "help": "List of cells grouped by a property that can be accessed\ndirectly by the designer and tools. The example below shows how\nall cells containing the string 'eco' could be marked as dont use\nfor the tool.",
                "lock": false,
                "notes": null,
                "require": null,
                "scope": "job",
                "set": false,
                "shorthelp": "ASIC: tie cell list",
                "signature": [],
                "switch": "-asic_cells_tie '<str>'",
                "type": "[str]",
                "value": []
            }
        },
        "delaymodel": {
            "defvalue": null,
            "example": [
                "cli: -asic_delaymodel ccs",
                "api: chip.set('asic', 'delaymodel', 'ccs')"
            ],
            "help": "Delay model to use for the target libs. Supported values\nare nldm and ccs.",
            "lock": false,
            "notes": null,
            "require": null,
            "scope": "job",
            "set": false,
            "shorthelp": "ASIC: delay model",
            "signature": null,
            "switch": "-asic_delaymodel <str>",
            "type": "str",
            "value": null
        },
        "dir": {
            "default": {
                "default": {
                    "defvalue": [],
                    "example": [
                        "cli: -asic_dir 'lib atool db ~/libdb'",
                        "api: chip.set('asic','dir','atool','db','~/libdb')"
                    ],
                    "help": "List of named dirs specified on a per tool basis. The parameter\nshould only be used for specifying dirs that are not directly\nsupported by the ASIC schema.",
                    "lock": false,
                    "notes": null,
                    "require": null,
                    "scope": "job",
                    "set": false,
                    "shorthelp": "ASIC: special directory",
                    "signature": [],
                    "switch": "-asic_dir 'tool key <dir>'",
                    "type": "[dir]",
                    "value": []
                }
            }
        },
        "file": {
            "default": {
                "default": {
                    "author": [],
                    "copy": false,
                    "date": [],
                    "defvalue": [],
                    "example": [
                        "cli: -asic_file 'yosys presyn ~/presyn.tcl'",
                        "api: chip.set('asic','file','yosys','presyn','~/presyn.tcl')"
                    ],
                    "filehash": [],
                    "hashalgo": "sha256",
                    "help": "List of named files specified on a per tool basis.\nThe parameter should only be used for specifying files that are\nnot directly supported by the ASIC schema.",
                    "lock": false,
                    "notes": null,
                    "require": null,
                    "scope": "job",
                    "set": false,
                    "shorthelp": "ASIC: special file",
                    "signature": [],
                    "switch": "-asic_file 'tool key<file>'",
                    "type": "[file]",
                    "value": []
                }
            }
        },
        "libarch": {
            "defvalue": null,
            "example": [
                "cli: -asic_libarch '12track'",
                "api: chip.set('asic','libarch','12track')"
            ],
            "help": "The library architecture (e.g. library height) used to build the\ndesign. For example a PDK with support for 9 and 12 track libraries\nmight have 'libarchs' called 9t and 12t.",
            "lock": false,
            "notes": null,
            "require": null,
            "scope": "job",
            "set": false,
            "shorthelp": "ASIC: library architecture",
            "signature": null,
            "switch": "-asic_libarch '<str>'",
            "type": "str",
            "value": null
        },
        "logiclib": {
            "defvalue": [],
            "example": [
                "cli: -asic_logiclib nangate45",
                "api: chip.set('asic', 'logiclib','nangate45')"
            ],
            "help": "List of all selected logic libraries libraries\nto use for optimization for a given library architecture\n(9T, 11T, etc).",
            "lock": false,
            "notes": null,
            "require": null,
            "scope": "job",
            "set": false,
            "shorthelp": "ASIC: logic libraries",
            "signature": [],
            "switch": "-asic_logiclib <str>",
            "type": "[str]",
            "value": []
        },
        "macrolib": {
            "defvalue": [],
            "example": [
                "cli: -asic_macrolib sram64x1024",
                "api: chip.set('asic', 'macrolib','sram64x1024')"
            ],
            "help": "List of macro libraries to be linked in during synthesis and place\nand route. Macro libraries are used for resolving instances but are\nnot used as targets for logic synthesis.",
            "lock": false,
            "notes": null,
            "require": null,
            "scope": "job",
            "set": false,
            "shorthelp": "ASIC: macro libraries",
            "signature": [],
            "switch": "-asic_macrolib <str>",
            "type": "[str]",
            "value": []
        },
        "site": {
            "default": {
                "defvalue": [],
                "example": [
                    "cli: -asic_site '12track Site_12T'",
                    "api: chip.set('asic','site','12track','Site_12T')"
                ],
                "help": "Site names for a given library architecture.",
                "lock": false,
                "notes": null,
                "require": null,
                "scope": "job",
                "set": false,
                "shorthelp": "ASIC: Library sites",
                "signature": [],
                "switch": "-asic_site 'libarch <str>'",
                "type": "[str]",
                "value": []
            }
        },
        "var": {
            "default": {
                "default": {
                    "defvalue": [],
                    "example": [
                        "cli: -asic_variable 'xyce modeltype bsim4'",
                        "api: chip.set('asic','var','xyce','modeltype','bsim4')"
                    ],
                    "help": "List of key/value strings specified on a per basis. The parameter\nshould only be used for specifying variables that are\nnot directly supported by the SiliconCompiler PDK schema.",
                    "lock": false,
                    "notes": null,
                    "require": null,
                    "scope": "job",
                    "set": false,
                    "shorthelp": "ASIC: special variable",
                    "signature": [],
                    "switch": "-asic_variable 'tool key <str>'",
                    "type": "[str]",
                    "value": []
                }
            }
        }
    },
    "checklist": {
        "default": {
            "default": {
                "criteria": {
                    "defvalue": [],
                    "example": [
                        "cli: -checklist_criteria 'ISO D000 errors==0'",
                        "api: chip.set('checklist','ISO','D000','criteria','errors==0')"
                    ],
                    "help": "Simple list of signoff criteria for checklist item which\nmust all be met for signoff. Each signoff criteria consists of\na metric, a relational operator, and a value in the form.\n'metric op value'.",
                    "lock": false,
                    "notes": null,
                    "require": null,
                    "scope": "global",
                    "set": false,
                    "shorthelp": "Checklist: item criteria",
                    "signature": [],
                    "switch": "-checklist_criteria 'standard item <float>'",
                    "type": "[str]",
                    "value": []
                },
                "dataformat": {
                    "defvalue": null,
                    "example": [
                        "cli: -checklist_dataformat 'ISO D000 dataformat README'",
                        "api: chip.set('checklist','ISO','D000','dataformat','README')"
                    ],
                    "help": "Free text description of the type of data files acceptable as\nchecklist signoff validation.",
                    "lock": false,
                    "notes": null,
                    "require": null,
                    "scope": "global",
                    "set": false,
                    "shorthelp": "Checklist: item data format",
                    "signature": null,
                    "switch": "-checklist_dataformat 'standard item <float>'",
                    "type": "str",
                    "value": null
                },
                "description": {
                    "defvalue": null,
                    "example": [
                        "cli: -checklist_description 'ISO D000 A-DESCRIPTION'",
                        "api: chip.set('checklist','ISO','D000','description','A-DESCRIPTION')"
                    ],
                    "help": "A short one line description of the checklist item.",
                    "lock": false,
                    "notes": null,
                    "require": null,
                    "scope": "global",
                    "set": false,
                    "shorthelp": "Checklist: item description",
                    "signature": null,
                    "switch": "-checklist_description 'standard item <str>",
                    "type": "str",
                    "value": null
                },
                "ok": {
                    "defvalue": false,
                    "example": [
                        "cli: -checklist_ok 'ISO D000 true'",
                        "api: chip.set('checklist','ISO','D000','ok', True)"
                    ],
                    "help": "Boolean check mark for the checklist item. A value of\nTrue indicates a human has inspected the all item dictionary\nparameters check out.",
                    "lock": false,
                    "notes": null,
                    "require": "all",
                    "scope": "global",
                    "set": false,
                    "shorthelp": "Checklist: item ok",
                    "signature": null,
                    "switch": "-checklist_ok 'standard item <str>'",
                    "type": "bool",
                    "value": false
                },
                "rationale": {
                    "defvalue": [],
                    "example": [
                        "cli: -checklist_rational 'ISO D000 reliability'",
                        "api: chip.set('checklist','ISO','D000','rationale','reliability')"
                    ],
                    "help": "Rationale for the the checklist item. Rationale should be a\nunique alphanumeric code used by the standard or a short one line\nor single word description.",
                    "lock": false,
                    "notes": null,
                    "require": null,
                    "scope": "global",
                    "set": false,
                    "shorthelp": "Checklist: item rational",
                    "signature": [],
                    "switch": "-checklist_rationale 'standard item <str>",
                    "type": "[str]",
                    "value": []
                },
                "report": {
                    "author": [],
                    "copy": false,
                    "date": [],
                    "defvalue": [],
                    "example": [
                        "cli: -checklist_report 'ISO D000 my.rpt'",
                        "api: chip.set('checklist','ISO','D000','report','my.rpt')"
                    ],
                    "filehash": [],
                    "hashalgo": "sha256",
                    "help": "Filepath to report(s) of specified type documenting the successful\nvalidation of the checklist item.",
                    "lock": false,
                    "notes": null,
                    "require": null,
                    "scope": "global",
                    "set": false,
                    "shorthelp": "Checklist: item report",
                    "signature": [],
                    "switch": "-checklist_report 'standard item <file>'",
                    "type": "[file]",
                    "value": []
                },
                "requirement": {
                    "defvalue": null,
                    "example": [
                        "cli: -checklist_requirement 'ISO D000 DOCSTRING'",
                        "api: chip.set('checklist','ISO','D000','requirement','DOCSTRING')"
                    ],
                    "help": "A complete requirement description of the checklist item\nentered as a multi-line string.",
                    "lock": false,
                    "notes": null,
                    "require": null,
                    "scope": "global",
                    "set": false,
                    "shorthelp": "Checklist: item requirement",
                    "signature": null,
                    "switch": "-checklist_requirement 'standard item <str>",
                    "type": "str",
                    "value": null
                },
                "task": {
                    "defvalue": [],
                    "example": [
                        "cli: -checklist_task 'ISO D000 (job0,place,0)'",
                        "api: chip.set('checklist','ISO','D000','task',('job0','place','0'))"
                    ],
                    "help": "Flowgraph job and task used to verify the checklist item.\nThe parameter should be left empty for manual and for tool\nflows that bypass the SC infrastructure.",
                    "lock": false,
                    "notes": null,
                    "require": null,
                    "scope": "global",
                    "set": false,
                    "shorthelp": "Checklist: item task",
                    "signature": [],
                    "switch": "-checklist_task 'standard item <(str, str, str)>'",
                    "type": "[(str,str,str)]",
                    "value": []
                },
                "waiver": {
                    "default": {
                        "author": [],
                        "copy": false,
                        "date": [],
                        "defvalue": [],
                        "example": [
                            "cli: -checklist_waiver 'ISO D000 bold my.txt'",
                            "api: chip.set('checklist','ISO','D000','waiver','hold', 'my.txt')"
                        ],
                        "filehash": [],
                        "hashalgo": "sha256",
                        "help": "Filepath to report(s) documenting waivers for the checklist\nitem specified on a per metric basis.",
                        "lock": false,
                        "notes": null,
                        "require": null,
                        "scope": "global",
                        "set": false,
                        "shorthelp": "Checklist: item metric waivers",
                        "signature": [],
                        "switch": "-checklist_waiver 'standard item metric <file>'",
                        "type": "[file]",
                        "value": []
                    }
                }
            }
        }
    },
    "constraint": {
        "aspectratio": {
            "defvalue": "1.0",
            "example": [
                "cli: -constraint_aspectratio 2.0",
                "api: chip.set('constraint', 'aspectratio', '2.0')"
            ],
            "help": "Height to width ratio of the block for automated floorplanning.\nValues below 0.1 and above 10 should be avoided as they will likely fail\nto converge during placement and routing. The ideal aspect ratio for\nmost designs is 1. This value is only used when no diearea or floorplan\nis supplied.",
            "lock": false,
            "notes": null,
            "require": null,
            "scope": "job",
            "set": false,
            "shorthelp": "Constraint: Layout aspect ratio",
            "signature": null,
            "switch": "-constraint_aspectratio <float>",
            "type": "float",
            "value": "1.0"
        },
        "component": {
            "default": {
                "flip": {
                    "defvalue": false,
                    "example": [
                        "cli: -constraint_component_flip 'i0 true'",
                        "api: chip.set('constraint', 'component', 'i0', 'flip', True)"
                    ],
                    "help": "Boolean parameter specifying that the instanced library component should be flipped\naround the vertical axis before being placed on the substrate. The need to\nflip a component depends on the component footprint. Most dies have pads\nfacing up and so must be flipped when assembled face down (eg. flip-chip,\nWCSP).",
                    "lock": false,
                    "notes": null,
                    "require": "all",
                    "scope": "job",
                    "set": false,
                    "shorthelp": "Constraint: Component flip option",
                    "signature": null,
                    "switch": "-constraint_component_flip 'inst <bool>'",
                    "type": "bool",
                    "value": false
                },
                "halo": {
                    "defvalue": null,
                    "example": [
                        "cli: -constraint_component_halo 'i0 (1,1)'",
                        "api: chip.set('constraint', 'component', 'i0', 'halo', (1,1))"
                    ],
                    "help": "Placement keepout halo around the named component, specified as a\n(horizontal, vertical) tuple represented in microns or lambda units.",
                    "lock": false,
                    "notes": null,
                    "require": null,
                    "scope": "job",
                    "set": false,
                    "shorthelp": "Constraint: Component halo",
                    "signature": null,
                    "switch": "-constraint_component_halo 'inst <(float,float)>'",
                    "type": "(float,float)",
                    "unit": "um",
                    "value": null
                },
                "partname": {
                    "defvalue": null,
                    "example": [
                        "cli: -constraint_component_partname 'i0 filler_x1'",
                        "api: chip.set('constraint', 'component', 'i0', 'partname', 'filler_x1')"
                    ],
                    "help": "Part name of a named instance. The parameter is required for instances\nthat are not contained within the design netlist (ie. physical only cells).",
                    "lock": false,
                    "notes": null,
                    "require": null,
                    "scope": "job",
                    "set": false,
                    "shorthelp": "Constraint: Component part name",
                    "signature": null,
                    "switch": "-constraint_component_partname 'inst <str>'",
                    "type": "str",
                    "value": null
                },
                "placement": {
                    "defvalue": null,
                    "example": [
                        "cli: -constraint_component_placement 'i0 (2.0,3.0,0.0)'",
                        "api: chip.set('constraint', 'component', 'i0', 'placement', (2.0,3.0,0.0)"
                    ],
                    "help": "Placement location of a named instance, specified as a (x,y,z) tuple of\nfloats. The location refers to the placement of the center/centroid of the\ncomponent. The 'placement' parameter is a goal/intent, not an exact specification.\nThe compiler and layout system may adjust coordinates to meet competing\ngoals such as manufacturing design  rules and grid placement\nguidelines. The 'z' coordinate shall be set to 0 for planar systems\nwith only (x,y) coordinates. Discretized systems like PCB stacks,\npackage stacks, and breadboards only allow a reduced\nset of floating point values (0,1,2,3). The user specifying the\nplacement will need to have some understanding of the type of\nlayout system the component is being placed in (ASIC, SIP, PCB) but\nshould not need to know exact manufacturing specifications.",
                    "lock": false,
                    "notes": null,
                    "require": null,
                    "scope": "job",
                    "set": false,
                    "shorthelp": "Constraint: Component placement",
                    "signature": null,
                    "switch": "-constraint_component_placement 'inst <(float,float, float)>'",
                    "type": "(float,float,float)",
                    "unit": "um",
                    "value": null
                },
                "rotation": {
                    "defvalue": null,
                    "example": [
                        "cli: -constraint_component_rotation 'i0 90'",
                        "api: chip.set('constraint', 'component', 'i0', 'rotation', '90')"
                    ],
                    "help": "Placement rotation of the component specified in degrees. Rotation\ngoes counter-clockwise for all parts on top and clock-wise for parts\non the bottom. In both cases, this is from the perspective of looking\nat the top of the board. Rotation is specified in degrees. Most gridded\nlayout systems (like ASICs) only allow a finite number of rotation\nvalues (0,90,180,270).",
                    "lock": false,
                    "notes": null,
                    "require": null,
                    "scope": "job",
                    "set": false,
                    "shorthelp": "Constraint: Component rotation",
                    "signature": null,
                    "switch": "-constraint_component_rotation 'inst <float>'",
                    "type": "float",
                    "value": null
                }
            }
        },
        "corearea": {
            "defvalue": [],
            "example": [
                "cli: -constraint_corearea '(0,0)'",
                "api: chip.set('constraint', 'corearea', (0,0))"
            ],
            "help": "List of (x,y) points that define the outline of the core area for the\nphysical design. Simple rectangle areas can be defined with two points,\none for the lower left corner and one for the upper right corner. All\nvalues are specified in microns or lambda units.",
            "lock": false,
            "notes": null,
            "require": null,
            "scope": "job",
            "set": false,
            "shorthelp": "Constraint: Layout core area",
            "signature": [],
            "switch": "-constraint_corearea <[(float,float)]>",
            "type": "[(float,float)]",
            "unit": "um",
            "value": []
        },
        "coremargin": {
            "defvalue": null,
            "example": [
                "cli: -constraint_coremargin 1",
                "api: chip.set('constraint', 'coremargin', '1')"
            ],
            "help": "Halo/margin between the outline and core area for fully\nautomated layout sizing and floorplanning, specified in\nmicrons or lambda units.",
            "lock": false,
            "notes": null,
            "require": null,
            "scope": "job",
            "set": false,
            "shorthelp": "Constraint: Layout core margin",
            "signature": null,
            "switch": "-constraint_coremargin <float>",
            "type": "float",
            "unit": "um",
            "value": null
        },
        "density": {
            "defvalue": null,
            "example": [
                "cli: -constraint_density 30",
                "api: chip.set('constraint', 'density', '30')"
            ],
            "help": "Target density based on the total design cells area reported\nafter synthesis/elaboration. This number is used when no outline\nor floorplan is supplied. Any number between 1 and 100 is legal,\nbut values above 50 may fail due to area/congestion issues during\nautomated place and route.",
            "lock": false,
            "notes": null,
            "require": null,
            "scope": "job",
            "set": false,
            "shorthelp": "Constraint: Layout density",
            "signature": null,
            "switch": "-constraint_density <float>",
            "type": "float",
            "value": null
        },
        "net": {
            "default": {
                "diffpair": {
                    "defvalue": null,
                    "example": [
                        "cli: -constraint_net_diffpair 'clkn clkp'",
                        "api: chip.set('constraint', 'net', 'clkn', 'diffpair', 'clkp')"
                    ],
                    "help": "Differential pair signal of the named net (only used for actual\ndifferential paris).",
                    "lock": false,
                    "notes": null,
                    "require": null,
                    "scope": "job",
                    "set": false,
                    "shorthelp": "Constraint: Net diffpair",
                    "signature": null,
                    "switch": "-constraint_net_diffpair 'name <str>'",
                    "type": "str",
                    "value": null
                },
                "match": {
                    "defvalue": [],
                    "example": [
                        "cli: -constraint_net_match 'clk1 clk2'",
                        "api: chip.set('constraint', 'net', 'clk1', 'match', 'clk2')"
                    ],
                    "help": "List of nets whose routing should closely matched the named\nnet in terms of length, layer, width, etc. Wildcards ('*') can\nbe used for net names.",
                    "lock": false,
                    "notes": null,
                    "require": null,
                    "scope": "job",
                    "set": false,
                    "shorthelp": "Constraint: Net matched routing",
                    "signature": [],
                    "switch": "-constraint_net_match 'name <str>'",
                    "type": "[str]",
                    "value": []
                },
                "maxlayer": {
                    "defvalue": null,
                    "example": [
                        "cli: -constraint_net_maxlayer 'nreset m1'",
                        "api: chip.set('constraint', 'net', 'nreset', 'maxlayer', 'm1')"
                    ],
                    "help": "Maximum metal layer to be used for automated place and route\nspecified on a per net basis. Metal names should either be the PDK\nspecific metal stack name or an integer with '1' being the lowest\nrouting layer. Wildcards ('*') can be used for net names.",
                    "lock": false,
                    "notes": null,
                    "require": null,
                    "scope": "job",
                    "set": false,
                    "shorthelp": "Constraint: Net maximum routing layer",
                    "signature": null,
                    "switch": "-constraint_net_maxlayer 'name <str>'",
                    "type": "str",
                    "value": null
                },
                "maxlength": {
                    "defvalue": null,
                    "example": [
                        "cli: -constraint_net_maxlength 'nreset 1000'",
                        "api: chip.set('constraint', 'net', 'nreset', 'maxlength', '1000')"
                    ],
                    "help": "Maximum total length of a net, specified in microns or lambda units.\nWildcards ('*') can be used for net names.",
                    "lock": false,
                    "notes": null,
                    "require": null,
                    "scope": "job",
                    "set": false,
                    "shorthelp": "Constraint: Net max length",
                    "signature": null,
                    "switch": "-constraint_net_maxlength 'name <float>'",
                    "type": "float",
                    "unit": "um",
                    "value": null
                },
                "maxresistance": {
                    "defvalue": null,
                    "example": [
                        "cli: -constraint_net_maxresistance 'nreset 1'",
                        "api: chip.set('constraint', 'net', 'nreset', 'maxresistance', '1')"
                    ],
                    "help": "Maximum resistance of named net between driver and receiver\nspecified in ohms. Wildcards ('*') can be used for net names.",
                    "lock": false,
                    "notes": null,
                    "require": null,
                    "scope": "job",
                    "set": false,
                    "shorthelp": "Constraint: Net max resistasnce",
                    "signature": null,
                    "switch": "-constraint_net_maxresistance 'name <float>'",
                    "type": "float",
                    "unit": "ohm",
                    "value": null
                },
                "minlayer": {
                    "defvalue": null,
                    "example": [
                        "cli: -constraint_net_minlayer 'nreset m1'",
                        "api: chip.set('constraint', 'net', 'nreset', 'minlayer', 'm1')"
                    ],
                    "help": "Minimum metal layer to be used for automated place and route\nspecified on a per net basis. Metal names should either be the PDK\nspecific metal stack name or an integer with '1' being the lowest\nrouting layer. Wildcards ('*') can be used for net names.",
                    "lock": false,
                    "notes": null,
                    "require": null,
                    "scope": "job",
                    "set": false,
                    "shorthelp": "Constraint: Net minimum routing layer",
                    "signature": null,
                    "switch": "-constraint_net_minlayer 'name <str>'",
                    "type": "str",
                    "value": null
                },
                "ndr": {
                    "defvalue": null,
                    "example": [
                        "cli: -constraint_net_ndr 'nreset (0.4,0.4)'",
                        "api: chip.set('constraint', 'net', 'nreset', 'ndr', (0.4,0.4))"
                    ],
                    "help": "Definitions of non-default routing rule specified on a per\nnet basis. Constraints are entered as a (width,space) tuples\nspecified in microns or lambda units. Wildcards ('*') can be used\nfor net names.",
                    "lock": false,
                    "notes": null,
                    "require": null,
                    "scope": "job",
                    "set": false,
                    "shorthelp": "Constraint: Net routing rule",
                    "signature": null,
                    "switch": "-constraint_net_ndr 'name <(float,float)>'",
                    "type": "(float,float)",
                    "unit": "um",
                    "value": null
                },
                "shield": {
                    "defvalue": null,
                    "example": [
                        "cli: -constraint_net_shield 'clk vss'",
                        "api: chip.set('constraint', 'net', 'clk', 'shield', 'vss')"
                    ],
                    "help": "Specifies that the named net should be shielded by the given\nsignal on both sides of the net.",
                    "lock": false,
                    "notes": null,
                    "require": null,
                    "scope": "job",
                    "set": false,
                    "shorthelp": "Constraint: Net shielding",
                    "signature": null,
                    "switch": "-constraint_net_shielding 'name <str>'",
                    "type": "str",
                    "value": null
                },
                "sympair": {
                    "defvalue": null,
                    "example": [
                        "cli: -constraint_net_sympair 'netA netB'",
                        "api: chip.set('constraint', 'net', 'netA', 'sympair', 'netB')"
                    ],
                    "help": "Symmetrical pair signal to the named net. The two nets should be routed\nas reflections around the vertical or horizontal axis to minimize on-chip\nvariability.",
                    "lock": false,
                    "notes": null,
                    "require": null,
                    "scope": "job",
                    "set": false,
                    "shorthelp": "Constraint: Net sympair",
                    "signature": null,
                    "switch": "-constraint_net_sympair 'name <str>'",
                    "type": "str",
                    "value": null
                }
            }
        },
        "outline": {
            "defvalue": [],
            "example": [
                "cli: -constraint_outline '(0,0)'",
                "api: chip.set('constraint', 'outline', (0,0))"
            ],
            "help": "List of (x,y) points that define the outline physical layout\nphysical design. Simple rectangle areas can be defined with two points,\none for the lower left corner and one for the upper right corner. All\nvalues are specified in microns or lambda units.",
            "lock": false,
            "notes": null,
            "require": null,
            "scope": "job",
            "set": false,
            "shorthelp": "Constraint: Layout outline",
            "signature": [],
            "switch": "-constraint_outline <[(float,float)]>",
            "type": "[(float,float)]",
            "unit": "um",
            "value": []
        },
        "pin": {
            "default": {
                "layer": {
                    "defvalue": null,
                    "example": [
                        "cli: -constraint_pin_layer 'nreset m4'",
                        "api: chip.set('constraint', 'pin', 'nreset', 'layer', 'm4')"
                    ],
                    "help": "Pin metal layer specified based on the SC standard layer stack\nstarting with m1 as the lowest routing layer and ending\nwith m<n> as the highest routing layer.",
                    "lock": false,
                    "notes": null,
                    "require": null,
                    "scope": "job",
                    "set": false,
                    "shorthelp": "Constraint: Pin layer",
                    "signature": null,
                    "switch": "-constraint_pin_layer 'name <str>'",
                    "type": "str",
                    "value": null
                },
                "order": {
                    "defvalue": null,
                    "example": [
                        "cli: -constraint_pin_order 'nreset 1'",
                        "api: chip.set('constraint', 'pin', 'nreset', 'order', 1)"
                    ],
                    "help": "The relative position of the named pin in a vector of pins\non the side specified by the 'side' option. Pin order counting\nis done clockwise. If multiple pins on the same side have the\nsame order number, the actual order is at the discretion of the\ntool.",
                    "lock": false,
                    "notes": null,
                    "require": null,
                    "scope": "job",
                    "set": false,
                    "shorthelp": "Constraint: Pin order",
                    "signature": null,
                    "switch": "-constraint_pin_order 'name <int>'",
                    "type": "int",
                    "value": null
                },
                "placement": {
                    "defvalue": null,
                    "example": [
                        "cli: -constraint_pin_placement 'nreset (2.0,3.0,0.0)'",
                        "api: chip.set('constraint', 'pin', 'nreset', 'placement', (2.0,3.0,0.0)"
                    ],
                    "help": "Placement location of a named pin, specified as a (x,y,z) tuple of\nfloats. The location refers to the placement of the center of the\npin. The 'placement' parameter is a goal/intent, not an exact specification.\nThe compiler and layout system may adjust sizes to meet competing\ngoals such as manufacturing design  rules and grid placement\nguidelines. The 'z' coordinate shall be set to 0 for planar components\nwith only (x,y) coordinates. Discretized systems like 3D chips with\npins on top and bottom may choose to discretize the top and bottom\nlayer as 0,1 or use absolute coordinates. Values are specified\nin microns or lambda units.",
                    "lock": false,
                    "notes": null,
                    "require": null,
                    "scope": "job",
                    "set": false,
                    "shorthelp": "Constraint: Pin placement",
                    "signature": null,
                    "switch": "-constraint_pin_placement 'name <(float,float, float)>'",
                    "type": "(float,float,float)",
                    "unit": "um",
                    "value": null
                },
                "side": {
                    "defvalue": null,
                    "example": [
                        "cli: -constraint_pin_side 'nreset 1'",
                        "api: chip.set('constraint', 'pin', 'nreset', 'side', 1)"
                    ],
                    "help": "Side of block where the named pin should be placed. Sides are\nenumerated as integers with '1' being the lower left side,\nwith the side index incremented on right turn in a clock wise\nfashion. In case of conflict between 'lower' and 'left',\n'left' has precedence. The side option and order option are\northogonal to the placement option.",
                    "lock": false,
                    "notes": null,
                    "require": null,
                    "scope": "job",
                    "set": false,
                    "shorthelp": "Constraint: Pin side",
                    "signature": null,
                    "switch": "-constraint_pin_side 'name <int>'",
                    "type": "int",
                    "value": null
                }
            }
        },
        "timing": {
            "default": {
                "check": {
                    "defvalue": [],
                    "example": [
                        "cli: -constraint_timing_check 'worst check setup'",
                        "api: chip.add('constraint', 'timing', 'worst','check','setup')"
                    ],
                    "help": "List of checks for to perform for the scenario. The checks must\nalign with the capabilities of the EDA tools and flow being used.\nChecks generally include objectives like meeting setup and hold goals\nand minimize power. Standard check names include setup, hold, power,\nnoise, reliability.",
                    "lock": false,
                    "notes": null,
                    "require": null,
                    "scope": "job",
                    "set": false,
                    "shorthelp": "Constraint: timing checks",
                    "signature": [],
                    "switch": "-constraint_timing_check 'scenario <str>'",
                    "type": "[str]",
                    "value": []
                },
                "file": {
                    "author": [],
                    "copy": true,
                    "date": [],
                    "defvalue": [],
                    "example": [
                        "cli: -constraint_timing_file 'worst hello.sdc'",
                        "api: chip.set('constraint', 'timing', 'worst','file', 'hello.sdc')"
                    ],
                    "filehash": [],
                    "hashalgo": "sha256",
                    "help": "List of timing constraint files to use for the scenario. The\nvalues are combined with any constraints specified by the design\n'constraint' parameter. If no constraints are found, a default\nconstraint file is used based on the clock definitions.",
                    "lock": false,
                    "notes": null,
                    "require": null,
                    "scope": "job",
                    "set": false,
                    "shorthelp": "Constraint: SDC files",
                    "signature": [],
                    "switch": "-constraint_timing_file 'scenario <file>'",
                    "type": "[file]",
                    "value": []
                },
                "libcorner": {
                    "defvalue": [],
                    "example": [
                        "cli: -constraint_timing_libcorner 'worst ttt'",
                        "api: chip.set('constraint', 'timing', 'worst', 'libcorner', 'ttt')"
                    ],
                    "help": "List of characterization corners used to select\ntiming files for all logiclibs and macrolibs.",
                    "lock": false,
                    "notes": null,
                    "require": null,
                    "scope": "job",
                    "set": false,
                    "shorthelp": "Constraint: library corner",
                    "signature": [],
                    "switch": "-constraint_timing_libcorner 'scenario <str>'",
                    "type": "[str]",
                    "value": []
                },
                "mode": {
                    "defvalue": null,
                    "example": [
                        "cli: -constraint_timing_mode 'worst test'",
                        "api: chip.set('constraint', 'timing', 'worst','mode', 'test')"
                    ],
                    "help": "Operating mode for the scenario. Operating mode strings\ncan be values such as test, functional, standby.",
                    "lock": false,
                    "notes": null,
                    "require": null,
                    "scope": "job",
                    "set": false,
                    "shorthelp": "Constraint: operating mode",
                    "signature": null,
                    "switch": "-constraint_timing_mode 'scenario <str>'",
                    "type": "str",
                    "value": null
                },
                "opcond": {
                    "defvalue": null,
                    "example": [
                        "cli: -constraint_timing_opcond 'worst typical_1.0'",
                        "api: chip.set('constraint', 'timing', 'worst', 'opcond',  'typical_1.0')"
                    ],
                    "help": "Operating condition applied to the scenario. The value\ncan be used to access specific conditions within the library\ntiming models from the 'logiclib' timing models.",
                    "lock": false,
                    "notes": null,
                    "require": null,
                    "scope": "job",
                    "set": false,
                    "shorthelp": "Constraint: operating condition",
                    "signature": null,
                    "switch": "-constraint_timing_opcond 'scenario <str>'",
                    "type": "str",
                    "value": null
                },
                "pexcorner": {
                    "defvalue": null,
                    "example": [
                        "cli: -constraint_timing_pexcorner 'worst max'",
                        "api: chip.set('constraint', 'timing', 'worst', 'pexcorner', 'max')"
                    ],
                    "help": "Parasitic corner applied to the scenario. The\n'pexcorner' string must match a corner found in the pdk\npexmodel setup.",
                    "lock": false,
                    "notes": null,
                    "require": null,
                    "scope": "job",
                    "set": false,
                    "shorthelp": "Constraint: pex corner",
                    "signature": null,
                    "switch": "-constraint_timing_pexcorner 'scenario <str>'",
                    "type": "str",
                    "value": null
                },
                "temperature": {
                    "defvalue": null,
                    "example": [
                        "cli: -constraint_timing_temperature 'worst 125'",
                        "api: chip.set('constraint', 'timing', 'worst', 'temperature','125')"
                    ],
                    "help": "Chip temperature applied to the scenario specified in degrees C.",
                    "lock": false,
                    "notes": null,
                    "require": null,
                    "scope": "job",
                    "set": false,
                    "shorthelp": "Constraint: temperature",
                    "signature": null,
                    "switch": "-constraint_timing_temperature 'scenario <float>'",
                    "type": "float",
                    "unit": "C",
                    "value": null
                },
                "voltage": {
                    "defvalue": null,
                    "example": [
                        "cli: -constraint_timing_voltage 'worst 0.9'",
                        "api: chip.set('constraint', 'timing', 'worst','voltage', '0.9')"
                    ],
                    "help": "Operating voltage applied to the scenario.",
                    "lock": false,
                    "notes": null,
                    "require": null,
                    "scope": "job",
                    "set": false,
                    "shorthelp": "Constraint: voltage level",
                    "signature": null,
                    "switch": "-constraint_timing_voltage 'scenario <float>'",
                    "type": "float",
                    "unit": "V",
                    "value": null
                }
            }
        }
    },
    "datasheet": {
        "default": {
            "feature": {
                "default": {
                    "defvalue": null,
                    "example": [
                        "cli: -datasheet_feature 'mydevice ram 64e6'",
                        "api: chip.set('datasheet','mydevice','feature','ram', 1e9)"
                    ],
                    "help": "Quantity of a specified feature. The 'unit'\nfield should be used to specify the units used when unclear.",
                    "lock": false,
                    "notes": null,
                    "require": null,
                    "scope": "job",
                    "set": false,
                    "shorthelp": "Datasheet: device features",
                    "signature": null,
                    "switch": "-datasheet_feature 'design name <float>'",
                    "type": "float",
                    "value": null
                }
            },
            "footprint": {
                "defvalue": [],
                "example": [
                    "cli: -datasheet_footprint 'mydsp bga169'",
                    "api: chip.set('datasheet','mydsp', 'footprint','bga169')"
                ],
                "help": "List of available physical footprints for the named\ndevice specified as strings. Strings can either be official\nstandard footprint names or a custom naming methodology used in\nconjunction with 'fileset' names in the output parameter.",
                "lock": false,
                "notes": null,
                "require": null,
                "scope": "job",
                "set": false,
                "shorthelp": "Datasheet: device footprint",
                "signature": [],
                "switch": "-datasheet_footprint 'design <str>'",
                "type": "[str]",
                "value": []
            },
            "limits": {
                "junctiontemp": {
                    "defvalue": null,
                    "example": [
                        "cli: -datasheet_junctiontemp 'mydevice (-40,125)'",
                        "api: chip.set('datasheet','mydevice','limits','junctiontemp',(-40,125))"
                    ],
                    "help": "Device absolute junction temperature limits not to be exceeded.",
                    "lock": false,
                    "notes": null,
                    "require": null,
                    "scope": "job",
                    "set": false,
                    "shorthelp": "Datasheet: absolute junction temperature limits",
                    "signature": null,
                    "switch": "-datasheet_junctiontemp 'design <(float,float)>'",
                    "type": "(float,float)",
                    "value": null
                },
                "storagetemp": {
                    "defvalue": null,
                    "example": [
                        "cli: -datasheet_storagetemp 'mydevice (-40,125)'",
                        "api: chip.set('datasheet','mydevice','limits','storagetemp',(-40,125))"
                    ],
                    "help": "Device absolute storage temperature limits not to be exceeded.",
                    "lock": false,
                    "notes": null,
                    "require": null,
                    "scope": "job",
                    "set": false,
                    "shorthelp": "Datasheet: absolute storage temperature limits",
                    "signature": null,
                    "switch": "-datasheet_storagetemp 'design <(float,float)>'",
                    "type": "(float,float)",
                    "value": null
                },
                "voltage": {
                    "default": {
                        "defvalue": null,
                        "example": [
                            "cli: -datasheet_limits_voltage 'mydevice vdd (-0.4,1.1)'",
                            "api: chip.set('datasheet','mydevice','limits','voltage','vdd', (-0.4,1.1))"
                        ],
                        "help": "Device absolute minimum/maximum voltage not to be\nexceeded, specified on a per pin basis.",
                        "lock": false,
                        "notes": null,
                        "require": null,
                        "scope": "job",
                        "set": false,
                        "shorthelp": "Datasheet: absolute voltage limits",
                        "signature": null,
                        "switch": "-datasheet_limits_voltage 'design pin <(float,float)>'",
                        "type": "(float,float)",
                        "value": null
                    }
                }
            },
            "pin": {
                "default": {
                    "capacitance": {
                        "default": {
                            "defvalue": null,
                            "example": [
                                "cli: -datasheet_pin_capacitance 'mydevice sclk global (1e-12, 1.2e-12, 1.5e-12)'",
                                "api: chip.set('datasheet','mydevice','pin','sclk','capacitance','global',(1e-12, 1.2e-12, 1.5e-12)"
                            ],
                            "help": "Pin capacitance. Values are tuples of (min, typical, max).",
                            "lock": false,
                            "notes": null,
                            "require": null,
                            "scope": "job",
                            "set": false,
                            "shorthelp": "Datasheet: pin capacitance",
                            "signature": null,
                            "switch": "-datasheet_pin_capacitance 'design pin mode <(float,float,float)>'",
                            "type": "(float,float,float)",
                            "unit": "F",
                            "value": null
                        }
                    },
                    "clk": {
                        "default": {
                            "defvalue": null,
                            "example": [
                                "cli: -datasheet_pin_clk 'mydevice ina global clka'",
                                "api: chip.set('datasheet','mydevice','pin','ina','clk','global','clka')"
                            ],
                            "help": "Pin related clock specified on a per mode basis.",
                            "lock": false,
                            "notes": null,
                            "require": null,
                            "scope": "job",
                            "set": false,
                            "shorthelp": "Datasheet: pin related clock",
                            "signature": null,
                            "switch": "-datasheet_pin_clk 'design name mode <str>'",
                            "type": "str",
                            "value": null
                        }
                    },
                    "complement": {
                        "default": {
                            "defvalue": null,
                            "example": [
                                "cli: -datasheet_pin_complement 'mydevice ina global inb'",
                                "api: chip.set('datasheet','mydevice','pin','ina','complement','global','inb')"
                            ],
                            "help": "Pin complement specified on a per mode basis for differential\nsignals.",
                            "lock": false,
                            "notes": null,
                            "require": null,
                            "scope": "job",
                            "set": false,
                            "shorthelp": "Datasheet: pin complement",
                            "signature": null,
                            "switch": "-datasheet_pin_complement 'design name mode <str>'",
                            "type": "str",
                            "value": null
                        }
                    },
                    "dir": {
                        "default": {
                            "defvalue": null,
                            "example": [
                                "cli: -datasheet_pin_dir 'mydevice clk global input'",
                                "api: chip.set('datasheet','mydevice','pin','clk','dir','global','input')"
                            ],
                            "help": "Pin direction specified on a per mode basis. Acceptable pin\ndirections include: input, output, inout.",
                            "lock": false,
                            "notes": null,
                            "require": null,
                            "scope": "job",
                            "set": false,
                            "shorthelp": "Datasheet: pin direction",
                            "signature": null,
                            "switch": "-datasheet_pin_dir 'design name mode <str>'",
                            "type": "str",
                            "value": null
                        }
                    },
                    "dutycycle": {
                        "default": {
                            "defvalue": null,
                            "example": [
                                "cli: -datasheet_pin_dutycycle 'mydevice sclk global (45, 50, 55)'",
                                "api: chip.set('datasheet','mydevice','pin','sclk','dutycycle','global',(45, 50, 55)"
                            ],
                            "help": "Pin duty cycle. Values are tuples of (min, typical, max).",
                            "lock": false,
                            "notes": null,
                            "require": null,
                            "scope": "job",
                            "set": false,
                            "shorthelp": "Datasheet: pin duty cycle",
                            "signature": null,
                            "switch": "-datasheet_pin_dutycycle 'design pin mode <(float,float,float)>'",
                            "type": "(float,float,float)",
                            "unit": "%",
                            "value": null
                        }
                    },
                    "ground": {
                        "default": {
                            "defvalue": null,
                            "example": [
                                "cli: -datasheet_pin_ground 'mydevice ina ground vss'",
                                "api: chip.set('datasheet','mydevice','pin','ina','ground','global','vss')"
                            ],
                            "help": "Pin related ground rail specified on a per mode basis.",
                            "lock": false,
                            "notes": null,
                            "require": null,
                            "scope": "job",
                            "set": false,
                            "shorthelp": "Datasheet: pin related ground",
                            "signature": null,
                            "switch": "-datasheet_pin_ground 'design name mode <str>'",
                            "type": "str",
                            "value": null
                        }
                    },
                    "idrive": {
                        "default": {
                            "defvalue": null,
                            "example": [
                                "cli: -datasheet_pin_idrive 'mydevice sclk global (0.01, 0.012, 0.015)'",
                                "api: chip.set('datasheet','mydevice','pin','sclk','idrive','global',(0.01, 0.012, 0.015)"
                            ],
                            "help": "Pin drive current. Values are tuples of (min, typical, max).",
                            "lock": false,
                            "notes": null,
                            "require": null,
                            "scope": "job",
                            "set": false,
                            "shorthelp": "Datasheet: pin drive current",
                            "signature": null,
                            "switch": "-datasheet_pin_idrive 'design pin mode <(float,float,float)>'",
                            "type": "(float,float,float)",
                            "unit": "A",
                            "value": null
                        }
                    },
                    "iinject": {
                        "default": {
                            "defvalue": null,
                            "example": [
                                "cli: -datasheet_pin_iinject 'mydevice sclk global (0.001, 0.0012, 0.0015)'",
                                "api: chip.set('datasheet','mydevice','pin','sclk','iinject','global',(0.001, 0.0012, 0.0015)"
                            ],
                            "help": "Pin injection current. Values are tuples of (min, typical, max).",
                            "lock": false,
                            "notes": null,
                            "require": null,
                            "scope": "job",
                            "set": false,
                            "shorthelp": "Datasheet: pin injection current",
                            "signature": null,
                            "switch": "-datasheet_pin_iinject 'design pin mode <(float,float,float)>'",
                            "type": "(float,float,float)",
                            "unit": "A",
                            "value": null
                        }
                    },
                    "ileakage": {
                        "default": {
                            "defvalue": null,
                            "example": [
                                "cli: -datasheet_pin_ileakage 'mydevice sclk global (1e-06, 1.2e-06, 1.5e-06)'",
                                "api: chip.set('datasheet','mydevice','pin','sclk','ileakage','global',(1e-06, 1.2e-06, 1.5e-06)"
                            ],
                            "help": "Pin leakage current. Values are tuples of (min, typical, max).",
                            "lock": false,
                            "notes": null,
                            "require": null,
                            "scope": "job",
                            "set": false,
                            "shorthelp": "Datasheet: pin leakage current",
                            "signature": null,
                            "switch": "-datasheet_pin_ileakage 'design pin mode <(float,float,float)>'",
                            "type": "(float,float,float)",
                            "unit": "A",
                            "value": null
                        }
                    },
                    "map": {
                        "default": {
                            "defvalue": null,
                            "example": [
                                "cli: -datasheet_pin_map 'mydevice in0 bga512 B4'",
                                "api: chip.set('datasheet','mydevice','pin','in0','map','bga512','B4')"
                            ],
                            "help": "Signal to package pin mapping specified on a per package basis.",
                            "lock": false,
                            "notes": null,
                            "require": null,
                            "scope": "job",
                            "set": false,
                            "shorthelp": "Datasheet: pin map",
                            "signature": null,
                            "switch": "-datasheet_pin_map 'design name package <str>'",
                            "type": "str",
                            "value": null
                        }
                    },
                    "rdiff": {
                        "default": {
                            "defvalue": null,
                            "example": [
                                "cli: -datasheet_pin_rdiff 'mydevice sclk global (45, 50, 55)'",
                                "api: chip.set('datasheet','mydevice','pin','sclk','rdiff','global',(45, 50, 55)"
                            ],
                            "help": "Pin differential pair resistance. Values are tuples of (min, typical, max).",
                            "lock": false,
                            "notes": null,
                            "require": null,
                            "scope": "job",
                            "set": false,
                            "shorthelp": "Datasheet: pin differential pair resistance",
                            "signature": null,
                            "switch": "-datasheet_pin_rdiff 'design pin mode <(float,float,float)>'",
                            "type": "(float,float,float)",
                            "unit": "ohm",
                            "value": null
                        }
                    },
                    "resetvalue": {
                        "default": {
                            "defvalue": [],
                            "example": [
                                "cli: -datasheet_pin_resetvalue 'mydevice clk global weak1'",
                                "api: chip.set('datasheet','mydevice','pin','clk','resetvalue','global','weak1')"
                            ],
                            "help": "Pin reset value specified on a per mode basis. Legal reset\nvalues include weak1, weak0, strong0, strong1, highz.",
                            "lock": false,
                            "notes": null,
                            "require": null,
                            "scope": "job",
                            "set": false,
                            "shorthelp": "Datasheet: pin reset value",
                            "signature": [],
                            "switch": "-datasheet_pin_resetvalue 'design name mode <str>'",
                            "type": "[str]",
                            "value": []
                        }
                    },
                    "rpulldown": {
                        "default": {
                            "defvalue": null,
                            "example": [
                                "cli: -datasheet_pin_rpulldown 'mydevice sclk global (1000, 1200, 3000)'",
                                "api: chip.set('datasheet','mydevice','pin','sclk','rpulldown','global',(1000, 1200, 3000)"
                            ],
                            "help": "Pin pulldown resistance. Values are tuples of (min, typical, max).",
                            "lock": false,
                            "notes": null,
                            "require": null,
                            "scope": "job",
                            "set": false,
                            "shorthelp": "Datasheet: pin pulldown resistance",
                            "signature": null,
                            "switch": "-datasheet_pin_rpulldown 'design pin mode <(float,float,float)>'",
                            "type": "(float,float,float)",
                            "unit": "ohm",
                            "value": null
                        }
                    },
                    "rpullup": {
                        "default": {
                            "defvalue": null,
                            "example": [
                                "cli: -datasheet_pin_rpullup 'mydevice sclk global (1000, 1200, 3000)'",
                                "api: chip.set('datasheet','mydevice','pin','sclk','rpullup','global',(1000, 1200, 3000)"
                            ],
                            "help": "Pin pullup resistance. Values are tuples of (min, typical, max).",
                            "lock": false,
                            "notes": null,
                            "require": null,
                            "scope": "job",
                            "set": false,
                            "shorthelp": "Datasheet: pin pullup resistance",
                            "signature": null,
                            "switch": "-datasheet_pin_rpullup 'design pin mode <(float,float,float)>'",
                            "type": "(float,float,float)",
                            "unit": "ohm",
                            "value": null
                        }
                    },
                    "standard": {
                        "default": {
                            "defvalue": [],
                            "example": [
                                "cli: -datasheet_pin_standard 'mydevice ba0 global ddr4'",
                                "api: chip.set('datasheet','mydevice','pin','ina','standard','global','ddr4')"
                            ],
                            "help": "Pin communication standard specified on a per mode basis.",
                            "lock": false,
                            "notes": null,
                            "require": null,
                            "scope": "job",
                            "set": false,
                            "shorthelp": "Datasheet: pin standard",
                            "signature": [],
                            "switch": "-datasheet_pin_standard 'design name mode <str>'",
                            "type": "[str]",
                            "value": []
                        }
                    },
                    "supply": {
                        "default": {
                            "defvalue": null,
                            "example": [
                                "cli: -datasheet_pin_supply 'mydevice ina global vdd'",
                                "api: chip.set('datasheet','mydevice','pin','ina','supply','global','vdd')"
                            ],
                            "help": "Pin related power supply specified on a per mode basis.",
                            "lock": false,
                            "notes": null,
                            "require": null,
                            "scope": "job",
                            "set": false,
                            "shorthelp": "Datasheet: pin related power supply",
                            "signature": null,
                            "switch": "-datasheet_pin_supply 'design name mode <str>'",
                            "type": "str",
                            "value": null
                        }
                    },
                    "tfall": {
                        "default": {
                            "defvalue": null,
                            "example": [
                                "cli: -datasheet_pin_tfall 'mydevice sclk global (1e-09, 2e-09, 4e-09)'",
                                "api: chip.set('datasheet','mydevice','pin','sclk','tfall','global',(1e-09, 2e-09, 4e-09)"
                            ],
                            "help": "Pin fall transition. Values are tuples of (min, typical, max).",
                            "lock": false,
                            "notes": null,
                            "require": null,
                            "scope": "job",
                            "set": false,
                            "shorthelp": "Datasheet: pin fall transition",
                            "signature": null,
                            "switch": "-datasheet_pin_tfall 'design pin mode <(float,float,float)>'",
                            "type": "(float,float,float)",
                            "unit": "s",
                            "value": null
                        }
                    },
                    "thold": {
                        "default": {
                            "defvalue": null,
                            "example": [
                                "cli: -datasheet_pin_thold 'mydevice sclk global (1e-09, 2e-09, 4e-09)'",
                                "api: chip.set('datasheet','mydevice','pin','sclk','thold','global',(1e-09, 2e-09, 4e-09)"
                            ],
                            "help": "Pin hold time. Values are tuples of (min, typical, max).",
                            "lock": false,
                            "notes": null,
                            "require": null,
                            "scope": "job",
                            "set": false,
                            "shorthelp": "Datasheet: pin hold time",
                            "signature": null,
                            "switch": "-datasheet_pin_thold 'design pin mode <(float,float,float)>'",
                            "type": "(float,float,float)",
                            "unit": "s",
                            "value": null
                        }
                    },
                    "tjitter": {
                        "default": {
                            "defvalue": null,
                            "example": [
                                "cli: -datasheet_pin_tjitter 'mydevice sclk global (1e-09, 2e-09, 4e-09)'",
                                "api: chip.set('datasheet','mydevice','pin','sclk','tjitter','global',(1e-09, 2e-09, 4e-09)"
                            ],
                            "help": "Pin rms jitter. Values are tuples of (min, typical, max).",
                            "lock": false,
                            "notes": null,
                            "require": null,
                            "scope": "job",
                            "set": false,
                            "shorthelp": "Datasheet: pin rms jitter",
                            "signature": null,
                            "switch": "-datasheet_pin_tjitter 'design pin mode <(float,float,float)>'",
                            "type": "(float,float,float)",
                            "unit": "s",
                            "value": null
                        }
                    },
                    "tperiod": {
                        "default": {
                            "defvalue": null,
                            "example": [
                                "cli: -datasheet_pin_tperiod 'mydevice sclk global (1e-09, 2e-09, 4e-09)'",
                                "api: chip.set('datasheet','mydevice','pin','sclk','tperiod','global',(1e-09, 2e-09, 4e-09)"
                            ],
                            "help": "Pin minimum period. Values are tuples of (min, typical, max).",
                            "lock": false,
                            "notes": null,
                            "require": null,
                            "scope": "job",
                            "set": false,
                            "shorthelp": "Datasheet: pin minimum period",
                            "signature": null,
                            "switch": "-datasheet_pin_tperiod 'design pin mode <(float,float,float)>'",
                            "type": "(float,float,float)",
                            "unit": "s",
                            "value": null
                        }
                    },
                    "tpulse": {
                        "default": {
                            "defvalue": null,
                            "example": [
                                "cli: -datasheet_pin_tpulse 'mydevice sclk global (1e-09, 2e-09, 4e-09)'",
                                "api: chip.set('datasheet','mydevice','pin','sclk','tpulse','global',(1e-09, 2e-09, 4e-09)"
                            ],
                            "help": "Pin pulse width. Values are tuples of (min, typical, max).",
                            "lock": false,
                            "notes": null,
                            "require": null,
                            "scope": "job",
                            "set": false,
                            "shorthelp": "Datasheet: pin pulse width",
                            "signature": null,
                            "switch": "-datasheet_pin_tpulse 'design pin mode <(float,float,float)>'",
                            "type": "(float,float,float)",
                            "unit": "s",
                            "value": null
                        }
                    },
                    "trise": {
                        "default": {
                            "defvalue": null,
                            "example": [
                                "cli: -datasheet_pin_trise 'mydevice sclk global (1e-09, 2e-09, 4e-09)'",
                                "api: chip.set('datasheet','mydevice','pin','sclk','trise','global',(1e-09, 2e-09, 4e-09)"
                            ],
                            "help": "Pin rise transition. Values are tuples of (min, typical, max).",
                            "lock": false,
                            "notes": null,
                            "require": null,
                            "scope": "job",
                            "set": false,
                            "shorthelp": "Datasheet: pin rise transition",
                            "signature": null,
                            "switch": "-datasheet_pin_trise 'design pin mode <(float,float,float)>'",
                            "type": "(float,float,float)",
                            "unit": "s",
                            "value": null
                        }
                    },
                    "tsetup": {
                        "default": {
                            "defvalue": null,
                            "example": [
                                "cli: -datasheet_pin_tsetup 'mydevice sclk global (1e-09, 2e-09, 4e-09)'",
                                "api: chip.set('datasheet','mydevice','pin','sclk','tsetup','global',(1e-09, 2e-09, 4e-09)"
                            ],
                            "help": "Pin setup time. Values are tuples of (min, typical, max).",
                            "lock": false,
                            "notes": null,
                            "require": null,
                            "scope": "job",
                            "set": false,
                            "shorthelp": "Datasheet: pin setup time",
                            "signature": null,
                            "switch": "-datasheet_pin_tsetup 'design pin mode <(float,float,float)>'",
                            "type": "(float,float,float)",
                            "unit": "s",
                            "value": null
                        }
                    },
                    "type": {
                        "default": {
                            "defvalue": null,
                            "example": [
                                "cli: -datasheet_pin_type 'mydevice vdd type power'",
                                "api: chip.set('datasheet','mydevice','pin','vdd','type','global','power')"
                            ],
                            "help": "Pin type specified on a per mode basis. Acceptable pin types\ninclude: digital, analog, clk, power, ground",
                            "lock": false,
                            "notes": null,
                            "require": null,
                            "scope": "job",
                            "set": false,
                            "shorthelp": "Datasheet: pin type",
                            "signature": null,
                            "switch": "-datasheet_pin_type 'design name mode <str>'",
                            "type": "str",
                            "value": null
                        }
                    },
                    "vcdm": {
                        "default": {
                            "defvalue": null,
                            "example": [
                                "cli: -datasheet_pin_vcdm 'mydevice sclk global (125, 150, 175)'",
                                "api: chip.set('datasheet','mydevice','pin','sclk','vcdm','global',(125, 150, 175)"
                            ],
                            "help": "Pin CDM ESD tolerance. Values are tuples of (min, typical, max).",
                            "lock": false,
                            "notes": null,
                            "require": null,
                            "scope": "job",
                            "set": false,
                            "shorthelp": "Datasheet: pin CDM ESD tolerance",
                            "signature": null,
                            "switch": "-datasheet_pin_vcdm 'design pin mode <(float,float,float)>'",
                            "type": "(float,float,float)",
                            "unit": "V",
                            "value": null
                        }
                    },
                    "vcm": {
                        "default": {
                            "defvalue": null,
                            "example": [
                                "cli: -datasheet_pin_vcm 'mydevice sclk global (0.3, 1.2, 1.6)'",
                                "api: chip.set('datasheet','mydevice','pin','sclk','vcm','global',(0.3, 1.2, 1.6)"
                            ],
                            "help": "Pin common mode voltage. Values are tuples of (min, typical, max).",
                            "lock": false,
                            "notes": null,
                            "require": null,
                            "scope": "job",
                            "set": false,
                            "shorthelp": "Datasheet: pin common mode voltage",
                            "signature": null,
                            "switch": "-datasheet_pin_vcm 'design pin mode <(float,float,float)>'",
                            "type": "(float,float,float)",
                            "unit": "V",
                            "value": null
                        }
                    },
                    "vdiff": {
                        "default": {
                            "defvalue": null,
                            "example": [
                                "cli: -datasheet_pin_vdiff 'mydevice sclk global (0.2, 0.3, 0.9)'",
                                "api: chip.set('datasheet','mydevice','pin','sclk','vdiff','global',(0.2, 0.3, 0.9)"
                            ],
                            "help": "Pin differential voltage. Values are tuples of (min, typical, max).",
                            "lock": false,
                            "notes": null,
                            "require": null,
                            "scope": "job",
                            "set": false,
                            "shorthelp": "Datasheet: pin differential voltage",
                            "signature": null,
                            "switch": "-datasheet_pin_vdiff 'design pin mode <(float,float,float)>'",
                            "type": "(float,float,float)",
                            "unit": "V",
                            "value": null
                        }
                    },
                    "vhbm": {
                        "default": {
                            "defvalue": null,
                            "example": [
                                "cli: -datasheet_pin_vhbm 'mydevice sclk global (200, 250, 300)'",
                                "api: chip.set('datasheet','mydevice','pin','sclk','vhbm','global',(200, 250, 300)"
                            ],
                            "help": "Pin HBM ESD tolerance. Values are tuples of (min, typical, max).",
                            "lock": false,
                            "notes": null,
                            "require": null,
                            "scope": "job",
                            "set": false,
                            "shorthelp": "Datasheet: pin HBM ESD tolerance",
                            "signature": null,
                            "switch": "-datasheet_pin_vhbm 'design pin mode <(float,float,float)>'",
                            "type": "(float,float,float)",
                            "unit": "V",
                            "value": null
                        }
                    },
                    "vih": {
                        "default": {
                            "defvalue": null,
                            "example": [
                                "cli: -datasheet_pin_vih 'mydevice sclk global (1.4, 1.8, 2.2)'",
                                "api: chip.set('datasheet','mydevice','pin','sclk','vih','global',(1.4, 1.8, 2.2)"
                            ],
                            "help": "Pin high input voltage level. Values are tuples of (min, typical, max).",
                            "lock": false,
                            "notes": null,
                            "require": null,
                            "scope": "job",
                            "set": false,
                            "shorthelp": "Datasheet: pin high input voltage level",
                            "signature": null,
                            "switch": "-datasheet_pin_vih 'design pin mode <(float,float,float)>'",
                            "type": "(float,float,float)",
                            "unit": "V",
                            "value": null
                        }
                    },
                    "vil": {
                        "default": {
                            "defvalue": null,
                            "example": [
                                "cli: -datasheet_pin_vil 'mydevice sclk global (-0.2, 0, 1.0)'",
                                "api: chip.set('datasheet','mydevice','pin','sclk','vil','global',(-0.2, 0, 1.0)"
                            ],
                            "help": "Pin low input voltage level. Values are tuples of (min, typical, max).",
                            "lock": false,
                            "notes": null,
                            "require": null,
                            "scope": "job",
                            "set": false,
                            "shorthelp": "Datasheet: pin low input voltage level",
                            "signature": null,
                            "switch": "-datasheet_pin_vil 'design pin mode <(float,float,float)>'",
                            "type": "(float,float,float)",
                            "unit": "V",
                            "value": null
                        }
                    },
                    "vmm": {
                        "default": {
                            "defvalue": null,
                            "example": [
                                "cli: -datasheet_pin_vmm 'mydevice sclk global (100, 125, 150)'",
                                "api: chip.set('datasheet','mydevice','pin','sclk','vmm','global',(100, 125, 150)"
                            ],
                            "help": "Pin MM ESD tolerance. Values are tuples of (min, typical, max).",
                            "lock": false,
                            "notes": null,
                            "require": null,
                            "scope": "job",
                            "set": false,
                            "shorthelp": "Datasheet: pin MM ESD tolerance",
                            "signature": null,
                            "switch": "-datasheet_pin_vmm 'design pin mode <(float,float,float)>'",
                            "type": "(float,float,float)",
                            "unit": "V",
                            "value": null
                        }
                    },
                    "vnoise": {
                        "default": {
                            "defvalue": null,
                            "example": [
                                "cli: -datasheet_pin_vnoise 'mydevice sclk global (0, 0.01, 0.1)'",
                                "api: chip.set('datasheet','mydevice','pin','sclk','vnoise','global',(0, 0.01, 0.1)"
                            ],
                            "help": "Pin random voltage noise. Values are tuples of (min, typical, max).",
                            "lock": false,
                            "notes": null,
                            "require": null,
                            "scope": "job",
                            "set": false,
                            "shorthelp": "Datasheet: pin random voltage noise",
                            "signature": null,
                            "switch": "-datasheet_pin_vnoise 'design pin mode <(float,float,float)>'",
                            "type": "(float,float,float)",
                            "unit": "V",
                            "value": null
                        }
                    },
                    "voh": {
                        "default": {
                            "defvalue": null,
                            "example": [
                                "cli: -datasheet_pin_voh 'mydevice sclk global (4.6, 4.8, 5.2)'",
                                "api: chip.set('datasheet','mydevice','pin','sclk','voh','global',(4.6, 4.8, 5.2)"
                            ],
                            "help": "Pin high output voltage level. Values are tuples of (min, typical, max).",
                            "lock": false,
                            "notes": null,
                            "require": null,
                            "scope": "job",
                            "set": false,
                            "shorthelp": "Datasheet: pin high output voltage level",
                            "signature": null,
                            "switch": "-datasheet_pin_voh 'design pin mode <(float,float,float)>'",
                            "type": "(float,float,float)",
                            "unit": "V",
                            "value": null
                        }
                    },
                    "vol": {
                        "default": {
                            "defvalue": null,
                            "example": [
                                "cli: -datasheet_pin_vol 'mydevice sclk global (-0.2, 0, 0.2)'",
                                "api: chip.set('datasheet','mydevice','pin','sclk','vol','global',(-0.2, 0, 0.2)"
                            ],
                            "help": "Pin low output voltage level. Values are tuples of (min, typical, max).",
                            "lock": false,
                            "notes": null,
                            "require": null,
                            "scope": "job",
                            "set": false,
                            "shorthelp": "Datasheet: pin low output voltage level",
                            "signature": null,
                            "switch": "-datasheet_pin_vol 'design pin mode <(float,float,float)>'",
                            "type": "(float,float,float)",
                            "unit": "V",
                            "value": null
                        }
                    }
                }
            }
        }
    },
    "design": {
        "defvalue": null,
        "example": [
            "cli: -design hello_world",
            "api: chip.set('design', 'hello_world')"
        ],
        "help": "Name of the top level module or library. Required for all\nchip objects.",
        "lock": false,
        "notes": null,
        "require": "all",
        "scope": "global",
        "set": false,
        "shorthelp": "Design top module name",
        "signature": null,
        "switch": "-design <str>",
        "type": "str",
        "value": null
    },
    "flowgraph": {
        "default": {
            "default": {
                "default": {
                    "args": {
                        "defvalue": [],
                        "example": [
                            "cli: -flowgraph_args 'asicflow cts 0 0'",
                            "api:  chip.add('flowgraph','asicflow','cts','0','args','0')"
                        ],
                        "help": "User specified flowgraph string arguments specified on a per\nstep and per index basis.",
                        "lock": false,
                        "notes": null,
                        "require": null,
                        "scope": "job",
                        "set": false,
                        "shorthelp": "Flowgraph: setup arguments",
                        "signature": [],
                        "switch": "-flowgraph_args 'flow step index <str>'",
                        "type": "[str]",
                        "value": []
                    },
                    "goal": {
                        "default": {
                            "defvalue": null,
                            "example": [
                                "cli: -flowgraph_goal 'asicflow cts 0 area_cells 1.0'",
                                "api:  chip.set('flowgraph','asicflow','cts','0','goal','errors', 0)"
                            ],
                            "help": "Goals specified on a per step and per metric basis used to\ndetermine whether a certain task can be considered when merging\nmultiple tasks at a minimum or maximum node. A task is considered\nfailing if the absolute value of any of its metrics are larger than\nthe goal for that metric, if set.",
                            "lock": false,
                            "notes": null,
                            "require": null,
                            "scope": "job",
                            "set": false,
                            "shorthelp": "Flowgraph: metric goals",
                            "signature": null,
                            "switch": "-flowgraph_goal 'flow step index metric <float>'",
                            "type": "float",
                            "value": null
                        }
                    },
                    "input": {
                        "defvalue": [],
                        "example": [
                            "cli: -flowgraph_input 'asicflow cts 0 (place,0)'",
                            "api:  chip.set('flowgraph','asicflow','cts','0','input',('place','0'))"
                        ],
                        "help": "A list of inputs for the current step and index, specified as a\n(step,index) tuple.",
                        "lock": false,
                        "notes": null,
                        "require": null,
                        "scope": "job",
                        "set": false,
                        "shorthelp": "Flowgraph: step input",
                        "signature": [],
                        "switch": "-flowgraph_input 'flow step index <(str,str)>'",
                        "type": "[(str,str)]",
                        "value": []
                    },
                    "select": {
                        "defvalue": [],
                        "example": [
                            "cli: -flowgraph_select 'asicflow cts 0 (place,42)'",
                            "api:  chip.set('flowgraph','asicflow', 'cts','0','select',('place','42'))"
                        ],
                        "help": "List of selected inputs for the current step/index specified as\n(in_step,in_index) tuple.",
                        "lock": false,
                        "notes": null,
                        "require": null,
                        "scope": "job",
                        "set": false,
                        "shorthelp": "Flowgraph: task select record",
                        "signature": [],
                        "switch": "-flowgraph_select 'flow step index <(str,str)>'",
                        "type": "[(str,str)]",
                        "value": []
                    },
                    "status": {
                        "defvalue": null,
                        "enum": [
                            "pending",
                            "success",
                            "error"
                        ],
                        "example": [
                            "cli: -flowgraph_status 'asicflow cts 10 success'",
                            "api:  chip.set('flowgraph','asicflow', 'cts','10','status', 'success')"
                        ],
                        "help": "Parameter that tracks the status of a task. Valid values are:\n\n* \"success\": task ran successfully\n* \"error\": task failed with an error\n\nAn empty value indicates the task has not yet been completed.",
                        "lock": false,
                        "notes": null,
                        "require": null,
                        "scope": "job",
                        "set": false,
                        "shorthelp": "Flowgraph: task status",
                        "signature": null,
                        "switch": "-flowgraph_status 'flow step index <str>'",
                        "type": "enum",
                        "value": null
                    },
                    "task": {
                        "defvalue": null,
                        "example": [
                            "cli: -flowgraph_task 'asicflow myplace 0 place'",
                            "api: chip.set('flowgraph','asicflow','myplace','0','task','place')"
                        ],
                        "help": "Name of the tool associated task used for step execution. Builtin\ntask names include: minimum, maximum, join, verify, mux.",
                        "lock": false,
                        "notes": null,
                        "require": null,
                        "scope": "job",
                        "set": false,
                        "shorthelp": "Flowgraph: task selection",
                        "signature": null,
                        "switch": "-flowgraph_task 'flow step <str>'",
                        "type": "str",
                        "value": null
                    },
                    "timeout": {
                        "defvalue": null,
                        "example": [
                            "cli: -flowgraph_timeout 'asicflow cts 0 3600'",
                            "api:  chip.set('flowgraph','asicflow','cts','0','timeout', 3600)"
                        ],
                        "help": "Timeout value in seconds specified on a per step and per index\nbasis. The flowgraph timeout value is compared against the\nwall time tracked by the SC runtime to determine if an\noperation should continue. Timeout values help in situations\nwhere 1.) an operation is stuck and may never finish. 2.) the\noperation progress has saturated and continued execution has\na negative return on investment.",
                        "lock": false,
                        "notes": null,
                        "require": null,
                        "scope": "job",
                        "set": false,
                        "shorthelp": "Flowgraph: task timeout value",
                        "signature": null,
                        "switch": "-flowgraph_timeout 'flow step 0 <float>'",
                        "type": "float",
                        "unit": "s",
                        "value": null
                    },
                    "tool": {
                        "defvalue": null,
                        "example": [
                            "cli: -flowgraph_tool 'asicflow place 0 openroad'",
                            "api: chip.set('flowgraph','asicflow','place','0','tool','openroad')"
                        ],
                        "help": "Name of the tool name used for task execution. The 'tool' parameter\nis ignored for builtin tasks.",
                        "lock": false,
                        "notes": null,
                        "require": null,
                        "scope": "job",
                        "set": false,
                        "shorthelp": "Flowgraph: tool selection",
                        "signature": null,
                        "switch": "-flowgraph_tool 'flow step <str>'",
                        "type": "str",
                        "value": null
                    },
                    "valid": {
                        "defvalue": false,
                        "example": [
                            "cli: -flowgraph_valid 'asicflow cts 0 true'",
                            "api:  chip.set('flowgraph','asicflow','cts','0','valid',True)"
                        ],
                        "help": "Flowgraph valid bit specified on a per step and per index basis.\nThe parameter can be used to control flow execution. If the bit\nis cleared (0), then the step/index combination is invalid and\nshould not be run.",
                        "lock": false,
                        "notes": null,
                        "require": "all",
                        "scope": "job",
                        "set": false,
                        "shorthelp": "Flowgraph: task valid bit",
                        "signature": null,
                        "switch": "-flowgraph_valid 'flow step index <str>'",
                        "type": "bool",
                        "value": false
                    },
                    "weight": {
                        "default": {
                            "defvalue": null,
                            "example": [
                                "cli: -flowgraph_weight 'asicflow cts 0 area_cells 1.0'",
                                "api:  chip.set('flowgraph','asicflow','cts','0','weight','area_cells',1.0)"
                            ],
                            "help": "Weights specified on a per step and per metric basis used to give\neffective \"goodness\" score for a step by calculating the sum all step\nreal metrics results by the corresponding per step weights.",
                            "lock": false,
                            "notes": null,
                            "require": null,
                            "scope": "job",
                            "set": false,
                            "shorthelp": "Flowgraph: metric weights",
                            "signature": null,
                            "switch": "-flowgraph_weight 'flow step index metric <float>'",
                            "type": "float",
                            "value": null
                        }
                    }
                }
            }
        }
    },
    "fpga": {
        "arch": {
            "author": [],
            "copy": true,
            "date": [],
            "defvalue": [],
            "example": [
                "cli: -fpga_arch myfpga.xml",
                "api:  chip.set('fpga', 'arch', 'myfpga.xml')"
            ],
            "filehash": [],
            "hashalgo": "sha256",
            "help": "Architecture definition file for FPGA place and route\ntool. For the VPR tool, the file is a required XML based description,\nallowing targeting a large number of virtual and commercial\narchitectures. For most commercial tools, the fpga part name provides\nenough information to enable compilation and the 'arch' parameter is\noptional.",
            "lock": false,
            "notes": null,
            "require": null,
            "scope": "job",
            "set": false,
            "shorthelp": "FPGA: architecture file",
            "signature": [],
            "switch": "-fpga_arch <file>",
            "type": "[file]",
            "value": []
        },
        "board": {
            "defvalue": null,
            "example": [
                "cli: -fpga_board parallella",
                "api:  chip.set('fpga', 'board', 'parallella')"
            ],
            "help": "Complete board name used as a device target by the FPGA compilation\ntool. The board name must be an exact string match to the partname\nhard coded within the FPGA eda tool. The parameter is optional and can\nbe used in place of a partname and pin constraints for some tools.",
            "lock": false,
            "notes": null,
            "require": null,
            "scope": "job",
            "set": false,
            "shorthelp": "FPGA: board name",
            "signature": null,
            "switch": "-fpga_board <str>",
            "type": "str",
            "value": null
        },
        "flash": {
            "defvalue": false,
            "example": [
                "cli: -fpga_flash",
                "api:  chip.set('fpga', 'flash', True)"
            ],
            "help": "Specifies that the bitstream should be flashed in the board/device.\nThe default is to load the bitstream into volatile memory (SRAM).",
            "lock": false,
            "notes": null,
            "require": "all",
            "scope": "job",
            "set": false,
            "shorthelp": "FPGA: flash enable",
            "signature": null,
            "switch": "-fpga_flash <bool>",
            "type": "bool",
            "value": false
        },
        "partname": {
            "defvalue": null,
            "example": [
                "cli: -fpga_partname fpga64k",
                "api:  chip.set('fpga', 'partname', 'fpga64k')"
            ],
            "help": "Complete part name used as a device target by the FPGA compilation\ntool. The part name must be an exact string match to the partname\nhard coded within the FPGA eda tool.",
            "lock": false,
            "notes": null,
            "require": "fpga",
            "scope": "job",
            "set": false,
            "shorthelp": "FPGA: part name",
            "signature": null,
            "switch": "-fpga_partname <str>",
            "type": "str",
            "value": null
        },
        "program": {
            "defvalue": false,
            "example": [
                "cli: -fpga_program",
                "api:  chip.set('fpga', 'program', True)"
            ],
            "help": "Specifies that the bitstream should be loaded into an FPGA.",
            "lock": false,
            "notes": null,
            "require": "all",
            "scope": "job",
            "set": false,
            "shorthelp": "FPGA: program enable",
            "signature": null,
            "switch": "-fpga_program <bool>",
            "type": "bool",
            "value": false
        },
        "vendor": {
            "defvalue": null,
            "example": [
                "cli: -fpga_vendor acme",
                "api:  chip.set('fpga', 'vendor', 'acme')"
            ],
            "help": "Name of the FPGA vendor. The parameter is used to check part\nname and to select the eda tool flow in case 'edaflow' is\nunspecified.",
            "lock": false,
            "notes": null,
            "require": null,
            "scope": "job",
            "set": false,
            "shorthelp": "FPGA: vendor name",
            "signature": null,
            "switch": "-fpga_vendor <str>",
            "type": "str",
            "value": null
        }
    },
    "history": {},
    "input": {
        "default": {
            "default": {
                "author": [],
                "copy": true,
                "date": [],
                "defvalue": [],
                "example": [
                    "cli: -input 'rtl verilog hello_world.v'",
                    "api: chip.set(input, 'rtl','verilog','hello_world.v')"
                ],
                "filehash": [],
                "hashalgo": "sha256",
                "help": "List of files of type ('filetype') grouped as a named set ('fileset').\nThe exact names of filetypes and filesets must match the string names\nused by the tasks called during flowgraph execution. By convention,\nthe fileset names should match the the name of the flowgraph being\nexecuted.",
                "lock": false,
                "notes": null,
                "require": null,
                "scope": "job",
                "set": false,
                "shorthelp": "Input: files",
                "signature": [],
                "switch": "-input 'fileset filetype <file>'",
                "type": "[file]",
                "value": []
            }
        }
    },
    "library": {},
    "metric": {
        "default": {
            "default": {
                "averagepower": {
                    "defvalue": null,
                    "example": [
                        "cli: -metric_averagepower 'place 0 0.01'",
                        "api: chip.set('metric','place','0','averagepower', 0.01)"
                    ],
                    "help": "Metric tracking the average workload power of the design specified on a per step\nand index basis. Power metric depend heavily on the method\nbeing used for extraction: dynamic vs static, workload\nspecification (vcd vs saif), power models, process/voltage/temperature.\nThe power averagepower metric tries to capture the data that would\nusually be reflected inside a datasheet given the approprate\nfootnote conditions.",
                    "lock": false,
                    "notes": null,
                    "require": null,
                    "scope": "job",
                    "set": false,
                    "shorthelp": "Metric: averagepower",
                    "signature": null,
                    "switch": "-metric_averagepower 'step index <float>'",
                    "type": "float",
                    "unit": "mw",
                    "value": null
                },
                "brams": {
                    "defvalue": null,
                    "example": [
                        "cli: -metric_brams 'place 0 100'",
                        "api: chip.set('metric','place','0','brams', 100)"
                    ],
                    "help": "Metric tracking the total FPGA BRAM tiles used by the design as reported\nby the implementation tool. There is no standardized definition\nfor this metric across vendors, so metric comparisons can\ngenerally only be done between runs on identical tools and\ndevice families.",
                    "lock": false,
                    "notes": null,
                    "require": null,
                    "scope": "job",
                    "set": false,
                    "shorthelp": "Metric: FPGA BRAM tiles",
                    "signature": null,
                    "switch": "-metric_brams 'step index <int>'",
                    "type": "int",
                    "value": null
                },
                "buffers": {
                    "defvalue": null,
                    "example": [
                        "cli: -metric_buffers 'place 0 100'",
                        "api: chip.set('metric','place','0','buffers', 50)"
                    ],
                    "help": "Metric tracking the total number of buffer and inverter instances in the design\non a per step and index basis.",
                    "lock": false,
                    "notes": null,
                    "require": null,
                    "scope": "job",
                    "set": false,
                    "shorthelp": "Metric: buffers",
                    "signature": null,
                    "switch": "-metric_buffers 'step index <float>'",
                    "type": "int",
                    "value": null
                },
                "cellarea": {
                    "defvalue": null,
                    "example": [
                        "cli: -metric_cellarea 'place 0 100.00'",
                        "api: chip.set('metric','place','0','cellarea', 100.00)"
                    ],
                    "help": "Metric tracking the total cell area (ignoring fillers) occupied by the design.",
                    "lock": false,
                    "notes": null,
                    "require": null,
                    "scope": "job",
                    "set": false,
                    "shorthelp": "Metric: cellarea",
                    "signature": null,
                    "switch": "-metric_cellarea 'step index <float>'",
                    "type": "float",
                    "unit": "um^2",
                    "value": null
                },
                "cells": {
                    "defvalue": null,
                    "example": [
                        "cli: -metric_cells 'place 0 100'",
                        "api: chip.set('metric','place','0','cells', 50)"
                    ],
                    "help": "Metric tracking the total number of cell instances in the design\non a per step and index basis.",
                    "lock": false,
                    "notes": null,
                    "require": null,
                    "scope": "job",
                    "set": false,
                    "shorthelp": "Metric: cells",
                    "signature": null,
                    "switch": "-metric_cells 'step index <float>'",
                    "type": "int",
                    "value": null
                },
                "coverage": {
                    "defvalue": null,
                    "example": [
                        "cli: -metric_coverage 'place 0 99.9'",
                        "api: chip.set('metric','place','0','coverage', 99.9)"
                    ],
                    "help": "Metric tracking the test coverage in the design expressed as a percentage\nwith 100 meaning full coverage. The meaning of the metric depends on the\ntask being executed. It can refer to code coverage, feature coverage,\nstuck at fault coverage.",
                    "lock": false,
                    "notes": null,
                    "require": null,
                    "scope": "job",
                    "set": false,
                    "shorthelp": "Metric: coverage",
                    "signature": null,
                    "switch": "-metric_coverage 'step index <float>'",
                    "type": "float",
                    "unit": "%",
                    "value": null
                },
                "dozepower": {
                    "defvalue": null,
                    "example": [
                        "cli: -metric_dozepower 'place 0 0.01'",
                        "api: chip.set('metric','place','0','dozepower', 0.01)"
                    ],
                    "help": "Metric tracking the power consumed while in low frequency operating mode of the design specified on a per step\nand index basis. Power metric depend heavily on the method\nbeing used for extraction: dynamic vs static, workload\nspecification (vcd vs saif), power models, process/voltage/temperature.\nThe power dozepower metric tries to capture the data that would\nusually be reflected inside a datasheet given the approprate\nfootnote conditions.",
                    "lock": false,
                    "notes": null,
                    "require": null,
                    "scope": "job",
                    "set": false,
                    "shorthelp": "Metric: dozepower",
                    "signature": null,
                    "switch": "-metric_dozepower 'step index <float>'",
                    "type": "float",
                    "unit": "mw",
                    "value": null
                },
                "drvs": {
                    "defvalue": null,
                    "example": [
                        "cli: -metric_drvs 'dfm 0 0'",
                        "api: chip.set('metric','dfm','0','drvs', 0)"
                    ],
                    "help": "Metric tracking the total number of design rule violations on a\nper step and index basis.",
                    "lock": false,
                    "notes": null,
                    "require": null,
                    "scope": "job",
                    "set": false,
                    "shorthelp": "Metric: total drvs",
                    "signature": null,
                    "switch": "-metric_drvs 'step index <int>'",
                    "type": "int",
                    "value": null
                },
                "dsps": {
                    "defvalue": null,
                    "example": [
                        "cli: -metric_dsps 'place 0 100'",
                        "api: chip.set('metric','place','0','dsps', 100)"
                    ],
                    "help": "Metric tracking the total FPGA DSP slices used by the design as reported\nby the implementation tool. There is no standardized definition\nfor this metric across vendors, so metric comparisons can\ngenerally only be done between runs on identical tools and\ndevice families.",
                    "lock": false,
                    "notes": null,
                    "require": null,
                    "scope": "job",
                    "set": false,
                    "shorthelp": "Metric: FPGA DSP slices",
                    "signature": null,
                    "switch": "-metric_dsps 'step index <int>'",
                    "type": "int",
                    "value": null
                },
                "errors": {
                    "defvalue": null,
                    "example": [
                        "cli: -metric_errors 'dfm 0 0'",
                        "api: chip.set('metric','dfm','0','errors', 0)"
                    ],
                    "help": "Metric tracking the total number of errors on a\nper step and index basis.",
                    "lock": false,
                    "notes": null,
                    "require": null,
                    "scope": "job",
                    "set": false,
                    "shorthelp": "Metric: total errors",
                    "signature": null,
                    "switch": "-metric_errors 'step index <int>'",
                    "type": "int",
                    "value": null
                },
                "exetime": {
                    "defvalue": null,
                    "example": [
                        "cli: -metric_exetime 'dfm 0 10.0'",
                        "api: chip.set('metric','dfm','0','exetime', 10.0)"
                    ],
                    "help": "Metric tracking time spent by the eda executable 'exe' on a\nper step and index basis. It does not include the siliconcompiler\nruntime overhead or time waiting for I/O operations and\ninter-processor communication to complete.",
                    "lock": false,
                    "notes": null,
                    "require": null,
                    "scope": "job",
                    "set": false,
                    "shorthelp": "Metric: exetime",
                    "signature": null,
                    "switch": "-metric_exetime 'step index <float>'",
                    "type": "float",
                    "unit": "s",
                    "value": null
                },
                "holdpaths": {
                    "defvalue": null,
                    "example": [
                        "cli: -metric_holdpaths 'place 0 10'",
                        "api: chip.set('metric','place','0','holdpaths', 10)"
                    ],
                    "help": "Metric tracking the total number of timing paths violating hold\nconstraints.",
                    "lock": false,
                    "notes": null,
                    "require": null,
                    "scope": "job",
                    "set": false,
                    "shorthelp": "Metric: holdpaths",
                    "signature": null,
                    "switch": "-metric_holdpaths 'step index <float>'",
                    "type": "int",
                    "value": null
                },
                "holdslack": {
                    "defvalue": null,
                    "example": [
                        "cli: -metric_holdslack 'place 0 0.01'",
                        "api: chip.set('metric','place','0','holdslack', 0.01)"
                    ],
                    "help": "Metric tracking the worst hold slack (positive or negative) on a per step and index basis.",
                    "lock": false,
                    "notes": null,
                    "require": null,
                    "scope": "job",
                    "set": false,
                    "shorthelp": "Metric: holdslack",
                    "signature": null,
                    "switch": "-metric_holdslack 'step index <float>'",
                    "type": "float",
                    "unit": "ns",
                    "value": null
                },
                "holdtns": {
                    "defvalue": null,
                    "example": [
                        "cli: -metric_holdtns 'place 0 0.01'",
                        "api: chip.set('metric','place','0','holdtns', 0.01)"
                    ],
                    "help": "Metric tracking the total negative hold slack (TNS) on a per step and index basis.",
                    "lock": false,
                    "notes": null,
                    "require": null,
                    "scope": "job",
                    "set": false,
                    "shorthelp": "Metric: holdtns",
                    "signature": null,
                    "switch": "-metric_holdtns 'step index <float>'",
                    "type": "float",
                    "unit": "ns",
                    "value": null
                },
                "holdwns": {
                    "defvalue": null,
                    "example": [
                        "cli: -metric_holdwns 'place 0 0.01'",
                        "api: chip.set('metric','place','0','holdwns', 0.01)"
                    ],
                    "help": "Metric tracking the worst negative hold slack (positive values truncated to zero) on a per step and index basis.",
                    "lock": false,
                    "notes": null,
                    "require": null,
                    "scope": "job",
                    "set": false,
                    "shorthelp": "Metric: holdwns",
                    "signature": null,
                    "switch": "-metric_holdwns 'step index <float>'",
                    "type": "float",
                    "unit": "ns",
                    "value": null
                },
                "idlepower": {
                    "defvalue": null,
                    "example": [
                        "cli: -metric_idlepower 'place 0 0.01'",
                        "api: chip.set('metric','place','0','idlepower', 0.01)"
                    ],
                    "help": "Metric tracking the power while not performing useful work of the design specified on a per step\nand index basis. Power metric depend heavily on the method\nbeing used for extraction: dynamic vs static, workload\nspecification (vcd vs saif), power models, process/voltage/temperature.\nThe power idlepower metric tries to capture the data that would\nusually be reflected inside a datasheet given the approprate\nfootnote conditions.",
                    "lock": false,
                    "notes": null,
                    "require": null,
                    "scope": "job",
                    "set": false,
                    "shorthelp": "Metric: idlepower",
                    "signature": null,
                    "switch": "-metric_idlepower 'step index <float>'",
                    "type": "float",
                    "unit": "mw",
                    "value": null
                },
                "irdrop": {
                    "defvalue": null,
                    "example": [
                        "cli: -metric_irdrop 'place 0 0.05'",
                        "api: chip.set('metric','place','0','irdrop', 0.05)"
                    ],
                    "help": "Metric tracking the peak IR drop in the design based on extracted\npower and ground rail parasitics, library power models, and\nswitching activity. The switching activity calculated on a per\nnode basis is taken from one of three possible sources, in order\nof priority: VCD file, SAIF file, 'activityfactor' parameter.",
                    "lock": false,
                    "notes": null,
                    "require": null,
                    "scope": "job",
                    "set": false,
                    "shorthelp": "Metric: peak IR drop",
                    "signature": null,
                    "switch": "-metric_irdrop 'step index <float>'",
                    "type": "float",
                    "unit": "mv",
                    "value": null
                },
                "leakagepower": {
                    "defvalue": null,
                    "example": [
                        "cli: -metric_leakagepower 'place 0 0.01'",
                        "api: chip.set('metric','place','0','leakagepower', 0.01)"
                    ],
                    "help": "Metric tracking the leakage power with rails active but without any dynamic switching activity of the design specified on a per step\nand index basis. Power metric depend heavily on the method\nbeing used for extraction: dynamic vs static, workload\nspecification (vcd vs saif), power models, process/voltage/temperature.\nThe power leakagepower metric tries to capture the data that would\nusually be reflected inside a datasheet given the approprate\nfootnote conditions.",
                    "lock": false,
                    "notes": null,
                    "require": null,
                    "scope": "job",
                    "set": false,
                    "shorthelp": "Metric: leakagepower",
                    "signature": null,
                    "switch": "-metric_leakagepower 'step index <float>'",
                    "type": "float",
                    "unit": "mw",
                    "value": null
                },
                "luts": {
                    "defvalue": null,
                    "example": [
                        "cli: -metric_luts 'place 0 100'",
                        "api: chip.set('metric','place','0','luts', 100)"
                    ],
                    "help": "Metric tracking the total FPGA LUTs used by the design as reported\nby the implementation tool. There is no standardized definition\nfor this metric across vendors, so metric comparisons can\ngenerally only be done between runs on identical tools and\ndevice families.",
                    "lock": false,
                    "notes": null,
                    "require": null,
                    "scope": "job",
                    "set": false,
                    "shorthelp": "Metric: FPGA LUTs",
                    "signature": null,
                    "switch": "-metric_luts 'step index <int>'",
                    "type": "int",
                    "value": null
                },
                "macros": {
                    "defvalue": null,
                    "example": [
                        "cli: -metric_macros 'place 0 100'",
                        "api: chip.set('metric','place','0','macros', 50)"
                    ],
                    "help": "Metric tracking the total number of macros in the design\non a per step and index basis.",
                    "lock": false,
                    "notes": null,
                    "require": null,
                    "scope": "job",
                    "set": false,
                    "shorthelp": "Metric: macros",
                    "signature": null,
                    "switch": "-metric_macros 'step index <float>'",
                    "type": "int",
                    "value": null
                },
                "memory": {
                    "defvalue": null,
                    "example": [
                        "cli: -metric_memory 'dfm 0 10e9'",
                        "api: chip.set('metric','dfm','0','memory', 10e9)"
                    ],
                    "help": "Metric tracking total peak program memory footprint on a per\nstep and index basis.",
                    "lock": false,
                    "notes": null,
                    "require": null,
                    "scope": "job",
                    "set": false,
                    "shorthelp": "Metric: memory",
                    "signature": null,
                    "switch": "-metric_memory 'step index <float>'",
                    "type": "float",
                    "unit": "B",
                    "value": null
                },
                "nets": {
                    "defvalue": null,
                    "example": [
                        "cli: -metric_nets 'place 0 100'",
                        "api: chip.set('metric','place','0','nets', 50)"
                    ],
                    "help": "Metric tracking the total number of nets in the design\non a per step and index basis.",
                    "lock": false,
                    "notes": null,
                    "require": null,
                    "scope": "job",
                    "set": false,
                    "shorthelp": "Metric: nets",
                    "signature": null,
                    "switch": "-metric_nets 'step index <float>'",
                    "type": "int",
                    "value": null
                },
                "overflow": {
                    "defvalue": null,
                    "example": [
                        "cli: -metric_overflow 'place 0 0'",
                        "api: chip.set('metric','place','0','overflow', 50)"
                    ],
                    "help": "Metric tracking the total number of overflow tracks for the routing\non per step and index basis. Any non-zero number suggests an over\ncongested design. To analyze where the congestion is occurring\ninspect the router log files for detailed per metal overflow\nreporting and open up the design to find routing hotspots.",
                    "lock": false,
                    "notes": null,
                    "require": null,
                    "scope": "job",
                    "set": false,
                    "shorthelp": "Metric: overflow",
                    "signature": null,
                    "switch": "-metric_overflow 'step index <float>'",
                    "type": "int",
                    "value": null
                },
                "peakpower": {
                    "defvalue": null,
                    "example": [
                        "cli: -metric_peakpower 'place 0 0.01'",
                        "api: chip.set('metric','place','0','peakpower', 0.01)"
                    ],
                    "help": "Metric tracking the worst case total peak power of the design specified on a per step\nand index basis. Power metric depend heavily on the method\nbeing used for extraction: dynamic vs static, workload\nspecification (vcd vs saif), power models, process/voltage/temperature.\nThe power peakpower metric tries to capture the data that would\nusually be reflected inside a datasheet given the approprate\nfootnote conditions.",
                    "lock": false,
                    "notes": null,
                    "require": null,
                    "scope": "job",
                    "set": false,
                    "shorthelp": "Metric: peakpower",
                    "signature": null,
                    "switch": "-metric_peakpower 'step index <float>'",
                    "type": "float",
                    "unit": "mw",
                    "value": null
                },
                "pins": {
                    "defvalue": null,
                    "example": [
                        "cli: -metric_pins 'place 0 100'",
                        "api: chip.set('metric','place','0','pins', 50)"
                    ],
                    "help": "Metric tracking the total number of pins in the design\non a per step and index basis.",
                    "lock": false,
                    "notes": null,
                    "require": null,
                    "scope": "job",
                    "set": false,
                    "shorthelp": "Metric: pins",
                    "signature": null,
                    "switch": "-metric_pins 'step index <float>'",
                    "type": "int",
                    "value": null
                },
                "registers": {
                    "defvalue": null,
                    "example": [
                        "cli: -metric_registers 'place 0 100'",
                        "api: chip.set('metric','place','0','registers', 50)"
                    ],
                    "help": "Metric tracking the total number of register instances in the design\non a per step and index basis.",
                    "lock": false,
                    "notes": null,
                    "require": null,
                    "scope": "job",
                    "set": false,
                    "shorthelp": "Metric: registers",
                    "signature": null,
                    "switch": "-metric_registers 'step index <float>'",
                    "type": "int",
                    "value": null
                },
                "security": {
                    "defvalue": null,
                    "example": [
                        "cli: -metric_security 'place 0 100'",
                        "api: chip.set('metric','place','0','security', 100)"
                    ],
                    "help": "Metric tracking the level of security (1/vulnerability) of the design.\nA completely secure design would have a score of 100. There is no\nabsolute scale for the security metrics (like with power, area, etc)\nso the metric will be task and tool dependent.",
                    "lock": false,
                    "notes": null,
                    "require": null,
                    "scope": "job",
                    "set": false,
                    "shorthelp": "Metric: security",
                    "signature": null,
                    "switch": "-metric_security 'step index <float>'",
                    "type": "float",
                    "unit": "%",
                    "value": null
                },
                "setuppaths": {
                    "defvalue": null,
                    "example": [
                        "cli: -metric_setuppaths 'place 0 10'",
                        "api: chip.set('metric','place','0','setuppaths', 10)"
                    ],
                    "help": "Metric tracking the total number of timing paths violating setup\nconstraints.",
                    "lock": false,
                    "notes": null,
                    "require": null,
                    "scope": "job",
                    "set": false,
                    "shorthelp": "Metric: setuppaths",
                    "signature": null,
                    "switch": "-metric_setuppaths 'step index <float>'",
                    "type": "int",
                    "value": null
                },
                "setupslack": {
                    "defvalue": null,
                    "example": [
                        "cli: -metric_setupslack 'place 0 0.01'",
                        "api: chip.set('metric','place','0','setupslack', 0.01)"
                    ],
                    "help": "Metric tracking the worst setup slack (positive or negative) on a per step and index basis.",
                    "lock": false,
                    "notes": null,
                    "require": null,
                    "scope": "job",
                    "set": false,
                    "shorthelp": "Metric: setupslack",
                    "signature": null,
                    "switch": "-metric_setupslack 'step index <float>'",
                    "type": "float",
                    "unit": "ns",
                    "value": null
                },
                "setuptns": {
                    "defvalue": null,
                    "example": [
                        "cli: -metric_setuptns 'place 0 0.01'",
                        "api: chip.set('metric','place','0','setuptns', 0.01)"
                    ],
                    "help": "Metric tracking the total negative setup slack (TNS) on a per step and index basis.",
                    "lock": false,
                    "notes": null,
                    "require": null,
                    "scope": "job",
                    "set": false,
                    "shorthelp": "Metric: setuptns",
                    "signature": null,
                    "switch": "-metric_setuptns 'step index <float>'",
                    "type": "float",
                    "unit": "ns",
                    "value": null
                },
                "setupwns": {
                    "defvalue": null,
                    "example": [
                        "cli: -metric_setupwns 'place 0 0.01'",
                        "api: chip.set('metric','place','0','setupwns', 0.01)"
                    ],
                    "help": "Metric tracking the worst negative setup slack (positive values truncated to zero) on a per step and index basis.",
                    "lock": false,
                    "notes": null,
                    "require": null,
                    "scope": "job",
                    "set": false,
                    "shorthelp": "Metric: setupwns",
                    "signature": null,
                    "switch": "-metric_setupwns 'step index <float>'",
                    "type": "float",
                    "unit": "ns",
                    "value": null
                },
                "sleeppower": {
                    "defvalue": null,
                    "example": [
                        "cli: -metric_sleeppower 'place 0 0.01'",
                        "api: chip.set('metric','place','0','sleeppower', 0.01)"
                    ],
                    "help": "Metric tracking the power consumed with some or all power rails gated off of the design specified on a per step\nand index basis. Power metric depend heavily on the method\nbeing used for extraction: dynamic vs static, workload\nspecification (vcd vs saif), power models, process/voltage/temperature.\nThe power sleeppower metric tries to capture the data that would\nusually be reflected inside a datasheet given the approprate\nfootnote conditions.",
                    "lock": false,
                    "notes": null,
                    "require": null,
                    "scope": "job",
                    "set": false,
                    "shorthelp": "Metric: sleeppower",
                    "signature": null,
                    "switch": "-metric_sleeppower 'step index <float>'",
                    "type": "float",
                    "unit": "mw",
                    "value": null
                },
                "tasktime": {
                    "defvalue": null,
                    "example": [
                        "cli: -metric_tasktime 'dfm 0 10.0'",
                        "api: chip.set('metric','dfm','0','tasktime', 10.0)"
                    ],
                    "help": "Metric tracking the total amount of time spent on a task from\nbeginning to end, including data transfers and pre/post\nprocessing.",
                    "lock": false,
                    "notes": null,
                    "require": null,
                    "scope": "job",
                    "set": false,
                    "shorthelp": "Metric: tasktime",
                    "signature": null,
                    "switch": "-metric_tasktime 'step index <float>'",
                    "type": "float",
                    "unit": "s",
                    "value": null
                },
                "totalarea": {
                    "defvalue": null,
                    "example": [
                        "cli: -metric_totalarea 'place 0 100.00'",
                        "api: chip.set('metric','place','0','totalarea', 100.00)"
                    ],
                    "help": "Metric tracking the total physical die area occupied by the design.",
                    "lock": false,
                    "notes": null,
                    "require": null,
                    "scope": "job",
                    "set": false,
                    "shorthelp": "Metric: totalarea",
                    "signature": null,
                    "switch": "-metric_totalarea 'step index <float>'",
                    "type": "float",
                    "unit": "um^2",
                    "value": null
                },
                "totaltime": {
                    "defvalue": null,
                    "example": [
                        "cli: -metric_totaltime 'dfm 0 10.0'",
                        "api: chip.set('metric','dfm','0','totaltime', 10.0)"
                    ],
                    "help": "Metric tracking the total amount of time spent from the beginning\nof the run up to and including the current step and index.",
                    "lock": false,
                    "notes": null,
                    "require": null,
                    "scope": "job",
                    "set": false,
                    "shorthelp": "Metric: totaltime",
                    "signature": null,
                    "switch": "-metric_totaltime 'step index <float>'",
                    "type": "float",
                    "unit": "s",
                    "value": null
                },
                "transistors": {
                    "defvalue": null,
                    "example": [
                        "cli: -metric_transistors 'place 0 100'",
                        "api: chip.set('metric','place','0','transistors', 50)"
                    ],
                    "help": "Metric tracking the total number of transistors in the design\non a per step and index basis.",
                    "lock": false,
                    "notes": null,
                    "require": null,
                    "scope": "job",
                    "set": false,
                    "shorthelp": "Metric: transistors",
                    "signature": null,
                    "switch": "-metric_transistors 'step index <float>'",
                    "type": "int",
                    "value": null
                },
                "unconstrained": {
                    "defvalue": null,
                    "example": [
                        "cli: -metric_unconstrained 'dfm 0 0'",
                        "api: chip.set('metric','dfm','0','unconstrained', 0)"
                    ],
                    "help": "Metric tracking the total number of unconstrained timing paths on a\nper step and index basis.",
                    "lock": false,
                    "notes": null,
                    "require": null,
                    "scope": "job",
                    "set": false,
                    "shorthelp": "Metric: total unconstrained",
                    "signature": null,
                    "switch": "-metric_unconstrained 'step index <int>'",
                    "type": "int",
                    "value": null
                },
                "utilization": {
                    "defvalue": null,
                    "example": [
                        "cli: -metric_utilization 'place 0 50.00'",
                        "api: chip.set('metric','place','0','utilization', 50.00)"
                    ],
                    "help": "Metric tracking the area utilization of the design calculated as\n100 * (cellarea/totalarea).",
                    "lock": false,
                    "notes": null,
                    "require": null,
                    "scope": "job",
                    "set": false,
                    "shorthelp": "Metric: area utilization",
                    "signature": null,
                    "switch": "-metric_utilization step index <float>",
                    "type": "float",
                    "unit": "%",
                    "value": null
                },
                "vias": {
                    "defvalue": null,
                    "example": [
                        "cli: -metric_vias 'place 0 100'",
                        "api: chip.set('metric','place','0','vias', 50)"
                    ],
                    "help": "Metric tracking the total number of vias in the design\non a per step and index basis.",
                    "lock": false,
                    "notes": null,
                    "require": null,
                    "scope": "job",
                    "set": false,
                    "shorthelp": "Metric: vias",
                    "signature": null,
                    "switch": "-metric_vias 'step index <float>'",
                    "type": "int",
                    "value": null
                },
                "warnings": {
                    "defvalue": null,
                    "example": [
                        "cli: -metric_warnings 'dfm 0 0'",
                        "api: chip.set('metric','dfm','0','warnings', 0)"
                    ],
                    "help": "Metric tracking the total number of warnings on a\nper step and index basis.",
                    "lock": false,
                    "notes": null,
                    "require": null,
                    "scope": "job",
                    "set": false,
                    "shorthelp": "Metric: total warnings",
                    "signature": null,
                    "switch": "-metric_warnings 'step index <int>'",
                    "type": "int",
                    "value": null
                },
                "wirelength": {
                    "defvalue": null,
                    "example": [
                        "cli: -metric_wirelength 'place 0 100.0'",
                        "api: chip.set('metric','place','0','wirelength', 50.0)"
                    ],
                    "help": "Metric tracking the total wirelength of the design on a per step\nand index basis.",
                    "lock": false,
                    "notes": null,
                    "require": null,
                    "scope": "job",
                    "set": false,
                    "shorthelp": "Metric: wirelength",
                    "signature": null,
                    "switch": "-metric_wirelength 'step index <float>'",
                    "type": "float",
                    "unit": "um",
                    "value": null
                }
            }
        }
    },
    "option": {
        "autoinstall": {
            "defvalue": false,
            "example": [
                "cli: -autoinstall true'",
                "api: chip.set('option', 'autoinstall', True)"
            ],
            "help": "Enables automatic installation of missing dependencies from\nthe registry.",
            "lock": false,
            "notes": null,
            "require": "all",
            "scope": "job",
            "set": false,
            "shorthelp": "Option: auto install packages",
            "signature": null,
            "switch": "-autoinstall <bool>",
            "type": "bool",
            "value": false
        },
        "bkpt": {
            "defvalue": [],
            "example": [
                "cli: -bkpt place",
                "api: chip.set('option,'bkpt','place')"
            ],
            "help": "List of step stop (break) points. If the step is a TCL\nbased tool, then the breakpoints stops the flow inside the\nEDA tool. If the step is a command line tool, then the flow\ndrops into a Python interpreter.",
            "lock": false,
            "notes": null,
            "require": null,
            "scope": "job",
            "set": false,
            "shorthelp": "Breakpoint list",
            "signature": [],
            "switch": "-bkpt <str>",
            "type": "[str]",
            "value": []
        },
        "builddir": {
            "defvalue": "build",
            "example": [
                "cli: -builddir ./build_the_future",
                "api: chip.set('option', 'builddir','./build_the_future')"
            ],
            "help": "The default build directory is in the local './build' where SC was\nexecuted. The 'builddir' parameter can be used to set an alternate\ncompilation directory path.",
            "lock": false,
            "notes": null,
            "require": null,
            "scope": "job",
            "set": false,
            "shorthelp": "Build directory",
            "signature": null,
            "switch": "-builddir <dir>",
            "type": "dir",
            "value": "build"
        },
        "cfg": {
            "author": [],
            "copy": false,
            "date": [],
            "defvalue": [],
            "example": [
                "cli: -cfg mypdk.json",
                "api: chip.set('option','cfg','mypdk.json')"
            ],
            "filehash": [],
            "hashalgo": "sha256",
            "help": "List of filepaths to JSON formatted schema configuration\nmanifests. The files are read in automatically when using the\n'sc' command line application. In Python programs, JSON manifests\ncan be merged into the current working manifest using the\nread_manifest() method.",
            "lock": false,
            "notes": null,
            "require": null,
            "scope": "job",
            "set": false,
            "shorthelp": "Configuration manifest",
            "signature": [],
            "switch": "-cfg <file>",
            "type": "[file]",
            "value": []
        },
        "clean": {
            "defvalue": false,
            "example": [
                "cli: -clean",
                "api: chip.set('option','clean',True)"
            ],
            "help": "Clean up all intermediate and non essential files at the end\nof a task, leaving the following:\n\n* log file\n* replay.sh\n* inputs/\n* outputs/\n* reports/\n* autogenerated manifests\n* any files generated by schema-specified regexes\n* files specified by :keypath:`tool, <tool>, task, <task>, keep`",
            "lock": false,
            "notes": null,
            "require": "all",
            "scope": "job",
            "set": false,
            "shorthelp": "Clean up after run",
            "signature": null,
            "switch": "-clean <bool>",
            "type": "bool",
            "value": false
        },
        "cmdfile": {
            "author": [],
            "copy": false,
            "date": [],
            "defvalue": [],
            "example": [
                "cli: -f design.f",
                "api: chip.set('option', 'cmdfile','design.f')"
            ],
            "filehash": [],
            "hashalgo": "sha256",
            "help": "Read the specified file, and act as if all text inside it was specified\nas command line parameters. Supported by most verilog simulators\nincluding Icarus and Verilator. The format of the file is not strongly\nstandardized. Support for comments and environment variables within\nthe file varies and depends on the tool used. SC simply passes on\nthe filepath toe the tool executable.",
            "lock": false,
            "notes": null,
            "require": null,
            "scope": "job",
            "set": false,
            "shorthelp": "Design compilation command file",
            "signature": [],
            "switch": "-f <file>",
            "type": "[file]",
            "value": []
        },
        "continue": {
            "defvalue": false,
            "example": [
                "cli: -continue",
                "api: chip.set('option', 'continue', True)"
            ],
            "help": "Attempt to continue even when errors are encountered in the SC\nimplementation. If errors are encountered, execution will halt\nbefore a run.",
            "lock": false,
            "notes": null,
            "require": "all",
            "scope": "job",
            "set": false,
            "shorthelp": "Implementation continue-on-error",
            "signature": null,
            "switch": "-continue",
            "type": "bool",
            "value": false
        },
        "copyall": {
            "defvalue": false,
            "example": [
                "cli: -copyall",
                "api: chip.set('option','copyall',True)"
            ],
            "help": "Specifies that all used files should be copied into the\nbuild directory, overriding the per schema entry copy\nsettings.",
            "lock": false,
            "notes": null,
            "require": "all",
            "scope": "job",
            "set": false,
            "shorthelp": "Copy all inputs to build directory",
            "signature": null,
            "switch": "-copyall <bool>",
            "type": "bool",
            "value": false
        },
        "credentials": {
            "author": [],
            "copy": false,
            "date": [],
            "defvalue": [],
            "example": [
                "cli: -credentials /home/user/.sc/credentials",
                "api: chip.set('option', 'credentials','/home/user/.sc/credentials')"
            ],
            "filehash": [],
            "hashalgo": "sha256",
            "help": "Filepath to credentials used for remote processing. If the\ncredentials parameter is empty, the remote processing client program\ntries to access the \".sc/credentials\" file in the user's home\ndirectory. The file supports the following fields:\n\nuserid=<user id>\nsecret_key=<secret key used for authentication>\nserver=<ipaddr or url>",
            "lock": false,
            "notes": null,
            "require": null,
            "scope": "job",
            "set": false,
            "shorthelp": "User credentials file",
            "signature": [],
            "switch": "-credentials <file>'",
            "type": "[file]",
            "value": []
        },
        "define": {
            "defvalue": [],
            "example": [
                "cli: -DCFG_ASIC=1",
                "api: chip.set('option','define','CFG_ASIC=1')"
            ],
            "help": "Symbol definition for source preprocessor.",
            "lock": false,
            "notes": null,
            "require": null,
            "scope": "job",
            "set": false,
            "shorthelp": "Design pre-processor symbol",
            "signature": [],
            "switch": "-D<str>",
            "type": "[str]",
            "value": []
        },
        "entrypoint": {
            "defvalue": null,
            "example": [
                "cli: -entrypoint top",
                "api: chip.set('option', 'entrypoint', 'top')"
            ],
            "help": "Alternative entrypoint for compilation and\nsimulation. The default entry point is 'design'.",
            "lock": false,
            "notes": null,
            "require": null,
            "scope": "job",
            "set": false,
            "shorthelp": "Program entry point",
            "signature": null,
            "switch": "-entrypoint <str>",
            "type": "str",
            "value": null
        },
        "env": {
            "default": {
                "defvalue": null,
                "example": [
                    "cli: -env 'PDK_HOME /disk/mypdk'",
                    "api: chip.set('option','env', 'PDK_HOME', '/disk/mypdk')"
                ],
                "help": "Certain tools and reference flows require global environment\nvariables to be set. These variables can be managed externally or\nspecified through the env variable.",
                "lock": false,
                "notes": null,
                "require": null,
                "scope": "job",
                "set": false,
                "shorthelp": "Environment variables",
                "signature": null,
                "switch": "-env 'key <str>",
                "type": "str",
                "value": null
            }
        },
        "flow": {
            "defvalue": null,
            "example": [
                "cli: -flow asicfow",
                "api: chip.set('option','flow','asicflow')"
            ],
            "help": "Sets the flow for the current run. The flow name\nmust match up with a 'flow' in the flowgraph",
            "lock": false,
            "notes": null,
            "require": null,
            "scope": "job",
            "set": false,
            "shorthelp": "Flow target",
            "signature": null,
            "switch": "-flow <str>",
            "type": "str",
            "value": null
        },
        "flowcontinue": {
            "defvalue": false,
            "example": [
                "cli: -flowcontinue",
                "api: chip.set('option', 'flowcontinue', True)"
            ],
            "help": "Continue executing flow after a tool logs errors. The default\nbehavior is to quit executing the flow if a task ends and the errors\nmetric is greater than 0. Note that the flow will always cease\nexecuting if the tool returns a nonzero status code.",
            "lock": false,
            "notes": null,
            "require": "all",
            "scope": "job",
            "set": false,
            "shorthelp": "Flow continue-on-error",
            "signature": null,
            "switch": "-flowcontinue",
            "type": "bool",
            "value": false
        },
        "frontend": {
            "defvalue": "verilog",
            "example": [
                "cli: -frontend systemverilog",
                "api: chip.set('option','frontend', 'systemverilog')"
            ],
            "help": "Specifies the frontend that flows should use for importing and\nprocessing source files. Default option is 'verilog', also supports\n'systemverilog' and 'chisel'. When using the Python API, this parameter\nmust be configured before calling load_target().",
            "lock": false,
            "notes": null,
            "require": null,
            "scope": "job",
            "set": false,
            "shorthelp": "Compilation frontend",
            "signature": null,
            "switch": "-frontend <frontend>",
            "type": "str",
            "value": "verilog"
        },
        "hash": {
            "defvalue": false,
            "example": [
                "cli: -hash",
                "api: chip.set('option','hash',True)"
            ],
            "help": "Enables hashing of all inputs and outputs during\ncompilation. The hash values are stored in the hashvalue\nfield of the individual parameters.",
            "lock": false,
            "notes": null,
            "require": "all",
            "scope": "job",
            "set": false,
            "shorthelp": "Enable file hashing",
            "signature": null,
            "switch": "-hash <bool>",
            "type": "bool",
            "value": false
        },
        "idir": {
            "defvalue": [],
            "example": [
                "cli: +incdir+./mylib",
                "api: chip.set('option','idir','./mylib')"
            ],
            "help": "Search paths to look for files included in the design using\nthe ```include`` statement.",
            "lock": false,
            "notes": null,
            "require": null,
            "scope": "job",
            "set": false,
            "shorthelp": "Design search paths",
            "signature": [],
            "switch": [
                "+incdir+<dir>",
                "-I <dir>"
            ],
            "type": "[dir]",
            "value": []
        },
        "indexlist": {
            "defvalue": [],
            "example": [
                "cli: -indexlist 0",
                "api: chip.set('option','indexlist','0')"
            ],
            "help": "List of indices to execute. The default is to execute all\nindices for each step of a run.",
            "lock": false,
            "notes": null,
            "require": null,
            "scope": "job",
            "set": false,
            "shorthelp": "Compilation index list",
            "signature": [],
            "switch": "-indexlist <index>",
            "type": "[str]",
            "value": []
        },
        "jobincr": {
            "defvalue": false,
            "example": [
                "cli: -jobincr",
                "api: chip.set('option','jobincr',True)"
            ],
            "help": "Forces an auto-update of the jobname parameter if a directory\nmatching the jobname is found in the build directory. If the\njobname does not include a trailing digit, then the number\n'1' is added to the jobname before updating the jobname\nparameter.",
            "lock": false,
            "notes": null,
            "require": "all",
            "scope": "job",
            "set": false,
            "shorthelp": "Autoincrement jobname",
            "signature": null,
            "switch": "-jobincr <bool>",
            "type": "bool",
            "value": false
        },
        "jobinput": {
            "default": {
                "default": {
                    "defvalue": null,
                    "example": [
                        "cli: -jobinput 'cts 0 job0'",
                        "api:  chip.set('option','jobinput','cts,'0','job0')"
                    ],
                    "help": "Specifies jobname inputs for the current run() on a per step\nand per index basis. During execution, the default behavior is to\ncopy inputs from the current job.",
                    "lock": false,
                    "notes": null,
                    "require": null,
                    "scope": "job",
                    "set": false,
                    "shorthelp": "Input job name",
                    "signature": null,
                    "switch": "-jobinput 'step index <str>'",
                    "type": "str",
                    "value": null
                }
            }
        },
        "jobname": {
            "defvalue": "job0",
            "example": [
                "cli: -jobname may1",
                "api: chip.set('option','jobname','may1')"
            ],
            "help": "Jobname during invocation of run(). The jobname combined with a\ndefined director structure (<dir>/<design>/<jobname>/<step>/<index>)\nenables multiple levels of transparent job, step, and index\nintrospection.",
            "lock": false,
            "notes": null,
            "require": null,
            "scope": "job",
            "set": false,
            "shorthelp": "Job name",
            "signature": null,
            "switch": "-jobname <str>",
            "type": "str",
            "value": "job0"
        },
        "jobscheduler": {
            "defvalue": null,
            "example": [
                "cli: -jobscheduler slurm",
                "api: chip.set('option','jobscheduler','slurm')"
            ],
            "help": "Sets the type of job scheduler to be used for each individual\nflowgraph steps. If the parameter is undefined, the steps are executed\non the same machine that the SC was launched on. If 'slurm' is used,\nthe host running the 'sc' command must be running a 'slurmctld' daemon\nmanaging a Slurm cluster. Additionally, the build directory ('-dir')\nmust be located in shared storage which can be accessed by all hosts\nin the cluster.",
            "lock": false,
            "notes": null,
            "require": null,
            "scope": "job",
            "set": false,
            "shorthelp": "Job scheduler name",
            "signature": null,
            "switch": "-jobscheduler <str>",
            "type": "str",
            "value": null
        },
        "libext": {
            "defvalue": [],
            "example": [
                "cli: +libext+sv",
                "api: chip.set('option','libext','sv')"
            ],
            "help": "List of file extensions that should be used for finding modules.\nFor example, if -y is specified as ./lib\", and '.v' is specified as\nlibext then the files ./lib/\\*.v \", will be searched for\nmodule matches.",
            "lock": false,
            "notes": null,
            "require": null,
            "scope": "job",
            "set": false,
            "shorthelp": "Design file extensions",
            "signature": [],
            "switch": "+libext+<str>",
            "type": "[str]",
            "value": []
        },
        "loglevel": {
            "defvalue": "INFO",
            "enum": [
                "NOTSET",
                "INFO",
                "DEBUG",
                "WARNING",
                "ERROR",
                "CRITICAL"
            ],
            "example": [
                "cli: -loglevel INFO",
                "api: chip.set('option', 'loglevel', 'INFO')"
            ],
            "help": "Provides explicit control over the level of debug logging printed.\nValid entries include INFO, DEBUG, WARNING, ERROR.",
            "lock": false,
            "notes": null,
            "require": null,
            "scope": "job",
            "set": false,
            "shorthelp": "Logging level",
            "signature": null,
            "switch": "-loglevel <str>",
            "type": "enum",
            "value": "INFO"
        },
        "metricoff": {
            "defvalue": [],
            "example": [
                "cli: -metricoff 'wirelength'",
                "api: chip.set('option','metricoff','wirelength')"
            ],
            "help": "List of metrics to suppress when printing out the run\nsummary.",
            "lock": false,
            "notes": null,
            "require": null,
            "scope": "job",
            "set": false,
            "shorthelp": "Metric summary filter",
            "signature": [],
            "switch": "-metricoff '<str>'",
            "type": "[str]",
            "value": []
        },
        "mode": {
            "defvalue": null,
            "enum": [
                "asic",
                "fpga",
                "sim"
            ],
            "example": [
                "cli: -mode asic",
                "api: chip.set('option','mode','asic')"
            ],
            "help": "Sets the operating mode of the compiler. Valid modes are:\nasic: RTL to GDS ASIC compilation\nfpga: RTL to bitstream FPGA compilation\nsim: simulation to verify design and compilation",
            "lock": false,
            "notes": null,
            "require": null,
            "scope": "job",
            "set": false,
            "shorthelp": "Compilation mode",
            "signature": null,
            "switch": "-mode <str>",
            "type": "enum",
            "value": null
        },
        "nodisplay": {
            "defvalue": false,
            "example": [
                "cli: -nodisplay",
                "api: chip.set('option','nodisplay',True)"
            ],
            "help": "The '-nodisplay' flag prevents SiliconCompiler from\nopening GUI windows such as the final metrics report.",
            "lock": false,
            "notes": null,
            "require": "all",
            "scope": "job",
            "set": false,
            "shorthelp": "Headless execution",
            "signature": null,
            "switch": "-nodisplay <bool>",
            "type": "bool",
            "value": false
        },
        "novercheck": {
            "defvalue": false,
            "example": [
                "cli: -novercheck",
                "api: chip.set('option','novercheck',True)"
            ],
            "help": "Disables strict version checking on all invoked tools if True.\nThe list of supported version numbers is defined in the\n'version' parameter in the 'eda' dictionary for each tool.",
            "lock": false,
            "notes": null,
            "require": "all",
            "scope": "job",
            "set": false,
            "shorthelp": "Disable version checking",
            "signature": null,
            "switch": "-novercheck <bool>",
            "type": "bool",
            "value": false
        },
        "optmode": {
            "defvalue": "O0",
            "example": [
                "cli: -O3",
                "api: chip.set('option','optmode','O3')"
            ],
            "help": "The compiler has modes to prioritize run time and ppa. Modes\ninclude.\n\n(O0) = Exploration mode for debugging setup\n(O1) = Higher effort and better PPA than O0\n(O2) = Higher effort and better PPA than O1\n(O3) = Signoff quality. Better PPA and higher run times than O2\n(O4-O98) = Reserved (compiler/target dependent)\n(O99) = Experimental highest possible effort, may be unstable",
            "lock": false,
            "notes": null,
            "require": "all",
            "scope": "job",
            "set": false,
            "shorthelp": "Optimization mode",
            "signature": null,
            "switch": "-O<str>",
            "type": "str",
            "value": "O0"
        },
        "param": {
            "default": {
                "defvalue": null,
                "example": [
                    "cli: -param 'N 64'",
                    "api: chip.set('option','param','N','64')"
                ],
                "help": "Sets a top verilog level design module parameter. The value\nis limited to basic data literals. The parameter override is\npassed into tools such as Verilator and Yosys. The parameters\nsupport Verilog integer literals (64'h4, 2'b0, 4) and strings.\nName of the top level module to compile.",
                "lock": false,
                "notes": null,
                "require": null,
                "scope": "job",
                "set": false,
                "shorthelp": "Design parameter",
                "signature": null,
                "switch": "-param 'name <str>'",
                "type": "str",
                "value": null
            }
        },
        "pdk": {
            "defvalue": null,
            "example": [
                "cli: -pdk freepdk45",
                "api: chip.set('option','pdk','freepdk45')"
            ],
            "help": "Target PDK used during compilation.",
            "lock": false,
            "notes": null,
            "require": null,
            "scope": "job",
            "set": false,
            "shorthelp": "PDK target",
            "signature": null,
            "switch": "-pdk <str>",
            "type": "str",
            "value": null
        },
        "quiet": {
            "defvalue": false,
            "example": [
                "cli: -quiet",
                "api: chip.set('option','quiet',True)"
            ],
            "help": "The -quiet option forces all steps to print to a log file.\nThis can be useful with Modern EDA tools which print\nsignificant content to the screen.",
            "lock": false,
            "notes": null,
            "require": "all",
            "scope": "job",
            "set": false,
            "shorthelp": "Quiet execution",
            "signature": null,
            "switch": "-quiet <bool>",
            "type": "bool",
            "value": false
        },
        "registry": {
            "defvalue": [],
            "example": [
                "cli: -registry '~/myregistry'",
                "api: chip.set('option','registry','~/myregistry')"
            ],
            "help": "List of Silicon Unified Packager (SUP) registry directories.\nDirectories can be local file system folders or\npublicly available registries served up over http. The naming\nconvention for registry packages is:\n<name>/<name>-<version>.json(.<gz>)?",
            "lock": false,
            "notes": null,
            "require": null,
            "scope": "job",
            "set": false,
            "shorthelp": "Option: package registry",
            "signature": [],
            "switch": "-registry <dir>",
            "type": "[dir]",
            "value": []
        },
        "relax": {
            "defvalue": false,
            "example": [
                "cli: -relax",
                "api: chip.set('option','relax',True)"
            ],
            "help": "Global option specifying that tools should be lenient and\nsuppress warnings that may or may not indicate real design\nissues. Extent of leniency is tool/task specific.",
            "lock": false,
            "notes": null,
            "require": "all",
            "scope": "job",
            "set": false,
            "shorthelp": "Relax design checking",
            "signature": null,
            "switch": "-relax <bool>",
            "type": "bool",
            "value": false
        },
        "remote": {
            "defvalue": false,
            "example": [
                "cli: -remote",
                "api: chip.set('option','remote', True)"
            ],
            "help": "Sends job for remote processing if set to true. The remote\noption requires a credentials file to be placed in the home\ndirectory. Fore more information, see the credentials\nparameter.",
            "lock": false,
            "notes": null,
            "require": "all",
            "scope": "job",
            "set": false,
            "shorthelp": "Enable remote processing",
            "signature": null,
            "switch": "-remote <bool>",
            "type": "bool",
            "value": false
        },
        "resume": {
            "defvalue": false,
            "example": [
                "cli: -resume",
                "api: chip.set('option','resume',True)"
            ],
            "help": "If results exist for current job, then don't re-run any steps that\nhad at least one index run successfully. Useful for debugging a\nflow that failed partway through.",
            "lock": false,
            "notes": null,
            "require": "all",
            "scope": "job",
            "set": false,
            "shorthelp": "Resume build",
            "signature": null,
            "switch": "-resume <bool>",
            "type": "bool",
            "value": false
        },
        "scpath": {
            "defvalue": [],
            "example": [
                "cli: -scpath '/home/$USER/sclib'",
                "api: chip.set('option', 'scpath','/home/$USER/sclib')"
            ],
            "help": "Specifies python modules paths for target import.",
            "lock": false,
            "notes": null,
            "require": null,
            "scope": "job",
            "set": false,
            "shorthelp": "Search path",
            "signature": [],
            "switch": "-scpath <dir>",
            "type": "[dir]",
            "value": []
        },
        "show": {
            "defvalue": false,
            "example": [
                "cli: -show",
                "api: chip.set('option','show',True)"
            ],
            "help": "Specifies that the final hardware layout should be\nshown after the compilation has been completed. The\nfinal layout and tool used to display the layout is\nflow dependent.",
            "lock": false,
            "notes": null,
            "require": "all",
            "scope": "job",
            "set": false,
            "shorthelp": "Show layout",
            "signature": null,
            "switch": "-show <bool>",
            "type": "bool",
            "value": false
        },
        "showtool": {
            "default": {
                "defvalue": null,
                "example": [
                    "cli: -showtool 'gds klayout'",
                    "api: chip.set('option','showtool','gds','klayout')"
                ],
                "help": "Selects the tool to use by the show function for displaying\nthe specified filetype.",
                "lock": false,
                "notes": null,
                "require": null,
                "scope": "job",
                "set": false,
                "shorthelp": "Select data display tool",
                "signature": null,
                "switch": "-showtool 'filetype <tool>'",
                "type": "str",
                "value": null
            }
        },
        "skipall": {
            "defvalue": false,
            "example": [
                "cli: -skipall",
                "api: chip.set('option','skipall',True)"
            ],
            "help": "Skips the execution of all tools in run(), enabling a quick\ncheck of tool and setup without having to run through each\nstep of a flow to completion.",
            "lock": false,
            "notes": null,
            "require": "all",
            "scope": "job",
            "set": false,
            "shorthelp": "Skip all tasks",
            "signature": null,
            "switch": "-skipall <bool>",
            "type": "bool",
            "value": false
        },
        "skipcheck": {
            "defvalue": false,
            "example": [
                "cli: -skipcheck",
                "api: chip.set('option','skipcheck',True)"
            ],
            "help": "Bypasses the strict runtime manifest check. Can be used for\naccelerating initial bringup of tool/flow/pdk/libs targets.\nThe flag should not be used for production compilation.",
            "lock": false,
            "notes": null,
            "require": "all",
            "scope": "job",
            "set": false,
            "shorthelp": "Skip manifest check",
            "signature": null,
            "switch": "-skipcheck <bool>",
            "type": "bool",
            "value": false
        },
        "skipstep": {
            "defvalue": [],
            "example": [
                "cli: -skipstep lvs",
                "api: chip.set('option','skipstep','lvs')"
            ],
            "help": "List of steps to skip during execution.The default is to\nexecute all steps  defined in the flow graph.",
            "lock": false,
            "notes": null,
            "require": null,
            "scope": "job",
            "set": false,
            "shorthelp": "Skip step list",
            "signature": [],
            "switch": "-skipstep <str>",
            "type": "[str]",
            "value": []
        },
        "stackup": {
            "defvalue": null,
            "example": [
                "cli: -stackup 2MA4MB2MC",
                "api: chip.set('option','stackup','2MA4MB2MC')"
            ],
            "help": "Target stackup used during compilation. The stackup is required\nparameter for PDKs with multiple metal stackups.",
            "lock": false,
            "notes": null,
            "require": null,
            "scope": "job",
            "set": false,
            "shorthelp": "Stackup target",
            "signature": null,
            "switch": "-stackup <str>",
            "type": "str",
            "value": null
        },
        "steplist": {
            "defvalue": [],
            "example": [
                "cli: -steplist 'import'",
                "api: chip.set('option','steplist','import')"
            ],
            "help": "List of steps to execute. The default is to execute all steps\ndefined in the flow graph.",
            "lock": false,
            "notes": null,
            "require": null,
            "scope": "job",
            "set": false,
            "shorthelp": "Compilation step list",
            "signature": [],
            "switch": "-steplist <step>",
            "type": "[str]",
            "value": []
        },
        "target": {
            "defvalue": null,
            "example": [
                "cli: -target freepdk45_demo",
                "api: chip.set('option','target','freepdk45_demo')"
            ],
            "help": "Sets a target module to be used for compilation. The target\nmodule must set up all parameters needed. The target module\nmay load multiple flows and libraries.",
            "lock": false,
            "notes": null,
            "require": null,
            "scope": "job",
            "set": false,
            "shorthelp": "Compilation target",
            "signature": null,
            "switch": "-target <str>",
            "type": "str",
            "value": null
        },
        "trace": {
            "defvalue": false,
            "example": [
                "cli: -trace",
                "api: chip.set('option','trace',True)"
            ],
            "help": "Enables debug tracing during compilation and/or runtime.",
            "lock": false,
            "notes": null,
            "require": "all",
            "scope": "job",
            "set": false,
            "shorthelp": "Enable debug traces",
            "signature": null,
            "switch": "-trace <bool>",
            "type": "bool",
            "value": false
        },
        "track": {
            "defvalue": false,
            "example": [
                "cli: -track",
                "api: chip.set('option','track',True)"
            ],
            "help": "Turns on tracking of all 'record' parameters during each\ntask. Tracking will result in potentially sensitive data\nbeing recorded in the manifest so only turn on this feature\nif you have control of the final manifest.",
            "lock": false,
            "notes": null,
            "require": "all",
            "scope": "job",
            "set": false,
            "shorthelp": "Enable provenance tracking",
            "signature": null,
            "switch": "-track <bool>",
            "type": "bool",
            "value": false
        },
        "uselambda": {
            "defvalue": false,
            "example": [
                "cli: -uselambda true",
                "api: chip.set('option','uselambda', True)"
            ],
            "help": "Turns on lambda scaling of all dimensionsional constraints.\n(new value = value * ['pdk', 'lambda']).",
            "lock": false,
            "notes": null,
            "require": "all",
            "scope": "job",
            "set": false,
            "shorthelp": "Use lambda scaling",
            "signature": null,
            "switch": "-uselambda <bool>",
            "type": "bool",
            "value": false
        },
        "vlib": {
            "author": [],
            "copy": false,
            "date": [],
            "defvalue": [],
            "example": [
                "cli: -v './mylib.v'",
                "api: chip.set('option', 'vlib','./mylib.v')"
            ],
            "filehash": [],
            "hashalgo": "sha256",
            "help": "List of library files to be read in. Modules found in the\nlibraries are not interpreted as root modules.",
            "lock": false,
            "notes": null,
            "require": null,
            "scope": "job",
            "set": false,
            "shorthelp": "Design libraries",
            "signature": [],
            "switch": "-v <file>",
            "type": "[file]",
            "value": []
        },
        "ydir": {
            "defvalue": [],
            "example": [
                "cli: -y './mylib'",
                "api: chip.set('option','ydir','./mylib')"
            ],
            "help": "Search paths to look for verilog modules found in the the\nsource list. The import engine will look for modules inside\nfiles with the specified +libext+ param suffix.",
            "lock": false,
            "notes": null,
            "require": null,
            "scope": "job",
            "set": false,
            "shorthelp": "Design module search paths",
            "signature": [],
            "switch": "-y <dir>",
            "type": "[dir]",
            "value": []
        }
    },
    "output": {
        "default": {
            "default": {
                "author": [],
                "copy": false,
                "date": [],
                "defvalue": [],
                "example": [
                    "cli: -output 'rtl verilog hello_world.v'",
                    "api: chip.set(output, 'rtl','verilog','hello_world.v')"
                ],
                "filehash": [],
                "hashalgo": "sha256",
                "help": "List of files of type ('filetype') grouped as a named set ('fileset').\nThe exact names of filetypes and filesets must match the string names\nused by the tasks called during flowgraph execution. By convention,\nthe fileset names should match the the name of the flowgraph being\nexecuted.",
                "lock": false,
                "notes": null,
                "require": null,
                "scope": "job",
                "set": false,
                "shorthelp": "Output: files",
                "signature": [],
                "switch": "-output 'fileset filetype <file>'",
                "type": "[file]",
                "value": []
            }
        }
    },
    "package": {
        "author": {
            "default": {
                "email": {
                    "defvalue": null,
                    "example": [
                        "cli: -package_author_email 'wiley wiley@acme.com'",
                        "api: chip.set('package','author','wiley','email','wiley@acme.com')"
                    ],
                    "help": "Package author email provided with full name as key and\nemail as value.",
                    "lock": false,
                    "notes": null,
                    "require": null,
                    "scope": "global",
                    "set": false,
                    "shorthelp": "Package: author email",
                    "signature": null,
                    "switch": "-package_author_email 'userid <str>'",
                    "type": "str",
                    "value": null
                },
                "location": {
                    "defvalue": null,
                    "example": [
                        "cli: -package_author_location 'wiley wiley@acme.com'",
                        "api: chip.set('package','author','wiley','location','wiley@acme.com')"
                    ],
                    "help": "Package author location provided with full name as key and\nlocation as value.",
                    "lock": false,
                    "notes": null,
                    "require": null,
                    "scope": "global",
                    "set": false,
                    "shorthelp": "Package: author location",
                    "signature": null,
                    "switch": "-package_author_location 'userid <str>'",
                    "type": "str",
                    "value": null
                },
                "name": {
                    "defvalue": null,
                    "example": [
                        "cli: -package_author_name 'wiley wiley@acme.com'",
                        "api: chip.set('package','author','wiley','name','wiley@acme.com')"
                    ],
                    "help": "Package author name provided with full name as key and\nname as value.",
                    "lock": false,
                    "notes": null,
                    "require": null,
                    "scope": "global",
                    "set": false,
                    "shorthelp": "Package: author name",
                    "signature": null,
                    "switch": "-package_author_name 'userid <str>'",
                    "type": "str",
                    "value": null
                },
                "organization": {
                    "defvalue": null,
                    "example": [
                        "cli: -package_author_organization 'wiley wiley@acme.com'",
                        "api: chip.set('package','author','wiley','organization','wiley@acme.com')"
                    ],
                    "help": "Package author organization provided with full name as key and\norganization as value.",
                    "lock": false,
                    "notes": null,
                    "require": null,
                    "scope": "global",
                    "set": false,
                    "shorthelp": "Package: author organization",
                    "signature": null,
                    "switch": "-package_author_organization 'userid <str>'",
                    "type": "str",
                    "value": null
                },
                "publickey": {
                    "defvalue": null,
                    "example": [
                        "cli: -package_author_publickey 'wiley wiley@acme.com'",
                        "api: chip.set('package','author','wiley','publickey','wiley@acme.com')"
                    ],
                    "help": "Package author publickey provided with full name as key and\npublickey as value.",
                    "lock": false,
                    "notes": null,
                    "require": null,
                    "scope": "global",
                    "set": false,
                    "shorthelp": "Package: author publickey",
                    "signature": null,
                    "switch": "-package_author_publickey 'userid <str>'",
                    "type": "str",
                    "value": null
                },
                "username": {
                    "defvalue": null,
                    "example": [
                        "cli: -package_author_username 'wiley wiley@acme.com'",
                        "api: chip.set('package','author','wiley','username','wiley@acme.com')"
                    ],
                    "help": "Package author username provided with full name as key and\nusername as value.",
                    "lock": false,
                    "notes": null,
                    "require": null,
                    "scope": "global",
                    "set": false,
                    "shorthelp": "Package: author username",
                    "signature": null,
                    "switch": "-package_author_username 'userid <str>'",
                    "type": "str",
                    "value": null
                }
            }
        },
        "dependency": {
            "default": {
                "defvalue": [],
                "example": [
                    "cli: -package_dependency 'hello 1.0'",
                    "api: chip.set('package','dependency','hello','1.0')"
                ],
                "help": "Package dependencies specified as a key value pair.\nVersions shall follow the semver standard.",
                "lock": false,
                "notes": null,
                "require": null,
                "scope": "global",
                "set": false,
                "shorthelp": "Package: version dependencies",
                "signature": [],
                "switch": "-package_dependency 'module <str>'",
                "type": "[str]",
                "value": []
            }
        },
        "depgraph": {
            "default": {
                "defvalue": [],
                "example": [
                    "cli: -package_depgraph 'top (cpu,1.0.1)'",
                    "api: chip.set('package','depgraph','top',('cpu','1.0.1'))"
                ],
                "help": "List of Silicon Unified Packager (SUP) dependencies\nused by the design specified on a per module basis a\nlist of string tuples ('name','version').",
                "lock": false,
                "notes": null,
                "require": null,
                "scope": "global",
                "set": false,
                "shorthelp": "Package: dependency list",
                "signature": [],
                "switch": "-package_depgraph 'module <(str,str)>'",
                "type": "[(str,str)]",
                "value": []
            }
        },
        "description": {
            "defvalue": null,
            "example": [
                "cli: -package_description 'Yet another cpu'",
                "api: chip.set('package','description','Yet another cpu')"
            ],
            "help": "Package short one line description for package\nmanagers and summary reports.",
            "lock": false,
            "notes": null,
            "require": null,
            "scope": "global",
            "set": false,
            "shorthelp": "Package: description",
            "signature": null,
            "switch": "-package_description <str>",
            "type": "str",
            "value": null
        },
        "doc": {
            "datasheet": {
                "author": [],
                "copy": false,
                "date": [],
                "defvalue": [],
                "example": [
                    "cli: -package_doc_datasheet datasheet.pdf",
                    "api: chip.set('package','doc',datasheet,'datasheet.pdf')"
                ],
                "filehash": [],
                "hashalgo": "sha256",
                "help": "Package list of datasheet documents.",
                "lock": false,
                "notes": null,
                "require": null,
                "scope": "global",
                "set": false,
                "shorthelp": "Package: datasheet document",
                "signature": [],
                "switch": "-package_doc_datasheet <str",
                "type": "[file]",
                "value": []
            },
            "homepage": {
                "defvalue": null,
                "example": [
                    "cli: -package_doc_homepage index.html",
                    "api: chip.set('package','doc', 'homepage','index.html')"
                ],
                "help": "Package documentation homepage. Filepath to design docs homepage.\nComplex designs can can include a long non standard list of\ndocuments dependent.  A single html entry point can be used to\npresent an organized documentation dashboard to the designer.",
                "lock": false,
                "notes": null,
                "require": null,
                "scope": "global",
                "set": false,
                "shorthelp": "Package: documentation homepage",
                "signature": null,
                "switch": "-package_doc_homepage <str>",
                "type": "str",
                "value": null
            },
            "quickstart": {
                "author": [],
                "copy": false,
                "date": [],
                "defvalue": [],
                "example": [
                    "cli: -package_doc_quickstart quickstart.pdf",
                    "api: chip.set('package','doc',quickstart,'quickstart.pdf')"
                ],
                "filehash": [],
                "hashalgo": "sha256",
                "help": "Package list of quickstart documents.",
                "lock": false,
                "notes": null,
                "require": null,
                "scope": "global",
                "set": false,
                "shorthelp": "Package: quickstart document",
                "signature": [],
                "switch": "-package_doc_quickstart <str",
                "type": "[file]",
                "value": []
            },
            "reference": {
                "author": [],
                "copy": false,
                "date": [],
                "defvalue": [],
                "example": [
                    "cli: -package_doc_reference reference.pdf",
                    "api: chip.set('package','doc',reference,'reference.pdf')"
                ],
                "filehash": [],
                "hashalgo": "sha256",
                "help": "Package list of reference documents.",
                "lock": false,
                "notes": null,
                "require": null,
                "scope": "global",
                "set": false,
                "shorthelp": "Package: reference document",
                "signature": [],
                "switch": "-package_doc_reference <str",
                "type": "[file]",
                "value": []
            },
            "releasenotes": {
                "author": [],
                "copy": false,
                "date": [],
                "defvalue": [],
                "example": [
                    "cli: -package_doc_releasenotes releasenotes.pdf",
                    "api: chip.set('package','doc',releasenotes,'releasenotes.pdf')"
                ],
                "filehash": [],
                "hashalgo": "sha256",
                "help": "Package list of releasenotes documents.",
                "lock": false,
                "notes": null,
                "require": null,
                "scope": "global",
                "set": false,
                "shorthelp": "Package: releasenotes document",
                "signature": [],
                "switch": "-package_doc_releasenotes <str",
                "type": "[file]",
                "value": []
            },
            "signoff": {
                "author": [],
                "copy": false,
                "date": [],
                "defvalue": [],
                "example": [
                    "cli: -package_doc_signoff signoff.pdf",
                    "api: chip.set('package','doc',signoff,'signoff.pdf')"
                ],
                "filehash": [],
                "hashalgo": "sha256",
                "help": "Package list of signoff documents.",
                "lock": false,
                "notes": null,
                "require": null,
                "scope": "global",
                "set": false,
                "shorthelp": "Package: signoff document",
                "signature": [],
                "switch": "-package_doc_signoff <str",
                "type": "[file]",
                "value": []
            },
            "testplan": {
                "author": [],
                "copy": false,
                "date": [],
                "defvalue": [],
                "example": [
                    "cli: -package_doc_testplan testplan.pdf",
                    "api: chip.set('package','doc',testplan,'testplan.pdf')"
                ],
                "filehash": [],
                "hashalgo": "sha256",
                "help": "Package list of testplan documents.",
                "lock": false,
                "notes": null,
                "require": null,
                "scope": "global",
                "set": false,
                "shorthelp": "Package: testplan document",
                "signature": [],
                "switch": "-package_doc_testplan <str",
                "type": "[file]",
                "value": []
            },
            "tutorial": {
                "author": [],
                "copy": false,
                "date": [],
                "defvalue": [],
                "example": [
                    "cli: -package_doc_tutorial tutorial.pdf",
                    "api: chip.set('package','doc',tutorial,'tutorial.pdf')"
                ],
                "filehash": [],
                "hashalgo": "sha256",
                "help": "Package list of tutorial documents.",
                "lock": false,
                "notes": null,
                "require": null,
                "scope": "global",
                "set": false,
                "shorthelp": "Package: tutorial document",
                "signature": [],
                "switch": "-package_doc_tutorial <str",
                "type": "[file]",
                "value": []
            },
            "userguide": {
                "author": [],
                "copy": false,
                "date": [],
                "defvalue": [],
                "example": [
                    "cli: -package_doc_userguide userguide.pdf",
                    "api: chip.set('package','doc',userguide,'userguide.pdf')"
                ],
                "filehash": [],
                "hashalgo": "sha256",
                "help": "Package list of userguide documents.",
                "lock": false,
                "notes": null,
                "require": null,
                "scope": "global",
                "set": false,
                "shorthelp": "Package: userguide document",
                "signature": [],
                "switch": "-package_doc_userguide <str",
                "type": "[file]",
                "value": []
            }
        },
        "homepage": {
            "defvalue": null,
            "example": [
                "cli: -package_homepage index.html",
                "api: chip.set('package','homepage','index.html')"
            ],
            "help": "Package homepage.",
            "lock": false,
            "notes": null,
            "require": null,
            "scope": "global",
            "set": false,
            "shorthelp": "Package: project homepage",
            "signature": null,
            "switch": "-package_homepage <str>",
            "type": "str",
            "value": null
        },
        "keyword": {
            "defvalue": null,
            "example": [
                "cli: -package_keyword cpu",
                "api: chip.set('package','keyword','cpu')"
            ],
            "help": "Package keyword(s) used to characterize package.",
            "lock": false,
            "notes": null,
            "require": null,
            "scope": "global",
            "set": false,
            "shorthelp": "Package: keyword",
            "signature": null,
            "switch": "-package_keyword <str>",
            "type": "str",
            "value": null
        },
        "license": {
            "defvalue": [],
            "example": [
                "cli: -package_license 'Apache-2.0'",
                "api: chip.set('package','license','Apache-2.0')"
            ],
            "help": "Package list of SPDX license identifiers.",
            "lock": false,
            "notes": null,
            "require": null,
            "scope": "global",
            "set": false,
            "shorthelp": "Package: license identifiers",
            "signature": [],
            "switch": "-package_license <str>",
            "type": "[str]",
            "value": []
        },
        "licensefile": {
            "author": [],
            "copy": false,
            "date": [],
            "defvalue": [],
            "example": [
                "cli: -package_licensefile './LICENSE'",
                "api: chip.set('package','licensefile','./LICENSE')"
            ],
            "filehash": [],
            "hashalgo": "sha256",
            "help": "Package list of license files for to be\napplied in cases when a SPDX identifier is not available.\n(eg. proprietary licenses).list of SPDX license identifiers.",
            "lock": false,
            "notes": null,
            "require": null,
            "scope": "global",
            "set": false,
            "shorthelp": "Package: license files",
            "signature": [],
            "switch": "-package_licensefile <file>",
            "type": "[file]",
            "value": []
        },
        "location": {
            "defvalue": [],
            "example": [
                "cli: -package_location 'mars'",
                "api: chip.set('package','location','mars')"
            ],
            "help": "Package country of origin specified as standardized\ninternational country codes. The field can be left blank\nif the location is unknown or global.",
            "lock": false,
            "notes": null,
            "require": null,
            "scope": "global",
            "set": false,
            "shorthelp": "Package: location",
            "signature": [],
            "switch": "-package_location <file>",
            "type": "[str]",
            "value": []
        },
        "name": {
            "defvalue": null,
            "example": [
                "cli: -package_name yac",
                "api: chip.set('package','name','yac')"
            ],
            "help": "Package name.",
            "lock": false,
            "notes": null,
            "require": null,
            "scope": "global",
            "set": false,
            "shorthelp": "Package: name",
            "signature": null,
            "switch": "-package_name <str>",
            "type": "str",
            "value": null
        },
        "organization": {
            "defvalue": [],
            "example": [
                "cli: -package_organization 'humanity'",
                "api: chip.set('package','organization','humanity')"
            ],
            "help": "Package sponsoring organization. The field can be left\nblank if not applicable.",
            "lock": false,
            "notes": null,
            "require": null,
            "scope": "global",
            "set": false,
            "shorthelp": "Package: sponsoring organization",
            "signature": [],
            "switch": "-package_organization <str>",
            "type": "[str]",
            "value": []
        },
        "publickey": {
            "defvalue": null,
            "example": [
                "cli: -package_publickey '6EB695706EB69570'",
                "api: chip.set('package','publickey','6EB695706EB69570')"
            ],
            "help": "Package public project key.",
            "lock": false,
            "notes": null,
            "require": null,
            "scope": "global",
            "set": false,
            "shorthelp": "Package: public key",
            "signature": null,
            "switch": "-package_publickey <str>",
            "type": "str",
            "value": null
        },
        "repo": {
            "defvalue": [],
            "example": [
                "cli: -package_repo 'git@github.com:aolofsson/oh.git'",
                "api: chip.set('package','repo','git@github.com:aolofsson/oh.git')"
            ],
            "help": "Package IP address to source code repository.",
            "lock": false,
            "notes": null,
            "require": null,
            "scope": "global",
            "set": false,
            "shorthelp": "Package: code repository",
            "signature": [],
            "switch": "-package_repo <str>",
            "type": "[str]",
            "value": []
        },
        "target": {
            "defvalue": [],
            "example": [
                "cli: -package_target 'asicflow_freepdk45'",
                "api: chip.set('package','target','asicflow_freepdk45')"
            ],
            "help": "Package list of qualified compilation targets.",
            "lock": false,
            "notes": null,
            "require": null,
            "scope": "global",
            "set": false,
            "shorthelp": "Package: qualified targets",
            "signature": [],
            "switch": "-package_target <str>",
            "type": "[str]",
            "value": []
        },
        "version": {
            "defvalue": null,
            "example": [
                "cli: -package_version 1.0",
                "api: chip.set('package','version','1.0')"
            ],
            "help": "Package version. Can be a branch, tag, commit hash,\nor a semver compatible version.",
            "lock": false,
            "notes": null,
            "require": null,
            "scope": "global",
            "set": false,
            "shorthelp": "Package: version",
            "signature": null,
            "switch": "-package_version <str>",
            "type": "str",
            "value": null
        }
    },
    "pdk": {
        "default": {
            "aprtech": {
                "default": {
                    "default": {
                        "default": {
                            "default": {
                                "author": [],
                                "copy": false,
                                "date": [],
                                "defvalue": [],
                                "example": [
                                    "cli: -pdk_aprtech 'asap7 openroad M10 12t lef tech.lef'",
                                    "api: chip.set('pdk','asap7','aprtech','openroad','M10','12t','lef','tech.lef')"
                                ],
                                "filehash": [],
                                "hashalgo": "sha256",
                                "help": "Technology file containing setup information needed to enable DRC clean APR\nfor the specified stackup, libarch, and format. The 'libarch' specifies the\nlibrary architecture (e.g. library height). For example a PDK with support\nfor 9 and 12 track libraries might have 'libarchs' called 9t and 12t.\nThe standard filetype for specifying place and route design rules for a\nprocess node is through a 'lef' format technology file. The\n'filetype' used in the aprtech is used by the tool specific APR TCL scripts\nto set up the technology parameters. Some tools may require additional\nfiles beyond the tech.lef file. Examples of extra file types include\nantenna, tracks, tapcell, viarules, em.",
                                "lock": false,
                                "notes": null,
                                "require": null,
                                "scope": "global",
                                "set": false,
                                "shorthelp": "PDK: APR technology files",
                                "signature": [],
                                "switch": "-pdk_aprtech 'pdkname tool stackup libarch filetype <file>'",
                                "type": "[file]",
                                "value": []
                            }
                        }
                    }
                }
            },
            "d0": {
                "defvalue": null,
                "example": [
                    "cli: -pdk_d0 'asap7 0.1'",
                    "api:  chip.set('pdk', 'asap7', 'd0', 0.1)"
                ],
                "help": "Process defect density (d0) expressed as random defects per cm^2. The\nvalue is used to calculate yield losses as a function of area, which in\nturn affects the chip full factory costs. Two yield models are\nsupported: Poisson (default), and Murphy. The Poisson based yield is\ncalculated as dy = exp(-area * d0/100). The Murphy based yield is\ncalculated as dy = ((1-exp(-area * d0/100))/(area * d0/100))^2.",
                "lock": false,
                "notes": null,
                "require": null,
                "scope": "global",
                "set": false,
                "shorthelp": "PDK: process defect density",
                "signature": null,
                "switch": "-pdk_d0 'pdkname <float>'",
                "type": "float",
                "value": null
            },
            "density": {
                "defvalue": null,
                "example": [
                    "cli: -pdk_density 'asap7 100e6'",
                    "api:  chip.set('pdk', 'asap7', 'density', 10e6)"
                ],
                "help": "Approximate logic density expressed as # transistors / mm^2\ncalculated as:\n0.6 * (Nand2 Transistor Count) / (Nand2 Cell Area) +\n0.4 * (Register Transistor Count) / (Register Cell Area)\nThe value is specified for a fixed standard cell library within a node\nand will differ depending on the library vendor, library track height\nand library type. The value can be used to to normalize the effective\ndensity reported for the design across different process nodes. The\nvalue can be derived from a variety of sources, including the PDK DRM,\nlibrary LEFs, conference presentations, and public analysis.",
                "lock": false,
                "notes": null,
                "require": null,
                "scope": "global",
                "set": false,
                "shorthelp": "PDK: transistor density",
                "signature": null,
                "switch": "-pdk_density 'pdkname <float>'",
                "type": "float",
                "value": null
            },
            "devmodel": {
                "default": {
                    "default": {
                        "default": {
                            "author": [],
                            "copy": false,
                            "date": [],
                            "defvalue": [],
                            "example": [
                                "cli: -pdk_devmodel 'asap7 xyce spice M10 asap7.sp'",
                                "api: chip.set('pdk','asap7','devmodel','xyce','spice','M10','asap7.sp')"
                            ],
                            "filehash": [],
                            "hashalgo": "sha256",
                            "help": "List of filepaths to PDK device models for different simulation\npurposes and for different tools. Examples of device model types\ninclude spice, aging, electromigration, radiation. An example of a\n'spice' tool is xyce. Device models are specified on a per metal stack\nbasis. Process nodes with a single device model across all stacks will\nhave a unique parameter record per metal stack pointing to the same\ndevice model file.  Device types and tools are dynamic entries\nthat depend on the tool setup and device technology. Pseud-standardized\ndevice types include spice, em (electromigration), and aging.",
                            "lock": false,
                            "notes": null,
                            "require": null,
                            "scope": "global",
                            "set": false,
                            "shorthelp": "PDK: device models",
                            "signature": [],
                            "switch": "-pdk_devmodel 'pdkname tool simtype stackup <file>'",
                            "type": "[file]",
                            "value": []
                        }
                    }
                }
            },
            "directory": {
                "default": {
                    "default": {
                        "default": {
                            "defvalue": [],
                            "example": [
                                "cli: -pdk_directory 'asap7 xyce rfmodel M10 rftechdir'",
                                "api: chip.set('pdk','asap7','directory','xyce','rfmodel','M10','rftechdir')"
                            ],
                            "help": "List of named directories specified on a per tool and per stackup basis.\nThe parameter should only be used for specifying files that are\nnot directly  supported by the SiliconCompiler PDK schema.",
                            "lock": false,
                            "notes": null,
                            "require": null,
                            "scope": "global",
                            "set": false,
                            "shorthelp": "PDK: special directory",
                            "signature": [],
                            "switch": "-pdk_directory 'pdkname tool key stackup <file>'",
                            "type": "[dir]",
                            "value": []
                        }
                    }
                }
            },
            "display": {
                "default": {
                    "default": {
                        "author": [],
                        "copy": false,
                        "date": [],
                        "defvalue": [],
                        "example": [
                            "cli: -pdk_display 'asap7 klayout M10 display.lyt'",
                            "api: chip.set('pdk','asap7','display','klayout','M10','display.cfg')"
                        ],
                        "filehash": [],
                        "hashalgo": "sha256",
                        "help": "Display configuration files describing colors and pattern schemes for\nall layers in the PDK. The display configuration file is entered on a\nstackup and tool basis.",
                        "lock": false,
                        "notes": null,
                        "require": null,
                        "scope": "global",
                        "set": false,
                        "shorthelp": "PDK: display file",
                        "signature": [],
                        "switch": "-pdk_display 'pdkname tool stackup <file>'",
                        "type": "[file]",
                        "value": []
                    }
                }
            },
            "doc": {
                "datasheet": {
                    "author": [],
                    "copy": false,
                    "date": [],
                    "defvalue": [],
                    "example": [
                        "cli: -pdk_doc_datasheet 'asap7 datasheet.pdf'",
                        "api: chip.set('pdk','asap7','doc',datasheet,'datasheet.pdf')"
                    ],
                    "filehash": [],
                    "hashalgo": "sha256",
                    "help": "Filepath to datasheet document.",
                    "lock": false,
                    "notes": null,
                    "require": null,
                    "scope": "global",
                    "set": false,
                    "shorthelp": "PDK: datasheet",
                    "signature": [],
                    "switch": "-pdk_doc_datasheet 'pdkname <file>'",
                    "type": "[file]",
                    "value": []
                },
                "homepage": {
                    "author": [],
                    "copy": false,
                    "date": [],
                    "defvalue": [],
                    "example": [
                        "cli: -pdk_doc_homepage 'asap7 index.html'",
                        "api: chip.set('pdk','asap7','doc','homepage','index.html')"
                    ],
                    "filehash": [],
                    "hashalgo": "sha256",
                    "help": "Filepath to PDK docs homepage. Modern PDKs can include tens or\nhundreds of individual documents. A single html entry point can\nbe used to present an organized documentation dashboard to the\ndesigner.",
                    "lock": false,
                    "notes": null,
                    "require": null,
                    "scope": "global",
                    "set": false,
                    "shorthelp": "PDK: documentation homepage",
                    "signature": [],
                    "switch": "-pdk_doc_homepage 'pdkname <file>'",
                    "type": "[file]",
                    "value": []
                },
                "install": {
                    "author": [],
                    "copy": false,
                    "date": [],
                    "defvalue": [],
                    "example": [
                        "cli: -pdk_doc_install 'asap7 install.pdf'",
                        "api: chip.set('pdk','asap7','doc',install,'install.pdf')"
                    ],
                    "filehash": [],
                    "hashalgo": "sha256",
                    "help": "Filepath to install document.",
                    "lock": false,
                    "notes": null,
                    "require": null,
                    "scope": "global",
                    "set": false,
                    "shorthelp": "PDK: install",
                    "signature": [],
                    "switch": "-pdk_doc_install 'pdkname <file>'",
                    "type": "[file]",
                    "value": []
                },
                "quickstart": {
                    "author": [],
                    "copy": false,
                    "date": [],
                    "defvalue": [],
                    "example": [
                        "cli: -pdk_doc_quickstart 'asap7 quickstart.pdf'",
                        "api: chip.set('pdk','asap7','doc',quickstart,'quickstart.pdf')"
                    ],
                    "filehash": [],
                    "hashalgo": "sha256",
                    "help": "Filepath to quickstart document.",
                    "lock": false,
                    "notes": null,
                    "require": null,
                    "scope": "global",
                    "set": false,
                    "shorthelp": "PDK: quickstart",
                    "signature": [],
                    "switch": "-pdk_doc_quickstart 'pdkname <file>'",
                    "type": "[file]",
                    "value": []
                },
                "reference": {
                    "author": [],
                    "copy": false,
                    "date": [],
                    "defvalue": [],
                    "example": [
                        "cli: -pdk_doc_reference 'asap7 reference.pdf'",
                        "api: chip.set('pdk','asap7','doc',reference,'reference.pdf')"
                    ],
                    "filehash": [],
                    "hashalgo": "sha256",
                    "help": "Filepath to reference document.",
                    "lock": false,
                    "notes": null,
                    "require": null,
                    "scope": "global",
                    "set": false,
                    "shorthelp": "PDK: reference",
                    "signature": [],
                    "switch": "-pdk_doc_reference 'pdkname <file>'",
                    "type": "[file]",
                    "value": []
                },
                "releasenotes": {
                    "author": [],
                    "copy": false,
                    "date": [],
                    "defvalue": [],
                    "example": [
                        "cli: -pdk_doc_releasenotes 'asap7 releasenotes.pdf'",
                        "api: chip.set('pdk','asap7','doc',releasenotes,'releasenotes.pdf')"
                    ],
                    "filehash": [],
                    "hashalgo": "sha256",
                    "help": "Filepath to releasenotes document.",
                    "lock": false,
                    "notes": null,
                    "require": null,
                    "scope": "global",
                    "set": false,
                    "shorthelp": "PDK: releasenotes",
                    "signature": [],
                    "switch": "-pdk_doc_releasenotes 'pdkname <file>'",
                    "type": "[file]",
                    "value": []
                },
                "tutorial": {
                    "author": [],
                    "copy": false,
                    "date": [],
                    "defvalue": [],
                    "example": [
                        "cli: -pdk_doc_tutorial 'asap7 tutorial.pdf'",
                        "api: chip.set('pdk','asap7','doc',tutorial,'tutorial.pdf')"
                    ],
                    "filehash": [],
                    "hashalgo": "sha256",
                    "help": "Filepath to tutorial document.",
                    "lock": false,
                    "notes": null,
                    "require": null,
                    "scope": "global",
                    "set": false,
                    "shorthelp": "PDK: tutorial",
                    "signature": [],
                    "switch": "-pdk_doc_tutorial 'pdkname <file>'",
                    "type": "[file]",
                    "value": []
                },
                "userguide": {
                    "author": [],
                    "copy": false,
                    "date": [],
                    "defvalue": [],
                    "example": [
                        "cli: -pdk_doc_userguide 'asap7 userguide.pdf'",
                        "api: chip.set('pdk','asap7','doc',userguide,'userguide.pdf')"
                    ],
                    "filehash": [],
                    "hashalgo": "sha256",
                    "help": "Filepath to userguide document.",
                    "lock": false,
                    "notes": null,
                    "require": null,
                    "scope": "global",
                    "set": false,
                    "shorthelp": "PDK: userguide",
                    "signature": [],
                    "switch": "-pdk_doc_userguide 'pdkname <file>'",
                    "type": "[file]",
                    "value": []
                }
            },
            "drc": {
                "runset": {
                    "default": {
                        "default": {
                            "default": {
                                "author": [],
                                "copy": false,
                                "date": [],
                                "defvalue": [],
                                "example": [
                                    "cli: -pdk_drc_runset 'asap7 magic M10 basic $PDK/drc.rs'",
                                    "api: chip.set('pdk', 'asap7','drc','runset','magic','M10','basic','$PDK/drc.rs')"
                                ],
                                "filehash": [],
                                "hashalgo": "sha256",
                                "help": "Runset files for DRC task.",
                                "lock": false,
                                "notes": null,
                                "require": null,
                                "scope": "global",
                                "set": false,
                                "shorthelp": "PDK: DRC runset files",
                                "signature": [],
                                "switch": "-pdk_drc_runset 'pdkname tool stackup name <file>'",
                                "type": "[file]",
                                "value": []
                            }
                        }
                    }
                },
                "waiver": {
                    "default": {
                        "default": {
                            "default": {
                                "author": [],
                                "copy": false,
                                "date": [],
                                "defvalue": [],
                                "example": [
                                    "cli: -pdk_drc_waiver 'asap7 magic M10 basic $PDK/drc.txt'",
                                    "api: chip.set('pdk', 'asap7','drc','waiver','magic','M10','basic','$PDK/drc.txt')"
                                ],
                                "filehash": [],
                                "hashalgo": "sha256",
                                "help": "Waiver files for DRC task.",
                                "lock": false,
                                "notes": null,
                                "require": null,
                                "scope": "global",
                                "set": false,
                                "shorthelp": "PDK: DRC waiver files",
                                "signature": [],
                                "switch": "-pdk_drc_waiver 'tool stackup name <file>'",
                                "type": "[file]",
                                "value": []
                            }
                        }
                    }
                }
            },
            "edgemargin": {
                "defvalue": null,
                "example": [
                    "cli: -pdk_edgemargin 'asap7 1'",
                    "api:  chip.set('pdk', 'asap7', 'edgemargin', 1)"
                ],
                "help": "Keep-out distance/margin from the edge inwards. The edge\nis prone to chipping and need special treatment that preclude\nplacement of designs in this area. The edge value is used to\ncalculate effective units per wafer/panel and full factory cost.",
                "lock": false,
                "notes": null,
                "require": null,
                "scope": "global",
                "set": false,
                "shorthelp": "PDK: wafer edge keep-out margin",
                "signature": null,
                "switch": "-pdk_edgemargin 'pdkname <float>'",
                "type": "float",
                "unit": "mm",
                "value": null
            },
            "erc": {
                "runset": {
                    "default": {
                        "default": {
                            "default": {
                                "author": [],
                                "copy": false,
                                "date": [],
                                "defvalue": [],
                                "example": [
                                    "cli: -pdk_erc_runset 'asap7 magic M10 basic $PDK/erc.rs'",
                                    "api: chip.set('pdk', 'asap7','erc','runset','magic','M10','basic','$PDK/erc.rs')"
                                ],
                                "filehash": [],
                                "hashalgo": "sha256",
                                "help": "Runset files for ERC task.",
                                "lock": false,
                                "notes": null,
                                "require": null,
                                "scope": "global",
                                "set": false,
                                "shorthelp": "PDK: ERC runset files",
                                "signature": [],
                                "switch": "-pdk_erc_runset 'pdkname tool stackup name <file>'",
                                "type": "[file]",
                                "value": []
                            }
                        }
                    }
                },
                "waiver": {
                    "default": {
                        "default": {
                            "default": {
                                "author": [],
                                "copy": false,
                                "date": [],
                                "defvalue": [],
                                "example": [
                                    "cli: -pdk_erc_waiver 'asap7 magic M10 basic $PDK/erc.txt'",
                                    "api: chip.set('pdk', 'asap7','erc','waiver','magic','M10','basic','$PDK/erc.txt')"
                                ],
                                "filehash": [],
                                "hashalgo": "sha256",
                                "help": "Waiver files for ERC task.",
                                "lock": false,
                                "notes": null,
                                "require": null,
                                "scope": "global",
                                "set": false,
                                "shorthelp": "PDK: ERC waiver files",
                                "signature": [],
                                "switch": "-pdk_erc_waiver 'tool stackup name <file>'",
                                "type": "[file]",
                                "value": []
                            }
                        }
                    }
                }
            },
            "file": {
                "default": {
                    "default": {
                        "default": {
                            "author": [],
                            "copy": false,
                            "date": [],
                            "defvalue": [],
                            "example": [
                                "cli: -pdk_file 'asap7 xyce spice M10 asap7.sp'",
                                "api: chip.set('pdk','asap7','file','xyce','spice','M10','asap7.sp')"
                            ],
                            "filehash": [],
                            "hashalgo": "sha256",
                            "help": "List of named files specified on a per tool and per stackup basis.\nThe parameter should only be used for specifying files that are\nnot directly  supported by the SiliconCompiler PDK schema.",
                            "lock": false,
                            "notes": null,
                            "require": null,
                            "scope": "global",
                            "set": false,
                            "shorthelp": "PDK: special file",
                            "signature": [],
                            "switch": "-pdk_file 'pdkname tool key stackup <file>'",
                            "type": "[file]",
                            "value": []
                        }
                    }
                }
            },
            "fill": {
                "runset": {
                    "default": {
                        "default": {
                            "default": {
                                "author": [],
                                "copy": false,
                                "date": [],
                                "defvalue": [],
                                "example": [
                                    "cli: -pdk_fill_runset 'asap7 magic M10 basic $PDK/fill.rs'",
                                    "api: chip.set('pdk', 'asap7','fill','runset','magic','M10','basic','$PDK/fill.rs')"
                                ],
                                "filehash": [],
                                "hashalgo": "sha256",
                                "help": "Runset files for FILL task.",
                                "lock": false,
                                "notes": null,
                                "require": null,
                                "scope": "global",
                                "set": false,
                                "shorthelp": "PDK: FILL runset files",
                                "signature": [],
                                "switch": "-pdk_fill_runset 'pdkname tool stackup name <file>'",
                                "type": "[file]",
                                "value": []
                            }
                        }
                    }
                },
                "waiver": {
                    "default": {
                        "default": {
                            "default": {
                                "author": [],
                                "copy": false,
                                "date": [],
                                "defvalue": [],
                                "example": [
                                    "cli: -pdk_fill_waiver 'asap7 magic M10 basic $PDK/fill.txt'",
                                    "api: chip.set('pdk', 'asap7','fill','waiver','magic','M10','basic','$PDK/fill.txt')"
                                ],
                                "filehash": [],
                                "hashalgo": "sha256",
                                "help": "Waiver files for FILL task.",
                                "lock": false,
                                "notes": null,
                                "require": null,
                                "scope": "global",
                                "set": false,
                                "shorthelp": "PDK: FILL waiver files",
                                "signature": [],
                                "switch": "-pdk_fill_waiver 'tool stackup name <file>'",
                                "type": "[file]",
                                "value": []
                            }
                        }
                    }
                }
            },
            "foundry": {
                "defvalue": null,
                "example": [
                    "cli: -pdk_foundry 'asap7 virtual'",
                    "api:  chip.set('pdk', 'asap7', 'foundry', 'virtual')"
                ],
                "help": "Name of foundry corporation. Examples include intel, gf, tsmc,\nsamsung, skywater, virtual. The 'virtual' keyword is reserved for\nsimulated non-manufacturable processes.",
                "lock": false,
                "notes": null,
                "require": "asic",
                "scope": "global",
                "set": false,
                "shorthelp": "PDK: foundry name",
                "signature": null,
                "switch": "-pdk_foundry 'pdkname <str>'",
                "type": "str",
                "value": null
            },
            "hscribe": {
                "defvalue": null,
                "example": [
                    "cli: -pdk_hscribe 'asap7 0.1'",
                    "api:  chip.set('pdk', 'asap7', 'hscribe', 0.1)"
                ],
                "help": "Width of the horizontal scribe line used during die separation.\nThe process is generally completed using a mechanical saw, but can be\ndone through combinations of mechanical saws, lasers, wafer thinning,\nand chemical etching in more advanced technologies. The value is used\nto calculate effective dies per wafer and full factory cost.",
                "lock": false,
                "notes": null,
                "require": null,
                "scope": "global",
                "set": false,
                "shorthelp": "PDK: horizontal scribe line width",
                "signature": null,
                "switch": "-pdk_hscribe 'pdkname <float>'",
                "type": "float",
                "unit": "mm",
                "value": null
            },
            "lambda": {
                "defvalue": "1e-06",
                "example": [
                    "cli: -pdk_lambda 'asap7 1e-06'",
                    "api: chip.set('pdk', 'asap7', 'lambda', 1e-06)"
                ],
                "help": "Elementary distance unit used for scaling user\nspecified physical schema parameters such as layout\nconstraints.",
                "lock": false,
                "notes": null,
                "require": "asic",
                "scope": "global",
                "set": false,
                "shorthelp": "PDK: Lambda value",
                "signature": null,
                "switch": "-pdk_lambda 'pdkname <float>",
                "type": "float",
                "value": "1e-06"
            },
            "layermap": {
                "default": {
                    "default": {
                        "default": {
                            "default": {
                                "author": [],
                                "copy": false,
                                "date": [],
                                "defvalue": [],
                                "example": [
                                    "cli: -pdk_layermap 'asap7 klayout db gds M10 asap7.map'",
                                    "api: chip.set('pdk','asap7','layermap','klayout','db','gds','M10','asap7.map')"
                                ],
                                "filehash": [],
                                "hashalgo": "sha256",
                                "help": "Files describing input/output mapping for streaming layout data from\none format to another. A foundry PDK will include an official layer\nlist for all user entered and generated layers supported in the GDS\naccepted by the foundry for processing, but there is no standardized\nlayer definition format that can be read and written by all EDA tools.\nTo ensure mask layer matching, key/value type mapping files are needed\nto convert EDA databases to/from GDS and to convert between different\ntypes of EDA databases. Layer maps are specified on a per metal\nstackup basis. The 'src' and 'dst' can be names of SC supported tools\nor file formats (like 'gds').",
                                "lock": false,
                                "notes": null,
                                "require": null,
                                "scope": "global",
                                "set": false,
                                "shorthelp": "PDK: layer map file",
                                "signature": [],
                                "switch": "-pdk_layermap 'pdkname tool src dst stackup <file>'",
                                "type": "[file]",
                                "value": []
                            }
                        }
                    }
                }
            },
            "lvs": {
                "runset": {
                    "default": {
                        "default": {
                            "default": {
                                "author": [],
                                "copy": false,
                                "date": [],
                                "defvalue": [],
                                "example": [
                                    "cli: -pdk_lvs_runset 'asap7 magic M10 basic $PDK/lvs.rs'",
                                    "api: chip.set('pdk', 'asap7','lvs','runset','magic','M10','basic','$PDK/lvs.rs')"
                                ],
                                "filehash": [],
                                "hashalgo": "sha256",
                                "help": "Runset files for LVS task.",
                                "lock": false,
                                "notes": null,
                                "require": null,
                                "scope": "global",
                                "set": false,
                                "shorthelp": "PDK: LVS runset files",
                                "signature": [],
                                "switch": "-pdk_lvs_runset 'pdkname tool stackup name <file>'",
                                "type": "[file]",
                                "value": []
                            }
                        }
                    }
                },
                "waiver": {
                    "default": {
                        "default": {
                            "default": {
                                "author": [],
                                "copy": false,
                                "date": [],
                                "defvalue": [],
                                "example": [
                                    "cli: -pdk_lvs_waiver 'asap7 magic M10 basic $PDK/lvs.txt'",
                                    "api: chip.set('pdk', 'asap7','lvs','waiver','magic','M10','basic','$PDK/lvs.txt')"
                                ],
                                "filehash": [],
                                "hashalgo": "sha256",
                                "help": "Waiver files for LVS task.",
                                "lock": false,
                                "notes": null,
                                "require": null,
                                "scope": "global",
                                "set": false,
                                "shorthelp": "PDK: LVS waiver files",
                                "signature": [],
                                "switch": "-pdk_lvs_waiver 'tool stackup name <file>'",
                                "type": "[file]",
                                "value": []
                            }
                        }
                    }
                }
            },
            "maxlayer": {
                "default": {
                    "defvalue": null,
                    "example": [
                        "cli: -pdk_maxlayer 'asap7 2MA4MB2MC M8'",
                        "api: chip.set('pdk', 'asap7', 'maxlayer', 'MA4MB2MC', 'M8')"
                    ],
                    "help": "Maximum metal layer to be used for automated place and route\nspecified on a per stackup basis.",
                    "lock": false,
                    "notes": null,
                    "require": "asic",
                    "scope": "global",
                    "set": false,
                    "shorthelp": "PDK: maximum routing layer",
                    "signature": null,
                    "switch": "-pdk_maxlayer 'pdk stackup <str>'",
                    "type": "str",
                    "value": null
                }
            },
            "minlayer": {
                "default": {
                    "defvalue": null,
                    "example": [
                        "cli: -pdk_minlayer 'asap7 2MA4MB2MC M2'",
                        "api: chip.set('pdk', 'asap7', 'minlayer', '2MA4MB2MC', 'M2')"
                    ],
                    "help": "Minimum metal layer to be used for automated place and route\nspecified on a per stackup basis.",
                    "lock": false,
                    "notes": null,
                    "require": "asic",
                    "scope": "global",
                    "set": false,
                    "shorthelp": "PDK: minimum routing layer",
                    "signature": null,
                    "switch": "-pdk_minlayer 'pdk stackup <str>'",
                    "type": "str",
                    "value": null
                }
            },
            "node": {
                "defvalue": null,
                "example": [
                    "cli: -pdk_node 'asap7 130'",
                    "api:  chip.set('pdk', 'asap7', 'node', 130)"
                ],
                "help": "Approximate relative minimum dimension of the process target specified\nin nanometers. The parameter is required for flows and tools that\nleverage the value to drive technology dependent synthesis and APR\noptimization. Node examples include 180, 130, 90, 65, 45, 32, 22 14,\n10, 7, 5, 3.",
                "lock": false,
                "notes": null,
                "require": "asic",
                "scope": "global",
                "set": false,
                "shorthelp": "PDK: process node",
                "signature": null,
                "switch": "-pdk_node 'pdkname <float>'",
                "type": "float",
                "value": null
            },
            "panelsize": {
                "defvalue": [],
                "example": [
                    "cli: -pdk_panelsize 'asap7 (45.72,60.96)'",
                    "api:  chip.set('pdk', 'asap7', 'panelsize', (45.72,60.96))"
                ],
                "help": "List of panel sizes supported in the manufacturing process.",
                "lock": false,
                "notes": null,
                "require": null,
                "scope": "global",
                "set": false,
                "shorthelp": "PDK: panel size",
                "signature": [],
                "switch": "-pdk_panelsize 'pdkname <float>'",
                "type": "[(float,float)]",
                "unit": "mm",
                "value": []
            },
            "pexmodel": {
                "default": {
                    "default": {
                        "default": {
                            "author": [],
                            "copy": false,
                            "date": [],
                            "defvalue": [],
                            "example": [
                                "cli: -pdk_pexmodel 'asap7 fastcap M10 max wire.mod'",
                                "api: chip.set('pdk','asap7','pexmodel','fastcap','M10','max','wire.mod')"
                            ],
                            "filehash": [],
                            "hashalgo": "sha256",
                            "help": "List of filepaths to PDK wire TCAD models used during automated\nsynthesis, APR, and signoff verification. Pexmodels are specified on\na per metal stack basis. Corner values depend on the process being\nused, but typically include nomenclature such as min, max, nominal.\nFor exact names, refer to the DRM. Pexmodels are generally not\nstandardized and specified on a per tool basis. An example of pexmodel\ntype is 'fastcap'.",
                            "lock": false,
                            "notes": null,
                            "require": null,
                            "scope": "global",
                            "set": false,
                            "shorthelp": "PDK: parasitic TCAD models",
                            "signature": [],
                            "switch": "-pdk_pexmodel 'pdkname tool stackup corner <file>'",
                            "type": "[file]",
                            "value": []
                        }
                    }
                }
            },
            "stackup": {
                "defvalue": [],
                "example": [
                    "cli: -pdk_stackup 'asap7 2MA4MB2MC'",
                    "api: chip.add('pdk', 'asap7','stackup','2MA4MB2MC')"
                ],
                "help": "List of all metal stackups offered in the process node. Older process\nnodes may only offer a single metal stackup, while advanced nodes\noffer a large but finite list of metal stacks with varying combinations\nof metal line pitches and thicknesses. Stackup naming is unique to a\nfoundry, but is generally a long string or code. For example, a 10\nmetal stackup with two 1x wide, four 2x wide, and 4x wide metals,\nmight be identified as 2MA4MB2MC, where MA, MB, and MC denote wiring\nlayers with different properties (thickness, width, space). Each\nstackup will come with its own set of routing technology files and\nparasitic models specified in the pdk_pexmodel and pdk_aprtech\nparameters.",
                "lock": false,
                "notes": null,
                "require": "asic",
                "scope": "global",
                "set": false,
                "shorthelp": "PDK: metal stackups",
                "signature": [],
                "switch": "-pdk_stackup 'pdkname <str>'",
                "type": "[str]",
                "value": []
            },
            "thickness": {
                "default": {
                    "defvalue": null,
                    "example": [
                        "cli: -pdk_thickness 'asap7 2MA4MB2MC 1.57'",
                        "api:  chip.set('pdk', 'asap7', 'thickness', '2MA4MB2MC', 1.57)"
                    ],
                    "help": "Thickness of a manufactured unit specified on a per stackup.",
                    "lock": false,
                    "notes": null,
                    "require": null,
                    "scope": "global",
                    "set": false,
                    "shorthelp": "PDK: unit thickness",
                    "signature": null,
                    "switch": "-pdk_thickness 'pdkname stackup <float>'",
                    "type": "float",
                    "unit": "mm",
                    "value": null
                }
            },
            "unitcost": {
                "defvalue": null,
                "example": [
                    "cli: -pdk_unitcost 'asap7 10000'",
                    "api:  chip.set('pdk', 'asap7', 'unitcost', 10000)"
                ],
                "help": "Raw cost per unit shipped by the factory, not accounting for yield\nloss.",
                "lock": false,
                "notes": null,
                "require": null,
                "scope": "global",
                "set": false,
                "shorthelp": "PDK: unit cost",
                "signature": null,
                "switch": "-pdk_unitcost 'pdkname <float>'",
                "type": "float",
                "unit": "USD",
                "value": null
            },
            "var": {
                "default": {
                    "default": {
                        "default": {
                            "defvalue": [],
                            "example": [
                                "cli: -pdk_var 'asap7 xyce modeltype M10 bsim4'",
                                "api: chip.set('pdk','asap7','var','xyce','modeltype','M10','bsim4')"
                            ],
                            "help": "List of key/value strings specified on a per tool and per stackup basis.\nThe parameter should only be used for specifying variables that are\nnot directly  supported by the SiliconCompiler PDK schema.",
                            "lock": false,
                            "notes": null,
                            "require": null,
                            "scope": "global",
                            "set": false,
                            "shorthelp": "PDK: special variable",
                            "signature": [],
                            "switch": "-pdk_var 'pdkname tool stackup key <str>'",
                            "type": "[str]",
                            "value": []
                        }
                    }
                }
            },
            "version": {
                "defvalue": null,
                "example": [
                    "cli: -pdk_version 'asap7 1.0'",
                    "api:  chip.set('pdk', 'asap7', 'version', '1.0')"
                ],
                "help": "Alphanumeric string specifying the version of the PDK. Verification of\ncorrect PDK and IP versions is a hard ASIC tapeout require in all\ncommercial foundries. The version number can be used for design manifest\ntracking and tapeout checklists.",
                "lock": false,
                "notes": null,
                "require": null,
                "scope": "global",
                "set": false,
                "shorthelp": "PDK: version",
                "signature": null,
                "switch": "-pdk_version 'pdkname <str>'",
                "type": "str",
                "value": null
            },
            "vscribe": {
                "defvalue": null,
                "example": [
                    "cli: -pdk_vscribe 'asap7 0.1'",
                    "api:  chip.set('pdk', 'asap7', 'vscribe', 0.1)"
                ],
                "help": " Width of the vertical scribe line used during die separation.\nThe process is generally completed using a mechanical saw, but can be\ndone through combinations of mechanical saws, lasers, wafer thinning,\nand chemical etching in more advanced technologies. The value is used\nto calculate effective dies per wafer and full factory cost.",
                "lock": false,
                "notes": null,
                "require": null,
                "scope": "global",
                "set": false,
                "shorthelp": "PDK: vertical scribe line width",
                "signature": null,
                "switch": "-pdk_vscribe 'pdkname <float>'",
                "type": "float",
                "unit": "mm",
                "value": null
            },
            "wafersize": {
                "defvalue": null,
                "example": [
                    "cli: -pdk_wafersize 'asap7 300'",
                    "api:  chip.set('pdk', 'asap7', 'wafersize', 300)"
                ],
                "help": "Wafer diameter used in wafer based manufacturing process.\nThe standard diameter for leading edge manufacturing is 300mm. For\nolder process technologies and specialty fabs, smaller diameters\nsuch as 200, 100, 125, 100 are common. The value is used to\ncalculate dies per wafer and full factory chip costs.",
                "lock": false,
                "notes": null,
                "require": "asic",
                "scope": "global",
                "set": false,
                "shorthelp": "PDK: wafer size",
                "signature": null,
                "switch": "-pdk_wafersize 'pdkname <float>'",
                "type": "float",
                "unit": "mm",
                "value": null
            }
        }
    },
    "record": {
        "default": {
            "default": {
                "arch": {
                    "defvalue": null,
                    "example": [
                        "cli: -record_arch 'dfm 0 <x86_64>'",
                        "api: chip.set('record','dfm','0','arch', <x86_64>)"
                    ],
                    "help": "Record tracking the hardware architecture per step and index basis. (x86_64, rv64imafdc)",
                    "lock": false,
                    "notes": null,
                    "require": null,
                    "scope": "job",
                    "set": false,
                    "shorthelp": "Record: hardware architecture",
                    "signature": null,
                    "switch": "-record_arch 'step index <str>'",
                    "type": "str",
                    "value": null
                },
                "distro": {
                    "defvalue": null,
                    "example": [
                        "cli: -record_distro 'dfm 0 <ubuntu>'",
                        "api: chip.set('record','dfm','0','distro', <ubuntu>)"
                    ],
                    "help": "Record tracking the distro name per step and index basis. (ubuntu, redhat, centos)",
                    "lock": false,
                    "notes": null,
                    "require": null,
                    "scope": "job",
                    "set": false,
                    "shorthelp": "Record: distro name",
                    "signature": null,
                    "switch": "-record_distro 'step index <str>'",
                    "type": "str",
                    "value": null
                },
                "endtime": {
                    "defvalue": null,
                    "example": [
                        "cli: -record_endtime 'dfm 0 <2021-09-06 12:20:20>'",
                        "api: chip.set('record','dfm','0','endtime', <2021-09-06 12:20:20>)"
                    ],
                    "help": "Record tracking the end time per step and index basis. Time is reported in the ISO 8601 format YYYY-MM-DD HR:MIN:SEC",
                    "lock": false,
                    "notes": null,
                    "require": null,
                    "scope": "job",
                    "set": false,
                    "shorthelp": "Record: end time",
                    "signature": null,
                    "switch": "-record_endtime 'step index <str>'",
                    "type": "str",
                    "value": null
                },
                "ipaddr": {
                    "defvalue": null,
                    "example": [
                        "cli: -record_ipaddr 'dfm 0 <<addr>>'",
                        "api: chip.set('record','dfm','0','ipaddr', <<addr>>)"
                    ],
                    "help": "Record tracking the IP address per step and index basis.",
                    "lock": false,
                    "notes": null,
                    "require": null,
                    "scope": "job",
                    "set": false,
                    "shorthelp": "Record: IP address",
                    "signature": null,
                    "switch": "-record_ipaddr 'step index <str>'",
                    "type": "str",
                    "value": null
                },
                "kernelversion": {
                    "defvalue": null,
                    "example": [
                        "cli: -record_kernelversion 'dfm 0 <5.11.0-34-generic>'",
                        "api: chip.set('record','dfm','0','kernelversion', <5.11.0-34-generic>)"
                    ],
                    "help": "Record tracking the O/S kernel version per step and index basis. Used for platforms that support a distinction\nbetween os kernels and os distributions.",
                    "lock": false,
                    "notes": null,
                    "require": null,
                    "scope": "job",
                    "set": false,
                    "shorthelp": "Record: O/S kernel version",
                    "signature": null,
                    "switch": "-record_kernelversion 'step index <str>'",
                    "type": "str",
                    "value": null
                },
                "macaddr": {
                    "defvalue": null,
                    "example": [
                        "cli: -record_macaddr 'dfm 0 <<addr>>'",
                        "api: chip.set('record','dfm','0','macaddr', <<addr>>)"
                    ],
                    "help": "Record tracking the MAC address per step and index basis.",
                    "lock": false,
                    "notes": null,
                    "require": null,
                    "scope": "job",
                    "set": false,
                    "shorthelp": "Record: MAC address",
                    "signature": null,
                    "switch": "-record_macaddr 'step index <str>'",
                    "type": "str",
                    "value": null
                },
                "machine": {
                    "defvalue": null,
                    "example": [
                        "cli: -record_machine 'dfm 0 <carbon>'",
                        "api: chip.set('record','dfm','0','machine', <carbon>)"
                    ],
                    "help": "Record tracking the machine name per step and index basis. (myhost, localhost, ...",
                    "lock": false,
                    "notes": null,
                    "require": null,
                    "scope": "job",
                    "set": false,
                    "shorthelp": "Record: machine name",
                    "signature": null,
                    "switch": "-record_machine 'step index <str>'",
                    "type": "str",
                    "value": null
                },
                "osversion": {
                    "defvalue": null,
                    "example": [
                        "cli: -record_osversion 'dfm 0 <20.04.1-Ubuntu>'",
                        "api: chip.set('record','dfm','0','osversion', <20.04.1-Ubuntu>)"
                    ],
                    "help": "Record tracking the O/S version per step and index basis. Since there is not standard version system for operating\nsystems, extracting information from is platform dependent.\nFor Linux based operating systems, the 'osversion' is the\nversion of the distro.",
                    "lock": false,
                    "notes": null,
                    "require": null,
                    "scope": "job",
                    "set": false,
                    "shorthelp": "Record: O/S version",
                    "signature": null,
                    "switch": "-record_osversion 'step index <str>'",
                    "type": "str",
                    "value": null
                },
                "platform": {
                    "defvalue": null,
                    "example": [
                        "cli: -record_platform 'dfm 0 <linux>'",
                        "api: chip.set('record','dfm','0','platform', <linux>)"
                    ],
                    "help": "Record tracking the platform name per step and index basis. (linux, windows, freebsd)",
                    "lock": false,
                    "notes": null,
                    "require": null,
                    "scope": "job",
                    "set": false,
                    "shorthelp": "Record: platform name",
                    "signature": null,
                    "switch": "-record_platform 'step index <str>'",
                    "type": "str",
                    "value": null
                },
                "publickey": {
                    "defvalue": null,
                    "example": [
                        "cli: -record_publickey 'dfm 0 <<key>>'",
                        "api: chip.set('record','dfm','0','publickey', <<key>>)"
                    ],
                    "help": "Record tracking the public key per step and index basis.",
                    "lock": false,
                    "notes": null,
                    "require": null,
                    "scope": "job",
                    "set": false,
                    "shorthelp": "Record: public key",
                    "signature": null,
                    "switch": "-record_publickey 'step index <str>'",
                    "type": "str",
                    "value": null
                },
                "region": {
                    "defvalue": null,
                    "example": [
                        "cli: -record_region 'dfm 0 <US Gov Boston>'",
                        "api: chip.set('record','dfm','0','region', <US Gov Boston>)"
                    ],
                    "help": "Record tracking the cloud region per step and index basis. Recommended naming methodology:\n\n* local: node is the local machine\n* onprem: node in on-premises IT infrastructure\n* public: generic public cloud\n* govcloud: generic US government cloud\n* <region>: cloud and entity specific region string name",
                    "lock": false,
                    "notes": null,
                    "require": null,
                    "scope": "job",
                    "set": false,
                    "shorthelp": "Record: cloud region",
                    "signature": null,
                    "switch": "-record_region 'step index <str>'",
                    "type": "str",
                    "value": null
                },
                "scversion": {
                    "defvalue": null,
                    "example": [
                        "cli: -record_scversion 'dfm 0 <1.0>'",
                        "api: chip.set('record','dfm','0','scversion', <1.0>)"
                    ],
                    "help": "Record tracking the software version per step and index basis. Version number for the SiliconCompiler software.",
                    "lock": false,
                    "notes": null,
                    "require": null,
                    "scope": "job",
                    "set": false,
                    "shorthelp": "Record: software version",
                    "signature": null,
                    "switch": "-record_scversion 'step index <str>'",
                    "type": "str",
                    "value": null
                },
                "starttime": {
                    "defvalue": null,
                    "example": [
                        "cli: -record_starttime 'dfm 0 <2021-09-06 12:20:20>'",
                        "api: chip.set('record','dfm','0','starttime', <2021-09-06 12:20:20>)"
                    ],
                    "help": "Record tracking the start time per step and index basis. Time is reported in the ISO 8601 format YYYY-MM-DD HR:MIN:SEC",
                    "lock": false,
                    "notes": null,
                    "require": null,
                    "scope": "job",
                    "set": false,
                    "shorthelp": "Record: start time",
                    "signature": null,
                    "switch": "-record_starttime 'step index <str>'",
                    "type": "str",
                    "value": null
                },
                "toolargs": {
                    "defvalue": null,
                    "example": [
                        "cli: -record_toolargs 'dfm 0 <-I include/ foo.v>'",
                        "api: chip.set('record','dfm','0','toolargs', <-I include/ foo.v>)"
                    ],
                    "help": "Record tracking the tool CLI arguments per step and index basis. Arguments passed to tool via CLI.",
                    "lock": false,
                    "notes": null,
                    "require": null,
                    "scope": "job",
                    "set": false,
                    "shorthelp": "Record: tool CLI arguments",
                    "signature": null,
                    "switch": "-record_toolargs 'step index <str>'",
                    "type": "str",
                    "value": null
                },
                "toolpath": {
                    "defvalue": null,
                    "example": [
                        "cli: -record_toolpath 'dfm 0 </usr/bin/openroad>'",
                        "api: chip.set('record','dfm','0','toolpath', </usr/bin/openroad>)"
                    ],
                    "help": "Record tracking the tool path per step and index basis. Full path to tool executable used to run this\ntask.",
                    "lock": false,
                    "notes": null,
                    "require": null,
                    "scope": "job",
                    "set": false,
                    "shorthelp": "Record: tool path",
                    "signature": null,
                    "switch": "-record_toolpath 'step index <str>'",
                    "type": "str",
                    "value": null
                },
                "toolversion": {
                    "defvalue": null,
                    "example": [
                        "cli: -record_toolversion 'dfm 0 <1.0>'",
                        "api: chip.set('record','dfm','0','toolversion', <1.0>)"
                    ],
                    "help": "Record tracking the tool version per step and index basis. The tool version captured corresponds to the 'tool'\nparameter within the 'eda' dictionary.",
                    "lock": false,
                    "notes": null,
                    "require": null,
                    "scope": "job",
                    "set": false,
                    "shorthelp": "Record: tool version",
                    "signature": null,
                    "switch": "-record_toolversion 'step index <str>'",
                    "type": "str",
                    "value": null
                },
                "userid": {
                    "defvalue": null,
                    "example": [
                        "cli: -record_userid 'dfm 0 <wiley>'",
                        "api: chip.set('record','dfm','0','userid', <wiley>)"
                    ],
                    "help": "Record tracking the userid per step and index basis.",
                    "lock": false,
                    "notes": null,
                    "require": null,
                    "scope": "job",
                    "set": false,
                    "shorthelp": "Record: userid",
                    "signature": null,
                    "switch": "-record_userid 'step index <str>'",
                    "type": "str",
                    "value": null
                }
            }
        }
    },
    "schemaversion": {
        "defvalue": "0.17.0",
        "example": [
            "api: chip.get('schemaversion')"
        ],
        "help": "SiliconCompiler schema version number.",
        "lock": true,
        "notes": null,
        "require": "all",
        "scope": "global",
        "set": false,
        "shorthelp": "Schema version number",
        "signature": null,
        "switch": "-schemaversion <str>",
        "type": "str",
        "value": "0.17.0"
<<<<<<< HEAD
    },
    "server": {
        "constraint": {
            "defvalue": null,
            "example": [
                "cli: -server_constraint 'riscv&gpu'",
                "api: chip.set('server', 'constraint', 'riscv&gpu')"
            ],
            "help": "Provides machine feature constraints to the job scheduler for\nselecting compute nodes. Feature names are strings assigned to\ncomputes nodes by the job scheduler administrator. The constraint\nparameter is passed through to the job schedular unmodified. For\nthe slurm scheduler, this translates to the '--constraint'\nswitch. See the slurm documentation for examples of the types of\nconstraints supported.",
            "lock": false,
            "notes": null,
            "require": null,
            "scope": "job",
            "set": false,
            "shorthelp": "Server: Machine constraint",
            "signature": null,
            "switch": "-server_constraint <str>",
            "type": "str",
            "value": null
        },
        "cores": {
            "defvalue": null,
            "example": [
                "cli: -server_cores 48",
                "api: chip.set('server', 'cores', '48')"
            ],
            "help": "Specifies the number cpu cores required to run the job.\nFor the slurm scheduler, this translates to the '-c'\nswitch.",
            "lock": false,
            "notes": null,
            "require": null,
            "scope": "job",
            "set": false,
            "shorthelp": "Server: Core constraint",
            "signature": null,
            "switch": "-server_cores <int>",
            "type": "int",
            "value": null
        },
        "defer": {
            "defvalue": null,
            "example": [
                "cli: -server_defer 16:00",
                "api: chip.set('server', 'defer', '16:00')"
            ],
            "help": "Defer initiation of job until the specified time. The parameter\nis pass through string for remote job scheduler such as slurm.\nFor more information abotut the exact format specification, see\nthe job scheduler documentation. Examples of valid slurm specific\nvalues include: now+1hour, 16:00, 010-01-20T12:34:00.",
            "lock": false,
            "notes": null,
            "require": null,
            "scope": "job",
            "set": false,
            "shorthelp": "Server: Start time",
            "signature": null,
            "switch": "-server_defer <str>",
            "type": "str",
            "value": null
        },
        "interactive": {
            "defvalue": false,
            "example": [
                "cli: -server_interactive true",
                "api: chip.set('server', 'interactive', True)"
            ],
            "help": "Specifies that job is interactive. In slurm, this would\ntranslate to something like '-i --pty bash'.",
            "lock": false,
            "notes": null,
            "require": "all",
            "scope": "job",
            "set": false,
            "shorthelp": "Server: Request interactive session",
            "signature": null,
            "switch": "-server_interactive <str>",
            "type": "bool",
            "value": false
        },
        "jobscheduler": {
            "defvalue": null,
            "example": [
                "cli: -server_jobscheduler slurm",
                "api: chip.set('server','jobscheduler','slurm')"
            ],
            "help": "Sets the type of job scheduler to be used for each individual\nflowgraph steps. If the parameter is undefined, the steps are executed\non the same machine that the SC was launched on. If 'slurm' is used,\nthe host running the 'sc' command must be running a 'slurmctld' daemon\nmanaging a Slurm cluster. Additionally, the build directory ('-dir')\nmust be located in shared storage which can be accessed by all hosts\nin the cluster.",
            "lock": false,
            "notes": null,
            "require": null,
            "scope": "job",
            "set": false,
            "shorthelp": "Server: Job scheduler name",
            "signature": null,
            "switch": "-server_jobscheduler <str>",
            "type": "str",
            "value": null
        },
        "memory": {
            "defvalue": null,
            "example": [
                "cli: -server_memory 8000",
                "api: chip.set('server', 'memory', '8000')"
            ],
            "help": "Specifies the amount of memory required to run the job,\nspecified in MB. For the slurm scheduler, this translates to\nthe '--mem' switch.",
            "lock": false,
            "notes": null,
            "require": null,
            "scope": "job",
            "set": false,
            "shorthelp": "Server: Memory constraint",
            "signature": null,
            "switch": "-server_memory <str>",
            "type": "int",
            "unit": "MB",
            "value": null
        },
        "msgcontact": {
            "defvalue": [],
            "example": [
                "cli: -server_msgcontact 'wile.e.coyote@acme.com'",
                "api: chip.set('server','msgcontact','wiley@acme.com')"
            ],
            "help": "List of email addresses to message on a 'msgevent'. Support for\nemail messages relies on job scheduler daemon support.",
            "lock": false,
            "notes": null,
            "require": null,
            "scope": "job",
            "set": false,
            "shorthelp": "Server: Message contact",
            "signature": [],
            "switch": "-server_msgcontact <str>",
            "type": "[str]",
            "value": []
        },
        "msgevent": {
            "defvalue": "NONE",
            "example": [
                "cli: -server_msgevent ALL",
                "api: chip.set('server','msgevent', 'ALL')"
            ],
            "help": "Directs job scheduler to send a message to the user when\ncertain events occur during a task. Supported data types for\nSLURM include NONE, BEGIN, END, FAIL, ALL, TIME_LIMIT. For a\nlist of supported event types, see the job scheduler\ndocumentation.",
            "lock": false,
            "notes": null,
            "require": null,
            "scope": "job",
            "set": false,
            "shorthelp": "Server: Message event trigger",
            "signature": null,
            "switch": "-server_msgevent <str>",
            "type": "str",
            "value": "NONE"
        },
        "nice": {
            "defvalue": null,
            "example": [
                "cli: -server_nice 100",
                "api: chip.set('server', 'nice', '100')"
            ],
            "help": "Specifies the scheduling priority for the job. Negative numbers\nincreases priority while positive numbers decrease priority.\nFor more information, see the job scheduler documentation.",
            "lock": false,
            "notes": null,
            "require": null,
            "scope": "job",
            "set": false,
            "shorthelp": "Server: Scheduling priority",
            "signature": null,
            "switch": "-server_nice <int>",
            "type": "int",
            "value": null
        },
        "option": {
            "defvalue": [],
            "example": [
                "cli: -server_option '--pty bash'",
                "api: chip.set('server','option, '--pty bash')"
            ],
            "help": "List of run time options passed through to the job scheduler for\nexpert users. See the job scheduler (slurm, lsf, gse) for\ninformation about available options. The user specified options must\nbe compatible with the standardized job scheduler options (memory,\ncores,...).",
            "lock": false,
            "notes": null,
            "require": null,
            "scope": "job",
            "set": false,
            "shorthelp": "Server: Job scheduler options",
            "signature": [],
            "switch": "-server_option <str>",
            "type": "[str]",
            "value": []
        },
        "queue": {
            "defvalue": null,
            "example": [
                "cli: -server_queue nightrun",
                "api: chip.set('server', 'queue', 'nightrun')"
            ],
            "help": "Schedule the job for the specified queue. With slurm, this\ntranslates to 'partition'. The queue name must match\nthe name of an existing job schemduler queue.",
            "lock": false,
            "notes": null,
            "require": null,
            "scope": "job",
            "set": false,
            "shorthelp": "Server: Queue selection",
            "signature": null,
            "switch": "-server_queue <str>",
            "type": "str",
            "value": null
        },
        "timeout": {
            "defvalue": null,
            "example": [
                "cli: -server_timeout 16:00",
                "api: chip.set('server', 'timeout', '16:00')"
            ],
            "help": "Specifies the limit on the total job run time.\nAcceptable slurm time formats include \"minutes\", \"minutes:seconds\",\n\"hours:minutes:seconds\", \"days-hours\", \"days-hours:minutes\",\nand \"days-hours:minutes:seconds\".",
            "lock": false,
            "notes": null,
            "require": null,
            "scope": "job",
            "set": false,
            "shorthelp": "Server: Timeout value",
            "signature": null,
            "switch": "-server_timeout <str>",
            "type": "str",
            "value": null
        }
=======
>>>>>>> 68bbd545
    },
    "tool": {
        "default": {
            "exe": {
                "defvalue": null,
                "example": [
                    "cli: -tool_exe 'openroad openroad'",
                    "api:  chip.set('tool','openroad','exe','openroad')"
                ],
                "help": "Tool executable name.",
                "lock": false,
                "notes": null,
                "require": null,
                "scope": "job",
                "set": false,
                "shorthelp": "Tool: executable name",
                "signature": null,
                "switch": "-tool_exe 'tool <str>'",
                "type": "str",
                "value": null
            },
            "format": {
                "defvalue": null,
                "example": [
                    "cli: -tool_format 'yosys tcl'",
                    "api: chip.set('tool','yosys','format','tcl')"
                ],
                "help": "File format for tool manifest handoff. Supported formats are tcl,\nyaml, and json.",
                "lock": false,
                "notes": null,
                "require": null,
                "scope": "job",
                "set": false,
                "shorthelp": "Tool: file format",
                "signature": null,
                "switch": "-tool_format 'tool <file>'",
                "type": "str",
                "value": null
            },
            "licenseserver": {
                "default": {
                    "defvalue": [],
                    "example": [
                        "cli: -tool_licenseserver 'atask ACME_LICENSE 1700@server'",
                        "api: chip.set('tool','acme','licenseserver','ACME_LICENSE','1700@server')"
                    ],
                    "help": "Defines a set of tool specific environment variables used by the executables\nthat depend on license key servers to control access. For multiple servers,\nseparate each server by a 'colon'. The named license variable are read at\nruntime (run()) and the environment variables are set.",
                    "lock": false,
                    "notes": null,
                    "require": null,
                    "scope": "job",
                    "set": false,
                    "shorthelp": "Tool: license servers",
                    "signature": [],
                    "switch": "-tool_licenseserver 'name key <str>'",
                    "type": "[str]",
                    "value": []
                }
            },
            "path": {
                "defvalue": null,
                "example": [
                    "cli: -tool_path 'openroad /usr/local/bin'",
                    "api:  chip.set('tool','openroad','path','/usr/local/bin')"
                ],
                "help": "File system path to tool executable. The path is prepended to the\nsystem PATH environment variable for batch and interactive runs. The\npath parameter can be left blank if the 'exe' is already in the\nenvironment search path.",
                "lock": false,
                "notes": null,
                "require": null,
                "scope": "job",
                "set": false,
                "shorthelp": "Tool: executable path",
                "signature": null,
                "switch": "-tool_path 'tool <dir>'",
                "type": "dir",
                "value": null
            },
            "task": {
                "default": {
                    "continue": {
                        "default": {
                            "default": {
                                "defvalue": false,
                                "example": [
                                    "cli: -tool_task_continue 'verilator lint lint 0 true'",
                                    "api: chip.set('tool','verilator','task','lint','continue','lint','0', true)"
                                ],
                                "help": "Directs flow to continue even if errors are encountered during task. The default\nbehavior is for SC to exit on error.",
                                "lock": false,
                                "notes": null,
                                "require": "all",
                                "scope": "job",
                                "set": false,
                                "shorthelp": "Task: continue option",
                                "signature": null,
                                "switch": "-tool_task_continue 'tool task step index <bool>'",
                                "type": "bool",
                                "value": false
                            }
                        }
                    },
                    "env": {
                        "default": {
                            "default": {
                                "default": {
                                    "defvalue": null,
                                    "example": [
                                        "cli: -tool_task_env 'openroad cts cts 0 MYVAR 42'",
                                        "api: chip.set('tool','openroad','task','cts','env','cts','0','MYVAR','42')"
                                    ],
                                    "help": "Environment variables to set for individual tasks. Keys and values\nshould be set in accordance with the task's documentation. Most\ntasks do not require extra environment variables to function.",
                                    "lock": false,
                                    "notes": null,
                                    "require": null,
                                    "scope": "job",
                                    "set": false,
                                    "shorthelp": "Task: environment variables",
                                    "signature": null,
                                    "switch": "-tool_task_env 'tool task step index name <str>'",
                                    "type": "str",
                                    "value": null
                                }
                            }
                        }
                    },
                    "file": {
                        "default": {
                            "default": {
                                "default": {
                                    "author": [],
                                    "copy": false,
                                    "date": [],
                                    "defvalue": [],
                                    "example": [
                                        "cli: -tool_task_file 'openroad floorplan floorplan 0 macroplace macroplace.tcl'",
                                        "api: chip.set('tool','openroad','task','floorplan','file','floorplan','0','macroplace', 'macroplace.tcl')"
                                    ],
                                    "filehash": [],
                                    "hashalgo": "sha256",
                                    "help": "Paths to user supplied files mapped to keys. Keys and filetypes must\nmatch what's expected by the task/reference script consuming the\nfile.",
                                    "lock": false,
                                    "notes": null,
                                    "require": null,
                                    "scope": "job",
                                    "set": false,
                                    "shorthelp": "Task: setup files",
                                    "signature": [],
                                    "switch": "-tool_task_file 'tool task step index key <file>'",
                                    "type": "[file]",
                                    "value": []
                                }
                            }
                        }
                    },
                    "input": {
                        "default": {
                            "default": {
                                "author": [],
                                "copy": false,
                                "date": [],
                                "defvalue": [],
                                "example": [
                                    "cli: -tool_task_input 'openroad place place 0 oh_add.def'",
                                    "api: chip.set('tool','openroad','task','place','input','place','0','oh_add.def')"
                                ],
                                "filehash": [],
                                "hashalgo": "sha256",
                                "help": "List of data files to be copied from previous flowgraph steps 'output'\ndirectory. The list of steps to copy files from is defined by the\nlist defined by the dictionary key ['flowgraph', step, index, 'input'].\nAll files must be available for flow to continue. If a file\nis missing, the program exists on an error.",
                                "lock": false,
                                "notes": null,
                                "require": null,
                                "scope": "job",
                                "set": false,
                                "shorthelp": "Task: inputs",
                                "signature": [],
                                "switch": "-tool_task_input 'task step index <str>'",
                                "type": "[file]",
                                "value": []
                            }
                        }
                    },
                    "keep": {
                        "default": {
                            "default": {
                                "defvalue": [],
                                "example": [
                                    "cli: -tool_task_keep 'surelog import import 0 slp_all'",
                                    "api: chip.set('tool','surelog','task','import','script','import','0','slpp_all')"
                                ],
                                "help": "Names of additional files and directories in the work directory that\nshould be kept when :keypath:`option, clean` is true.",
                                "lock": false,
                                "notes": null,
                                "require": null,
                                "scope": "job",
                                "set": false,
                                "shorthelp": "Task: files to keep",
                                "signature": [],
                                "switch": "-tool_task_keep 'task step index <str>'",
                                "type": "[str]",
                                "value": []
                            }
                        }
                    },
                    "option": {
                        "default": {
                            "default": {
                                "defvalue": [],
                                "example": [
                                    "cli: -tool_task_option 'openroad cts cts 0 -no_init'",
                                    "api: chip.set('tool','openroad','task','cts','option','cts','0','-no_init')"
                                ],
                                "help": "List of command line options for the task executable, specified on\na per task and per step basis. Options must not include spaces.\nFor multiple argument options, each option is a separate list element.",
                                "lock": false,
                                "notes": null,
                                "require": null,
                                "scope": "job",
                                "set": false,
                                "shorthelp": "Task: executable options",
                                "signature": [],
                                "switch": "-tool_task_option 'tool task step index <str>'",
                                "type": "[str]",
                                "value": []
                            }
                        }
                    },
                    "output": {
                        "default": {
                            "default": {
                                "author": [],
                                "copy": false,
                                "date": [],
                                "defvalue": [],
                                "example": [
                                    "cli: -tool_task_output 'openroad place place 0 oh_add.def'",
                                    "api: chip.set('tool','openroad','task','place','output','place','0','oh_add.def')"
                                ],
                                "filehash": [],
                                "hashalgo": "sha256",
                                "help": "List of data files to be copied from previous flowgraph steps 'output'\ndirectory. The list of steps to copy files from is defined by the\nlist defined by the dictionary key ['flowgraph', step, index, 'output'].\nAll files must be available for flow to continue. If a file\nis missing, the program exists on an error.",
                                "lock": false,
                                "notes": null,
                                "require": null,
                                "scope": "job",
                                "set": false,
                                "shorthelp": "Task: outputs",
                                "signature": [],
                                "switch": "-tool_task_output 'task step index <str>'",
                                "type": "[file]",
                                "value": []
                            }
                        }
                    },
                    "postscript": {
                        "default": {
                            "default": {
                                "author": [],
                                "copy": false,
                                "date": [],
                                "defvalue": [],
                                "example": [
                                    "cli: -tool_task_postscript 'yosys syn syn 0 syn_post.tcl'",
                                    "api: chip.set('tool','yosys','task','syn_asic','postscript','syn','0','syn_post.tcl')"
                                ],
                                "filehash": [],
                                "hashalgo": "sha256",
                                "help": "Path to a user supplied script to execute after the main execution\nstage of the step but before the design is saved.\nExact entry point depends on the step and main script being\nexecuted. An example of a postscript entry point would be immediately\nafter global placement.",
                                "lock": false,
                                "notes": null,
                                "require": null,
                                "scope": "job",
                                "set": false,
                                "shorthelp": "Task: post-step script",
                                "signature": [],
                                "switch": "-tool_task_postscript 'task step index <file>'",
                                "type": "[file]",
                                "value": []
                            }
                        }
                    },
                    "prescript": {
                        "default": {
                            "default": {
                                "author": [],
                                "copy": false,
                                "date": [],
                                "defvalue": [],
                                "example": [
                                    "cli: -tool_task_prescript 'yosys syn syn 0 syn_pre.tcl'",
                                    "api: chip.set('tool','yosys','task','syn_asic','prescript','syn','0','syn_pre.tcl')"
                                ],
                                "filehash": [],
                                "hashalgo": "sha256",
                                "help": "Path to a user supplied script to execute after reading in the design\nbut before the main execution stage of the step. Exact entry point\ndepends on the step and main script being executed. An example\nof a prescript entry point would be immediately before global\nplacement.",
                                "lock": false,
                                "notes": null,
                                "require": null,
                                "scope": "job",
                                "set": false,
                                "shorthelp": "Task: pre-step script",
                                "signature": [],
                                "switch": "-tool_task_prescript 'task step index <file>'",
                                "type": "[file]",
                                "value": []
                            }
                        }
                    },
                    "refdir": {
                        "default": {
                            "default": {
                                "defvalue": [],
                                "example": [
                                    "cli: -tool_task_refdir 'yosys syn syn 0 ./myref'",
                                    "api:  chip.set('tool','yosys','task','syn_asic','refdir','syn','0','./myref')"
                                ],
                                "help": "Path to directories containing reference flow scripts, specified\non a per step and index basis.",
                                "lock": false,
                                "notes": null,
                                "require": null,
                                "scope": "job",
                                "set": false,
                                "shorthelp": "Task: script directory",
                                "signature": [],
                                "switch": "-tool_task_refdir 'task step index <dir>'",
                                "type": "[dir]",
                                "value": []
                            }
                        }
                    },
                    "regex": {
                        "default": {
                            "default": {
                                "default": {
                                    "defvalue": [],
                                    "example": [
                                        "cli: -tool_task_regex 'openroad place place 0 errors -v ERROR'",
                                        "api: chip.set('tool','openroad','task','place','regex','errors','place','0','-v ERROR')"
                                    ],
                                    "help": "A list of piped together grep commands. Each entry represents a set\nof command line arguments for grep including the regex pattern to\nmatch. Starting with the first list entry, each grep output is piped\ninto the following grep command in the list. Supported grep options\ninclude ``-v`` and ``-e``. Patterns starting with \"-\" should be\ndirectly preceded by the ``-e`` option. The following example\nillustrates the concept.\n\nUNIX grep:\n\n.. code-block:: bash\n\n    $ grep WARNING place.log | grep -v \"bbox\" > place.warnings\n\nSiliconCompiler::\n\n    chip.set('task', 'openroad', 'regex', 'place', '0', 'warnings', [\"WARNING\", \"-v bbox\"])\n\nThe \"errors\" and \"warnings\" suffixes are special cases. When set,\nthe number of matches found for these regexes will be added to the\nerrors and warnings metrics for the task, respectively. This will\nalso cause the logfile to be added to the :keypath:`tool, <tool>,\ntask, <task>, report` parameter for those metrics, if not already present.",
                                    "lock": false,
                                    "notes": null,
                                    "require": null,
                                    "scope": "job",
                                    "set": false,
                                    "shorthelp": "Task: regex filter",
                                    "signature": [],
                                    "switch": "-tool_task_regex 'tool task step index suffix <str>'",
                                    "type": "[str]",
                                    "value": []
                                }
                            }
                        }
                    },
                    "report": {
                        "default": {
                            "default": {
                                "default": {
                                    "author": [],
                                    "copy": false,
                                    "date": [],
                                    "defvalue": [],
                                    "example": [
                                        "cli: -tool_task_report 'openroad place place 0 holdtns place.log'",
                                        "api: chip.set('tool','openroad','task','place','report','place','0','holdtns','place.log')"
                                    ],
                                    "filehash": [],
                                    "hashalgo": "sha256",
                                    "help": "List of report files associated with a specific 'metric'. The file path\nspecified is relative to the run directory of the current task.",
                                    "lock": false,
                                    "notes": null,
                                    "require": null,
                                    "scope": "job",
                                    "set": false,
                                    "shorthelp": "Task: reports",
                                    "signature": [],
                                    "switch": "-tool_task_report 'task step index metric <str>'",
                                    "type": "[file]",
                                    "value": []
                                }
                            }
                        }
                    },
                    "require": {
                        "default": {
                            "default": {
                                "defvalue": [],
                                "example": [
                                    "cli: -tool_task_require 'openroad cts cts 0 design'",
                                    "api: chip.set('tool','openroad', 'task','cts','require','cts','0','design')"
                                ],
                                "help": "List of keypaths to required task parameters. The list is used\nby check() to verify that all parameters have been set up before\nstep execution begins.",
                                "lock": false,
                                "notes": null,
                                "require": null,
                                "scope": "job",
                                "set": false,
                                "shorthelp": "Task: parameter requirements",
                                "signature": [],
                                "switch": "-tool_task_require 'task step index <str>'",
                                "type": "[str]",
                                "value": []
                            }
                        }
                    },
                    "script": {
                        "default": {
                            "default": {
                                "author": [],
                                "copy": false,
                                "date": [],
                                "defvalue": [],
                                "example": [
                                    "cli: -tool_task_script 'yosys syn syn 0 syn.tcl'",
                                    "api: chip.set('tool','yosys','task','syn_asic','script','syn','0','syn.tcl')"
                                ],
                                "filehash": [],
                                "hashalgo": "sha256",
                                "help": "Path to the entry script called by the executable specified\non a per task and per step basis.",
                                "lock": false,
                                "notes": null,
                                "require": null,
                                "scope": "job",
                                "set": false,
                                "shorthelp": "Task: entry script",
                                "signature": [],
                                "switch": "-tool_task_script 'task step index <file>'",
                                "type": "[file]",
                                "value": []
                            }
                        }
                    },
                    "stderr": {
                        "default": {
                            "default": {
                                "destination": {
                                    "defvalue": "log",
                                    "example": [
                                        "cli: -tool_task_stderr_destination 'ghdl import import 0 log'",
                                        "api: chip.set('tool',ghdl','task','import','stderr','import','0','destination','log')"
                                    ],
                                    "help": "Defines where to direct the output generated over stderr.\nSupported options are:\nnone: the stream generated to STDERR is ignored\nlog: the generated stream is stored in <step>.<suffix>; if not in quiet mode,\nit is additionally dumped to the display output: the generated stream is\nstored in outputs/<design>.<suffix>",
                                    "lock": false,
                                    "notes": null,
                                    "require": null,
                                    "scope": "job",
                                    "set": false,
                                    "shorthelp": "Task: Destination for stderr",
                                    "signature": null,
                                    "switch": "-tool_task_stderr_destination 'task step index [log|output|none]'",
                                    "type": "str",
                                    "value": "log"
                                },
                                "suffix": {
                                    "defvalue": "log",
                                    "example": [
                                        "cli: -tool_task_stderr_suffix 'ghdl import import 0 log'",
                                        "api: chip.set('tool','ghdl','task','import','stderr','import','0','suffix','log')"
                                    ],
                                    "help": "Specifies the file extension for the content redirected from stderr.",
                                    "lock": false,
                                    "notes": null,
                                    "require": null,
                                    "scope": "job",
                                    "set": false,
                                    "shorthelp": "Task: File suffix for redirected stderr",
                                    "signature": null,
                                    "switch": "-tool_task_stderr_suffix 'task step index <str>'",
                                    "type": "str",
                                    "value": "log"
                                }
                            }
                        }
                    },
                    "stdout": {
                        "default": {
                            "default": {
                                "destination": {
                                    "defvalue": "log",
                                    "example": [
                                        "cli: -tool_task_stdout_destination 'ghdl import import 0 log'",
                                        "api: chip.set('tool','ghdl','task','import','stdout','import','0','destination','log')"
                                    ],
                                    "help": "Defines where to direct the output generated over stdout.\nSupported options are:\nnone: the stream generated to STDOUT is ignored\nlog: the generated stream is stored in <step>.<suffix>; if not in quiet mode,\nit is additionally dumped to the display output: the generated stream is stored\nin outputs/<design>.<suffix>",
                                    "lock": false,
                                    "notes": null,
                                    "require": null,
                                    "scope": "job",
                                    "set": false,
                                    "shorthelp": "Task: Destination for stdout",
                                    "signature": null,
                                    "switch": "-tool_task_stdout_destination 'task step index [log|output|none]'",
                                    "type": "str",
                                    "value": "log"
                                },
                                "suffix": {
                                    "defvalue": "log",
                                    "example": [
                                        "cli: -tool_task_stdout_suffix 'ghdl import import 0 log'",
                                        "api: chip.set('tool',ghdl','task','import','stdout','import','0','suffix','log')"
                                    ],
                                    "help": "Specifies the file extension for the content redirected from stdout.",
                                    "lock": false,
                                    "notes": null,
                                    "require": null,
                                    "scope": "job",
                                    "set": false,
                                    "shorthelp": "Task: File suffix for redirected stdout",
                                    "signature": null,
                                    "switch": "-tool_task_stdout_suffix 'task step index <str>'",
                                    "type": "str",
                                    "value": "log"
                                }
                            }
                        }
                    },
                    "threads": {
                        "default": {
                            "default": {
                                "defvalue": null,
                                "example": [
                                    "cli: -tool_task_threads 'magic drc drc 0 64'",
                                    "api: chip.set('tool','magic','task', 'drc','threads','drc','0','64')"
                                ],
                                "help": "Thread parallelism to use for execution specified on a per task and per\nstep basis. If not specified, SC queries the operating system and sets\nthe threads based on the maximum thread count supported by the\nhardware.",
                                "lock": false,
                                "notes": null,
                                "require": null,
                                "scope": "job",
                                "set": false,
                                "shorthelp": "Task: thread parallelism",
                                "signature": null,
                                "switch": "-tool_task_threads 'task step index <int>'",
                                "type": "int",
                                "value": null
                            }
                        }
                    },
                    "var": {
                        "default": {
                            "default": {
                                "default": {
                                    "defvalue": [],
                                    "example": [
                                        "cli: -tool_task_variable 'openroad cts cts 0 myvar 42'",
                                        "api: chip.set('tool','openroad','task','cts','var','cts','0','myvar','42')"
                                    ],
                                    "help": "Task script variables specified as key value pairs. Variable\nnames and value types must match the name and type of task and reference\nscript consuming the variable.",
                                    "lock": false,
                                    "notes": null,
                                    "require": null,
                                    "scope": "job",
                                    "set": false,
                                    "shorthelp": "Task: script variables",
                                    "signature": [],
                                    "switch": "-tool_task_variable 'tool task step index key <str>'",
                                    "type": "[str]",
                                    "value": []
                                }
                            }
                        }
                    },
                    "warningoff": {
                        "default": {
                            "default": {
                                "defvalue": [],
                                "example": [
                                    "cli: -tool_task_warningoff 'verilator lint lint 0 COMBDLY'",
                                    "api: chip.set('tool','verilator','task','lint','warningoff','lint','0','COMBDLY')"
                                ],
                                "help": "A list of tool warnings for which printing should be suppressed.\nGenerally this is done on a per design basis after review has\ndetermined that warning can be safely ignored The code for turning\noff warnings can be found in the specific task reference manual.",
                                "lock": false,
                                "notes": null,
                                "require": null,
                                "scope": "job",
                                "set": false,
                                "shorthelp": "Task: warning filter",
                                "signature": [],
                                "switch": "-tool_task_warningoff 'tool task step index <str>'",
                                "type": "[str]",
                                "value": []
                            }
                        }
                    }
                }
            },
            "vendor": {
                "defvalue": null,
                "example": [
                    "cli: -tool_vendor 'yosys yosys'",
                    "api: chip.set('tool','yosys','vendor','yosys')"
                ],
                "help": "Name of the tool vendor. Parameter can be used to set vendor\nspecific technology variables in the PDK and libraries. For\nopen source projects, the project name should be used in\nplace of vendor.",
                "lock": false,
                "notes": null,
                "require": null,
                "scope": "job",
                "set": false,
                "shorthelp": "Tool: vendor",
                "signature": null,
                "switch": "-tool_vendor 'tool <str>'",
                "type": "str",
                "value": null
            },
            "version": {
                "defvalue": [],
                "example": [
                    "cli: -tool_version 'openroad >=v2.0'",
                    "api:  chip.set('tool','openroad','version','>=v2.0')"
                ],
                "help": "List of acceptable versions of the tool executable to be used. Each\nentry in this list must be a version specifier as described by Python\n`PEP-440 <https://peps.python.org/pep-0440/#version-specifiers>`_.\nDuring task execution, the tool is called with the 'vswitch' to\ncheck the runtime executable version. If the version of the system\nexecutable is not allowed by any of the specifiers in 'version',\nthen the job is halted pre-execution. For backwards compatibility,\nentries that do not conform to the standard will be interpreted as a\nversion with an '==' specifier. This check can be disabled by\nsetting 'novercheck' to True.",
                "lock": false,
                "notes": null,
                "require": null,
                "scope": "job",
                "set": false,
                "shorthelp": "Tool: version",
                "signature": [],
                "switch": "-tool_version 'tool <str>'",
                "type": "[str]",
                "value": []
            },
            "vswitch": {
                "defvalue": [],
                "example": [
                    "cli: -tool_vswitch 'openroad -version'",
                    "api:  chip.set('tool','openroad','vswitch','-version')"
                ],
                "help": "Command line switch to use with executable used to print out\nthe version number. Common switches include -v, -version,\n--version. Some tools may require extra flags to run in batch mode.",
                "lock": false,
                "notes": null,
                "require": null,
                "scope": "job",
                "set": false,
                "shorthelp": "Tool: executable version switch",
                "signature": [],
                "switch": "-tool_vswitch 'tool <str>'",
                "type": "[str]",
                "value": []
            }
        }
    },
    "unit": {
        "capacitance": {
            "defvalue": "pf",
            "example": [
                "cli: -unit_capacitance 'pf'",
                "api: chip.set('unit','capacitance',pf)"
            ],
            "help": "Units used for capacitance when not explicitly specified. Units\nare case insensitive (ie. pF == pf).",
            "lock": false,
            "notes": null,
            "require": null,
            "scope": "job",
            "set": false,
            "shorthelp": "Unit: capacitance",
            "signature": null,
            "switch": "-unit_capacitance '<str>'",
            "type": "str",
            "value": "pf"
        },
        "current": {
            "defvalue": "mA",
            "example": [
                "cli: -unit_current 'mA'",
                "api: chip.set('unit','current',mA)"
            ],
            "help": "Units used for current when not explicitly specified. Units\nare case insensitive (ie. pF == pf).",
            "lock": false,
            "notes": null,
            "require": null,
            "scope": "job",
            "set": false,
            "shorthelp": "Unit: current",
            "signature": null,
            "switch": "-unit_current '<str>'",
            "type": "str",
            "value": "mA"
        },
        "energy": {
            "defvalue": "pj",
            "example": [
                "cli: -unit_energy 'pj'",
                "api: chip.set('unit','energy',pj)"
            ],
            "help": "Units used for energy when not explicitly specified. Units\nare case insensitive (ie. pF == pf).",
            "lock": false,
            "notes": null,
            "require": null,
            "scope": "job",
            "set": false,
            "shorthelp": "Unit: energy",
            "signature": null,
            "switch": "-unit_energy '<str>'",
            "type": "str",
            "value": "pj"
        },
        "inductance": {
            "defvalue": "nh",
            "example": [
                "cli: -unit_inductance 'nh'",
                "api: chip.set('unit','inductance',nh)"
            ],
            "help": "Units used for inductance when not explicitly specified. Units\nare case insensitive (ie. pF == pf).",
            "lock": false,
            "notes": null,
            "require": null,
            "scope": "job",
            "set": false,
            "shorthelp": "Unit: inductance",
            "signature": null,
            "switch": "-unit_inductance '<str>'",
            "type": "str",
            "value": "nh"
        },
        "length": {
            "defvalue": "um",
            "example": [
                "cli: -unit_length 'um'",
                "api: chip.set('unit','length',um)"
            ],
            "help": "Units used for length when not explicitly specified. Units\nare case insensitive (ie. pF == pf).",
            "lock": false,
            "notes": null,
            "require": null,
            "scope": "job",
            "set": false,
            "shorthelp": "Unit: length",
            "signature": null,
            "switch": "-unit_length '<str>'",
            "type": "str",
            "value": "um"
        },
        "mass": {
            "defvalue": "g",
            "example": [
                "cli: -unit_mass 'g'",
                "api: chip.set('unit','mass',g)"
            ],
            "help": "Units used for mass when not explicitly specified. Units\nare case insensitive (ie. pF == pf).",
            "lock": false,
            "notes": null,
            "require": null,
            "scope": "job",
            "set": false,
            "shorthelp": "Unit: mass",
            "signature": null,
            "switch": "-unit_mass '<str>'",
            "type": "str",
            "value": "g"
        },
        "power": {
            "defvalue": "mw",
            "example": [
                "cli: -unit_power 'mw'",
                "api: chip.set('unit','power',mw)"
            ],
            "help": "Units used for power when not explicitly specified. Units\nare case insensitive (ie. pF == pf).",
            "lock": false,
            "notes": null,
            "require": null,
            "scope": "job",
            "set": false,
            "shorthelp": "Unit: power",
            "signature": null,
            "switch": "-unit_power '<str>'",
            "type": "str",
            "value": "mw"
        },
        "resistance": {
            "defvalue": "ohm",
            "example": [
                "cli: -unit_resistance 'ohm'",
                "api: chip.set('unit','resistance',ohm)"
            ],
            "help": "Units used for resistance when not explicitly specified. Units\nare case insensitive (ie. pF == pf).",
            "lock": false,
            "notes": null,
            "require": null,
            "scope": "job",
            "set": false,
            "shorthelp": "Unit: resistance",
            "signature": null,
            "switch": "-unit_resistance '<str>'",
            "type": "str",
            "value": "ohm"
        },
        "temperature": {
            "defvalue": "C",
            "example": [
                "cli: -unit_temperature 'C'",
                "api: chip.set('unit','temperature',C)"
            ],
            "help": "Units used for temperature when not explicitly specified. Units\nare case insensitive (ie. pF == pf).",
            "lock": false,
            "notes": null,
            "require": null,
            "scope": "job",
            "set": false,
            "shorthelp": "Unit: temperature",
            "signature": null,
            "switch": "-unit_temperature '<str>'",
            "type": "str",
            "value": "C"
        },
        "time": {
            "defvalue": "ns",
            "example": [
                "cli: -unit_time 'ns'",
                "api: chip.set('unit','time',ns)"
            ],
            "help": "Units used for time when not explicitly specified. Units\nare case insensitive (ie. pF == pf).",
            "lock": false,
            "notes": null,
            "require": null,
            "scope": "job",
            "set": false,
            "shorthelp": "Unit: time",
            "signature": null,
            "switch": "-unit_time '<str>'",
            "type": "str",
            "value": "ns"
        },
        "voltage": {
            "defvalue": "mv",
            "example": [
                "cli: -unit_voltage 'mv'",
                "api: chip.set('unit','voltage',mv)"
            ],
            "help": "Units used for voltage when not explicitly specified. Units\nare case insensitive (ie. pF == pf).",
            "lock": false,
            "notes": null,
            "require": null,
            "scope": "job",
            "set": false,
            "shorthelp": "Unit: voltage",
            "signature": null,
            "switch": "-unit_voltage '<str>'",
            "type": "str",
            "value": "mv"
        }
    }
}<|MERGE_RESOLUTION|>--- conflicted
+++ resolved
@@ -6059,7 +6059,6 @@
         "switch": "-schemaversion <str>",
         "type": "str",
         "value": "0.17.0"
-<<<<<<< HEAD
     },
     "server": {
         "constraint": {
@@ -6279,8 +6278,6 @@
             "type": "str",
             "value": null
         }
-=======
->>>>>>> 68bbd545
     },
     "tool": {
         "default": {
