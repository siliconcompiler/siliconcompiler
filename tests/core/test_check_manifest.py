# Copyright 2020 Silicon Compiler Authors. All Rights Reserved.
import siliconcompiler

import os

import pytest

from tests.core.tools.fake import foo
from tests.core.tools.fake import bar
from tests.core.tools.fake import baz
from tests.core.tools.echo import echo

def test_check_manifest():

    chip = siliconcompiler.Chip('gcd')
    chip.load_target("freepdk45_demo")
    chip.input('examples/gcd/gcd.v')
    flow = chip.get('option', 'flow')
    index = "0"
    steps = ['import', 'syn']
    for step in steps:
        tool = chip.get('flowgraph', flow, step, index, 'tool')
        chip.set('arg', 'step', step)
        chip.set('arg', 'index', index)
        module = chip._get_task_module(step, index)
        assert module is not None
        setup = getattr(module, 'setup', None)
        assert setup is not None
        setup(chip)
        chip.unset('arg', 'step')
        chip.unset('arg', 'index')

    chip.set('option', 'steplist', steps)

    chip.set('arg', 'step', None)
    chip.set('arg', 'index', None)
    assert chip.check_manifest()

@pytest.mark.eda
@pytest.mark.quick
def test_check_allowed_filepaths_pass(scroot, monkeypatch):
    chip = siliconcompiler.Chip('gcd')

    chip.input(os.path.join(scroot, 'examples', 'gcd', 'gcd.v'))
    chip.load_target("freepdk45_demo")

    flow = chip.get('option', 'flow')
    for step in chip.getkeys('flowgraph', flow):
        for index in chip.getkeys('flowgraph', flow, step):
            chip.set('arg', 'step', step)
            chip.set('arg', 'index', index)
            module = chip._get_task_module(step, index)
            assert module is not None
            setup = getattr(module, 'setup', None)
            assert setup is not None
            setup(chip)
            chip.unset('arg', 'step')
            chip.unset('arg', 'index')

    # collect input files
    cwd = os.getcwd()
    workdir = chip._getworkdir(step='import', index='0')
    os.makedirs(workdir)
    os.chdir(workdir)
    chip._collect()
    os.chdir(cwd)

    env = {
        'SC_VALID_PATHS': os.path.join(scroot, 'third_party', 'pdks'),
        'SCPATH': os.environ['SCPATH']
    }
    monkeypatch.setattr(os, 'environ', env)

    assert chip.check_manifest()

@pytest.mark.eda
@pytest.mark.quick
def test_check_allowed_filepaths_fail(scroot, monkeypatch):
    chip = siliconcompiler.Chip('gcd')

    chip.input(os.path.join(scroot, 'examples', 'gcd', 'gcd.v'))
    chip.input('/random/abs/path/to/file.sdc')
    chip.set('input', 'constraint', 'sdc', False, field='copy')
    chip.load_target("freepdk45_demo")

    # collect input files
    workdir = chip._getworkdir(step='import', index='0')
    cwd = os.getcwd()
    os.makedirs(workdir)
    os.chdir(workdir)
    chip._collect()
    os.chdir(cwd)

    env = {
        'SC_VALID_PATHS': os.path.join(scroot, 'third_party', 'pdks'),
        'SCPATH': os.environ['SCPATH']
    }
    monkeypatch.setattr(os, 'environ', env)

    assert not chip.check_manifest()

def test_check_missing_file_param():
    chip = siliconcompiler.Chip('gcd')
    chip.load_target("freepdk45_demo")

    chip._setup_task('syn', '0')

    chip.set('arg', 'step', 'syn')
    chip.set('arg', 'index', '0')

    chip.set('tool', 'yosys', 'task', 'syn_asic', 'input', [], step='syn', index='0')
    chip.set('tool', 'yosys', 'task', 'syn_asic', 'output', [], step='syn', index='0')

    # not real file, will cause error
    libname = 'nangate45'
    corner = 'typical'
    chip.add('library', libname, 'output', corner, 'nldm',
             '/fake/timing/file.lib')

    assert not chip.check_manifest()

@pytest.fixture
def merge_flow_chip():
    chip = siliconcompiler.Chip('test')

    flow = 'test'
<<<<<<< HEAD
    chip.node(flow, 'import', 'builtin.import')
    chip.node(flow, 'parallel1', foo)
    chip.node(flow, 'parallel2', bar)
=======
    chip.node(flow, 'import', 'builtin', 'nop')
    chip.node(flow, 'parallel1', 'foo', 'parallel1')
    chip.node(flow, 'parallel2', 'bar', 'parallel2')
>>>>>>> 67be4387
    chip.edge(flow, 'import', 'parallel1')
    chip.edge(flow, 'import', 'parallel2')

    chip.node(flow, 'export', baz)
    chip.edge(flow, 'parallel1', 'export')
    chip.edge(flow, 'parallel2', 'export')
    chip.set('option', 'flow', flow)

    chip.set('tool', 'foo', 'exe', 'foo')
    chip.set('tool', 'bar', 'exe', 'foo')
    chip.set('tool', 'baz', 'exe', 'baz')

    chip.set('tool', 'fake', 'task', 'baz', 'input', ['foo.out', 'bar.out'], step='export', index='0')

    return chip

def test_merged_graph_good(merge_flow_chip):
    merge_flow_chip.set('tool', 'fake', 'task', 'foo', 'output', 'bar.out', step='parallel1', index='0')
    merge_flow_chip.set('tool', 'fake', 'task', 'bar', 'output', 'foo.out', step='parallel2', index='0')

    assert merge_flow_chip.check_manifest()

def test_merged_graph_good_steplist():
    chip = siliconcompiler.Chip('test')
    flow = 'test'
<<<<<<< HEAD
    chip.node(flow, 'import', 'builtin.import')
    chip.node(flow, 'parallel1', echo)
    chip.node(flow, 'parallel2', echo)
    chip.node(flow, 'merge', echo)
    chip.node(flow, 'export', echo)
=======
    chip.node(flow, 'import', 'builtin', 'nop')
    chip.node(flow, 'parallel1', 'echo', 'parallel1')
    chip.node(flow, 'parallel2', 'echo', 'parallel2')
    chip.node(flow, 'merge', 'echo', 'merge')
    chip.node(flow, 'export', 'echo', 'export')
>>>>>>> 67be4387
    chip.edge(flow, 'import', 'parallel1')
    chip.edge(flow, 'import', 'parallel2')
    chip.edge(flow, 'parallel1', 'merge')
    chip.edge(flow, 'parallel2', 'merge')
    chip.edge(flow, 'merge', 'export')
    chip.set('option', 'flow', flow)

    chip.run()

    chip.set('option', 'steplist', ['merge', 'export'])

    assert chip.check_manifest()

def test_merged_graph_bad_same(merge_flow_chip):
    # Two merged steps can't output the same thing
    merge_flow_chip.set('tool', 'fake', 'task', 'foo', 'output', 'foo.out', step='parallel1', index='0')
    merge_flow_chip.set('tool', 'fake', 'task', 'bar', 'output', 'foo.out', step='parallel2', index='0')

    assert not merge_flow_chip.check_manifest()

def test_merged_graph_bad_missing(merge_flow_chip):
    # bar doesn't provide necessary output
    merge_flow_chip.set('tool', 'fake', 'task', 'foo', 'output', 'foo.out', step='parallel1', index='0')

    assert not merge_flow_chip.check_manifest()

@pytest.mark.quick
def test_check_missing_task_module():
    chip = siliconcompiler.Chip('gcd')

    chip.load_target("freepdk45_demo")

    chip.set('flowgraph', chip.get('option', 'flow'), 'place', '0', 'taskmodule', 'missing.place')

    assert not chip.check_manifest()

#########################
if __name__ == "__main__":
    test_check_manifest()
    test_check_missing_file_param()<|MERGE_RESOLUTION|>--- conflicted
+++ resolved
@@ -124,15 +124,9 @@
     chip = siliconcompiler.Chip('test')
 
     flow = 'test'
-<<<<<<< HEAD
-    chip.node(flow, 'import', 'builtin.import')
+    chip.node(flow, 'import', 'builtin.nop')
     chip.node(flow, 'parallel1', foo)
     chip.node(flow, 'parallel2', bar)
-=======
-    chip.node(flow, 'import', 'builtin', 'nop')
-    chip.node(flow, 'parallel1', 'foo', 'parallel1')
-    chip.node(flow, 'parallel2', 'bar', 'parallel2')
->>>>>>> 67be4387
     chip.edge(flow, 'import', 'parallel1')
     chip.edge(flow, 'import', 'parallel2')
 
@@ -158,19 +152,11 @@
 def test_merged_graph_good_steplist():
     chip = siliconcompiler.Chip('test')
     flow = 'test'
-<<<<<<< HEAD
-    chip.node(flow, 'import', 'builtin.import')
+    chip.node(flow, 'import', 'builtin.nop')
     chip.node(flow, 'parallel1', echo)
     chip.node(flow, 'parallel2', echo)
     chip.node(flow, 'merge', echo)
     chip.node(flow, 'export', echo)
-=======
-    chip.node(flow, 'import', 'builtin', 'nop')
-    chip.node(flow, 'parallel1', 'echo', 'parallel1')
-    chip.node(flow, 'parallel2', 'echo', 'parallel2')
-    chip.node(flow, 'merge', 'echo', 'merge')
-    chip.node(flow, 'export', 'echo', 'export')
->>>>>>> 67be4387
     chip.edge(flow, 'import', 'parallel1')
     chip.edge(flow, 'import', 'parallel2')
     chip.edge(flow, 'parallel1', 'merge')
