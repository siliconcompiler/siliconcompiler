import logging
import pickle
import pytest

import os.path

from pathlib import Path

from unittest.mock import patch

from siliconcompiler import Project
from siliconcompiler import DesignSchema, FlowgraphSchema, TaskSchema, \
    ToolSchema, ChecklistSchema, LibrarySchema

from siliconcompiler.schema import NamedSchema, EditableSchema

from siliconcompiler.utils.logging import SCColorLoggerFormatter, SCLoggerFormatter

from siliconcompiler.project import SCColorLoggerFormatter as dut_sc_color_logger


def test_key_groups():
    assert Project().getkeys() == (
        'arg',
        'checklist',
        'flowgraph',
        'history',
        'library',
        'metric',
        'option',
        'record',
        'schemaversion',
        'tool'
    )


def test_cwd():
    assert Project().cwd == os.path.abspath(".")


def test_init_logger(monkeypatch):
    monkeypatch.setattr(dut_sc_color_logger, "supports_color", lambda _: True)

    project = Project()
    assert isinstance(project.logger, logging.Logger)
    assert isinstance(project._logger_console, logging.StreamHandler)
    assert isinstance(project._logger_console.formatter, SCColorLoggerFormatter)
    assert project._logger_console in project.logger.handlers

    assert project.logger.name.startswith("siliconcompiler.project_")


def test_init_logger_no_color(monkeypatch):
    monkeypatch.setattr(dut_sc_color_logger, "supports_color", lambda _: False)

    project = Project()
    assert isinstance(project.logger, logging.Logger)
    assert isinstance(project._logger_console, logging.StreamHandler)
    assert isinstance(project._logger_console.formatter, SCLoggerFormatter)
    assert project._logger_console in project.logger.handlers

    assert project.logger.name.startswith("siliconcompiler.project_")


def test_name_not_set():
    assert Project().name is None


def test_name_set_from_init():
    assert Project("testname").name == "testname"


def test_name_set_from_init_with_design():
    assert Project(DesignSchema("testname")).name == "testname"


def test_name_set_from_set_design():
    project = Project()
    assert project.name is None
    project.set_design("testname")
    assert project.name == "testname"


def test_design_not_set():
    with pytest.raises(ValueError, match="design name is not set"):
        Project().design


def test_design_not_imported():
    with pytest.raises(KeyError, match="testname design has not been loaded"):
        Project("testname").design


def test_design():
    design = DesignSchema("testname")
    project = Project(design)

    assert project.design is design


def test_set_design_str():
    project = Project("oldname")
    assert project.name == "oldname"
    project.set_design("testname")
    assert project.name == "testname"


def test_set_design_not_valid():
    with pytest.raises(TypeError, match="design must be string or Design object"):
        Project().set_design(2)


def test_set_design_obj():
    project = Project("oldname")
    assert project.name == "oldname"

    design = DesignSchema("testname")
    project.set_design(design)
    assert project.name == "testname"
    assert project.design is design


def test_set_flow_str():
    project = Project()
    project.set_flow("testflow")
    assert project.get("option", "flow") == "testflow"


def test_set_flow_not_valid():
    with pytest.raises(TypeError, match="flow must be string or Flowgraph object"):
        Project().set_flow(2)


def test_set_flow_obj():
    project = Project()
    flow = FlowgraphSchema("testflow")
    project.set_flow(flow)
    assert project.get("option", "flow") == "testflow"
    assert project.get("flowgraph", "testflow", field="schema") is flow


def test_pickling(monkeypatch):
    monkeypatch.setattr(dut_sc_color_logger, "supports_color", lambda _: True)

    org_prj = Project()
    new_prj = pickle.loads(pickle.dumps(org_prj))

    assert org_prj.logger is not new_prj.logger
    assert isinstance(new_prj.logger, logging.Logger)
    assert isinstance(new_prj._logger_console, logging.StreamHandler)
    assert isinstance(new_prj._logger_console.formatter, SCColorLoggerFormatter)
    assert new_prj._logger_console in new_prj.logger.handlers


def test_builddir():
    assert Project()._Project__getbuilddir() == os.path.abspath("build")


def test_builddir_abspath():
    project = Project()
    project.set("option", "builddir", os.path.abspath("diffdir/buildhere"))

    assert project._Project__getbuilddir() == \
        Path(os.path.abspath("diffdir/buildhere")).as_posix()


def test_builddir_diff_build():
    project = Project()
    project.set("option", "builddir", "testbuild")
    assert project._Project__getbuilddir() == os.path.abspath("testbuild")


def test_getworkdir_no_name():
    with pytest.raises(ValueError, match="name has not been set"):
        Project().getworkdir()


def test_getworkdir():
    assert Project("testname").getworkdir() == \
        os.path.abspath(os.path.join("build", "testname", "job0"))


def test_getworkdir_diff_jobname():
    prj = Project("testname")
    prj.set("option", "jobname", "thisjob")
    assert prj.getworkdir() == os.path.abspath(os.path.join("build", "testname", "thisjob"))


def test_getworkdir_step():
    assert Project("testname").getworkdir(step="thisstep") == \
        os.path.abspath(os.path.join("build", "testname", "job0", "thisstep", "0"))


def test_getworkdir_step_index():
    assert Project("testname").getworkdir(step="thisstep", index="thisindex") == \
        os.path.abspath(os.path.join("build", "testname", "job0", "thisstep", "thisindex"))


def test_getcollectiondir():
    assert Project("testname").getcollectiondir() == \
        os.path.abspath(os.path.join("build", "testname", "job0", "sc_collected_files"))


def test_record_history():
    proj = Project("testname")
    assert proj.getkeys("history") == tuple()
    proj._record_history()
    assert proj.getkeys("history") == ("job0",)
    assert isinstance(proj.get("history", "job0", field="schema"), Project)
    assert proj.get("history", "job0", field="schema") is not proj
    assert proj.get("history", "job0", field="schema").getkeys("history") == tuple()


def test_record_history_recursive_history():
    proj = Project("testname")
    proj._record_history()
    proj.set("option", "jobname", "job1")
    proj._record_history()

    assert proj.get("history", "job0", field="schema").getkeys("history") == tuple()
    assert proj.get("history", "job1", field="schema").getkeys("history") == tuple()


def test_record_history_warn(caplog):
    proj = Project("testname")
    setattr(proj, "_Project__logger", logging.getLogger())
    proj.logger.setLevel(logging.WARNING)
    proj._record_history()
    proj._record_history()

    assert "Overwriting job job0" in caplog.text


def test_history():
    proj = Project("testname")
    proj._record_history()

    proj.set_design("newname")
    assert proj.name == "newname"

    assert isinstance(proj.history("job0"), Project)
    assert proj.history("job0").name == "testname"


def test_history_missing():
    with pytest.raises(KeyError, match="job0 is not a valid job"):
        Project().history("job0")


def test_add_fileset():
    design = DesignSchema("test")
    with design.active_fileset("rtl"):
        design.set_topmodule("top")
    with design.active_fileset("rtl.other"):
        design.set_topmodule("top2")
    proj = Project(design)
    assert proj.add_fileset("rtl")
    assert proj.get("option", "fileset") == ["rtl"]
    assert proj.add_fileset("rtl.other")
    assert proj.get("option", "fileset") == ["rtl", "rtl.other"]


def test_add_fileset_list():
    design = DesignSchema("test")
    with design.active_fileset("rtl"):
        design.set_topmodule("top")
    with design.active_fileset("rtl.other"):
        design.set_topmodule("top2")
    proj = Project(design)
    assert proj.add_fileset(["rtl", "rtl.other"])
    assert proj.get("option", "fileset") == ["rtl", "rtl.other"]


def test_add_fileset_list_invalid():
    design = DesignSchema("test")
    proj = Project(design)
    with pytest.raises(TypeError, match="fileset must be a string"):
        proj.add_fileset(["rtl", 1])


def test_add_fileset_clobber():
    design = DesignSchema("test")
    with design.active_fileset("rtl"):
        design.set_topmodule("top")
    with design.active_fileset("rtl.other"):
        design.set_topmodule("top2")
    proj = Project(design)
    assert proj.add_fileset("rtl")
    assert proj.get("option", "fileset") == ["rtl"]
    assert proj.add_fileset("rtl.other", clobber=True)
    assert proj.get("option", "fileset") == ["rtl.other"]


def test_add_fileset_invalid_type():
    design = DesignSchema("test")
    proj = Project(design)
    with pytest.raises(TypeError, match="fileset must be a string"):
        proj.add_fileset(1)


def test_add_fileset_invalid():
    design = DesignSchema("test")
    proj = Project(design)
    with pytest.raises(ValueError, match="rtl is not a valid fileset in test"):
        proj.add_fileset("rtl")


def test_add_dep_design():
    design = DesignSchema("test")
    proj = Project()
    proj.add_dep(design)
    assert proj.getkeys("library") == ("test",)
    assert proj.get("library", "test", field="schema") is design


def test_add_dep_design_with_deps():
    dep = DesignSchema("test0")
    design = DesignSchema("test")
    design.add_dep(dep)

    proj = Project()
    proj.add_dep(design)
    assert proj.getkeys("library") == ("test", "test0")
    assert proj.get("library", "test", field="schema") is design
    assert proj.get("library", "test0", field="schema") is dep


def test_add_dep_flowgraph():
    flow = FlowgraphSchema("test")
    proj = Project()
    proj.add_dep(flow)
    assert proj.getkeys("flowgraph") == ("test",)
    assert proj.get("flowgraph", "test", field="schema") is flow


@pytest.mark.skip(reason="flowgraph needs to be updated")
def test_add_dep_flowgraph_with_tasks():
    class Task0(TaskSchema):
        def tool(self):
            return "tool0"

        def task(self):
            return "task0"

    class Task1(TaskSchema):
        def tool(self):
            return "tool1"

        def task(self):
            return "task1"

    class Task2(TaskSchema):
        def tool(self):
            return "tool1"

        def task(self):
            return "task2"

    flow = FlowgraphSchema("test")
    flow.node("step0", Task0())
    flow.node("step1", Task1())
    flow.node("step2", Task2())

    proj = Project()
    proj.add_dep(flow)
    assert proj.getkeys("flowgraph") == ("test",)
    assert proj.get("flowgraph", "test", field="schema") is flow
    assert proj.getkeys("tools") == ("tool0", "tool1")
    assert proj.getkeys("tools", "tool0", "task") == ("task0",)
    assert proj.getkeys("tools", "tool1", "task") == ("task1", "task2")
    assert isinstance(proj.get("tools", "tool0", "task", "task0", field="schema"), Task0)
    assert isinstance(proj.get("tools", "tool1", "task", "task1", field="schema"), Task1)
    assert isinstance(proj.get("tools", "tool1", "task", "task2", field="schema"), Task2)


def test_add_dep_checklist():
    checklist = ChecklistSchema("test")
    proj = Project()
    proj.add_dep(checklist)
    assert proj.getkeys("checklist") == ("test",)
    assert proj.get("checklist", "test", field="schema") is checklist


def test_add_dep_library():
    lib = LibrarySchema("test")
    proj = Project()
    proj.add_dep(lib)
    assert proj.getkeys("library") == ("test",)
    assert proj.get("library", "test", field="schema") is lib


def test_get_filesets_empty():
    design = DesignSchema("test")
    with design.active_fileset("rtl"):
        design.set_topmodule("top")
    assert Project(design).get_filesets() == []


def test_get_filesets_single():
    design = DesignSchema("test")
    with design.active_fileset("rtl"):
        design.set_topmodule("top")
    proj = Project(design)
    assert proj.add_fileset("rtl")
    assert proj.get_filesets() == [
        (design, "rtl")
    ]


def test_get_filesets_with_deps():
    dep = DesignSchema("dep")
    with dep.active_fileset("rtl.dep"):
        dep.set_topmodule("top")

    design = DesignSchema("test")
    with design.active_fileset("rtl"):
        design.set_topmodule("top")
        design.add_depfileset(dep, "rtl.dep")

    proj = Project(design)
    assert proj.add_fileset("rtl")
    assert proj.get_filesets() == [
        (design, "rtl"),
        (dep, "rtl.dep")
    ]


def test_add_alias_invalid_src_type():
    proj = Project()
    with pytest.raises(TypeError, match="source dep is not a valid type"):
        proj.add_alias(1, "rtl", 2, "rtl")


def test_add_alias_src_name_not_loaded():
    dst = DesignSchema("dst")
    with dst.active_fileset("rtl"):
        dst.set_topmodule("top")

    proj = Project()
    assert proj.has_library("test0") is False
    proj.add_alias("test0", "rtl", dst, "rtl")
    assert proj.has_library("test0") is False
    assert proj.get("option", "alias") == [
        ("test0", "rtl", "dst", "rtl")
    ]


def test_add_alias_src_dep_not_loaded():
    design = DesignSchema("test")
    with design.active_fileset("rtl"):
        design.set_topmodule("top")
    dst = DesignSchema("dst")
    with dst.active_fileset("rtl"):
        dst.set_topmodule("top")

    proj = Project()
    assert proj.has_library(design) is False
    proj.add_alias(design, "rtl", dst, "rtl")
    assert proj.has_library(design) is True
    assert proj.get("option", "alias") == [
        ("test", "rtl", "dst", "rtl")
    ]


def test_add_alias_src_invalid_fileset():
    design = DesignSchema("test")

    proj = Project(design)
    with pytest.raises(ValueError, match="test does not have rtl as a fileset"):
        proj.add_alias(design, "rtl", 2, "rtl")


def test_add_alias_src_name_type():
    design = DesignSchema("test")
    with design.active_fileset("rtl"):
        design.set_topmodule("top")

    proj = Project(design)
    EditableSchema(proj).insert("library", "test0", NamedSchema())
    with pytest.raises(TypeError, match="source dep is not a valid type"):
        proj.add_alias("test0", "rtl", 2, "rtl")


def test_add_alias_invalid_dst_type():
    design = DesignSchema("test")
    with design.active_fileset("rtl"):
        design.set_topmodule("top")

    proj = Project(design)
    with pytest.raises(TypeError, match="alias dep is not a valid type"):
        proj.add_alias("test", "rtl", 2, "rtl")


def test_add_alias_dst_name_not_loaded():
    design = DesignSchema("test")
    with design.active_fileset("rtl"):
        design.set_topmodule("top")

    proj = Project(design)
    with pytest.raises(KeyError, match="test0 has not been loaded"):
        proj.add_alias("test", "rtl", "test0", "rtl")


def test_add_alias_dst_invalid_fileset():
    design = DesignSchema("test")
    with design.active_fileset("rtl"):
        design.set_topmodule("top")
    alias = DesignSchema("alias")
    with alias.active_fileset("rtl"):
        alias.set_topmodule("top")

    proj = Project(design)
    with pytest.raises(ValueError, match="alias does not have rtl2 as a fileset"):
        proj.add_alias("test", "rtl", alias, "rtl2")


def test_add_alias_dst_name_type():
    design = DesignSchema("test")
    with design.active_fileset("rtl"):
        design.set_topmodule("top")

    proj = Project(design)
    with pytest.raises(TypeError, match="alias dep is not a valid type"):
        proj.add_alias("test", "rtl", 2, "rtl")


def test_add_alias_dst_by_name_type():
    design = DesignSchema("test")
    with design.active_fileset("rtl"):
        design.set_topmodule("top")

    proj = Project(design)
    EditableSchema(proj).insert("library", "test0", NamedSchema())
    with pytest.raises(TypeError, match="alias dep is not a valid type"):
        proj.add_alias("test", "rtl", "test0", "rtl")


def test_add_alias_alias_imported():
    design = DesignSchema("test")
    with design.active_fileset("rtl"):
        design.set_topmodule("top")
    with design.active_fileset("rtl.other"):
        design.set_topmodule("top")

    alias = DesignSchema("alias")
    with alias.active_fileset("rtl"):
        alias.set_topmodule("top")
    with alias.active_fileset("rtl1"):
        alias.set_topmodule("top")

    proj = Project(design)
    assert proj.add_alias("test", "rtl", alias, "rtl")
    assert proj.add_alias("test", "rtl.other", alias, "rtl1")
    assert proj.getkeys("library") == ("alias", "test")
    assert proj.get("library", "alias", field="schema") is alias
    assert proj.get("option", "alias") == [
        ("test", "rtl", "alias", "rtl"),
        ("test", "rtl.other", "alias", "rtl1")
    ]


def test_add_alias_alias_imported_clobber():
    design = DesignSchema("test")
    with design.active_fileset("rtl"):
        design.set_topmodule("top")

    alias = DesignSchema("alias")
    with alias.active_fileset("rtl"):
        alias.set_topmodule("top")
    with alias.active_fileset("rtl1"):
        alias.set_topmodule("top")

    proj = Project(design)
    assert proj.add_alias("test", "rtl", alias, "rtl")
    assert proj.add_alias("test", "rtl", "alias", "rtl1", clobber=True)
    assert proj.getkeys("library") == ("alias", "test")
    assert proj.get("library", "alias", field="schema") is alias
    assert proj.get("option", "alias") == [
        ("test", "rtl", "alias", "rtl1")
    ]


def test_add_alias_remove_alias():
    design = DesignSchema("test")
    with design.active_fileset("rtl"):
        design.set_topmodule("top")

    alias = DesignSchema("alias")
    with alias.active_fileset("rtl"):
        alias.set_topmodule("top")
    with alias.active_fileset("rtl1"):
        alias.set_topmodule("top")

    proj = Project(design)
    assert proj.add_alias("test", "rtl", None, "rtl")
    assert proj.get("option", "alias") == [
        ("test", "rtl", None, None)
    ]


def test_add_alias_repeat_fileset():
    design = DesignSchema("test")
    with design.active_fileset("rtl"):
        design.set_topmodule("top")

    alias = DesignSchema("alias")
    with alias.active_fileset("rtl"):
        alias.set_topmodule("top")
    with alias.active_fileset("rtl1"):
        alias.set_topmodule("top")

    proj = Project(design)
    assert proj.add_alias("test", "rtl", alias, "")
    assert proj.get("option", "alias") == [
        ("test", "rtl", "alias", None)
    ]


def test_get_filesets_with_alias():
    dep = DesignSchema("dep")
    with dep.active_fileset("rtl"):
        dep.set_topmodule("top")

    design = DesignSchema("test")
    with design.active_fileset("rtl"):
        design.set_topmodule("top")
        design.add_depfileset(dep, "rtl")

    alias = DesignSchema("alias")
    with alias.active_fileset("rtl"):
        alias.set_topmodule("top")
    with alias.active_fileset("rtl1"):
        alias.set_topmodule("top")

    proj = Project(design)
    assert proj.add_fileset("rtl")
    assert proj.add_alias(dep, "rtl", alias, "rtl1")
    assert proj.get_filesets() == [
        (design, "rtl"),
        (alias, "rtl1")
    ]


def test_get_filesets_with_alias_remove():
    dep = DesignSchema("dep")
    with dep.active_fileset("rtl"):
        dep.set_topmodule("top")

    design = DesignSchema("test")
    with design.active_fileset("rtl"):
        design.set_topmodule("top")
        design.add_depfileset(dep, "rtl")

    alias = DesignSchema("alias")
    with alias.active_fileset("rtl"):
        alias.set_topmodule("top")
    with alias.active_fileset("rtl1"):
        alias.set_topmodule("top")

    proj = Project(design)
    assert proj.add_fileset("rtl")
    assert proj.add_alias(dep, "rtl", None, "rtl1")
    assert proj.get_filesets() == [
        (design, "rtl")
    ]


def test_get_filesets_with_alias_same_fileset():
    dep = DesignSchema("dep")
    with dep.active_fileset("rtl"):
        dep.set_topmodule("top")

    design = DesignSchema("test")
    with design.active_fileset("rtl"):
        design.set_topmodule("top")
        design.add_depfileset(dep, "rtl")

    alias = DesignSchema("alias")
    with alias.active_fileset("rtl"):
        alias.set_topmodule("top")
    with alias.active_fileset("rtl1"):
        alias.set_topmodule("top")

    proj = Project(design)
    assert proj.add_fileset("rtl")
    assert proj.add_alias(dep, "rtl", alias, "rtl")
    assert proj.get_filesets() == [
        (design, "rtl"),
        (alias, "rtl")
    ]


def test_get_filesets_with_alias_missing():
    design = DesignSchema("test")
    with design.active_fileset("rtl"):
        design.set_topmodule("top")

    proj = Project(design)
    assert proj.add_fileset("rtl")
    assert proj.set("option", "alias", ("test", "rtl", "test1", "rtl"))

    with pytest.raises(KeyError, match="test1 is not a loaded library"):
        proj.get_filesets()


def test_has_library_not_found():
    proj = Project()
    assert proj.has_library("test") is False

    proj.add_dep(DesignSchema("test"))
    assert proj.has_library("notfound") is False
    assert proj.has_library("test") is True


def test_has_library_not_found_with_object():
    proj = Project()
    design = DesignSchema("test")
    assert proj.has_library(design) is False

    proj.add_dep(design)
    assert proj.has_library("notfound") is False
    assert proj.has_library(design) is True


def test_summary_headers():
    proj = Project(DesignSchema("testdesign"))
    assert proj._summary_headers() == [
        ("design", "testdesign"),
        ("jobdir", os.path.abspath("build/testdesign/job0"))
    ]


def test_summary_headers_filesets():
    proj = Project(DesignSchema("testdesign"))
    proj.set("option", "fileset", ["rtl0", "rtl1"])
    assert proj._summary_headers() == [
        ("design", "testdesign"),
        ("filesets", "rtl0, rtl1"),
        ("jobdir", os.path.abspath("build/testdesign/job0"))
    ]


def test_summary_headers_alias():
    proj = Project(DesignSchema("testdesign"))
    proj.add_dep(DesignSchema("testalias"))
    proj.set("option", "alias", [
        ("testdesign", "rtl", "testalias", "rtl0"),
        ("testdesign", "rtl", "notfound", "rtl1"),
        ("notfound", "rtl", "testdesign", "rtl1"),
        ("testdesign", "rtl", "testalias", "rtl1"),
    ])
    proj.set("option", "fileset", ["rtl0", "rtl1"])
    assert proj._summary_headers() == [
        ("design", "testdesign"),
        ("filesets", "rtl0, rtl1"),
        ("alias", "testdesign (rtl) -> testalias (rtl0), testdesign (rtl) -> testalias (rtl1)"),
        ("jobdir", os.path.abspath("build/testdesign/job0"))
    ]


def test_summary_headers_alias_with_delete_fileset():
    proj = Project(DesignSchema("testdesign"))
    proj.add_dep(DesignSchema("testalias"))
    proj.set("option", "alias", [
        ("testdesign", "rtl", "testalias", None)
    ])
    proj.set("option", "fileset", ["rtl0", "rtl1"])
    assert proj._summary_headers() == [
        ("design", "testdesign"),
        ("filesets", "rtl0, rtl1"),
        ("alias", "testdesign (rtl) -> deleted"),
        ("jobdir", os.path.abspath("build/testdesign/job0"))
    ]


def test_summary_headers_alias_with_delete_dst():
    proj = Project(DesignSchema("testdesign"))
    proj.add_dep(DesignSchema("testalias"))
    proj.set("option", "alias", [
        ("testdesign", "rtl", None, "rtl")
    ])
    proj.set("option", "fileset", ["rtl0", "rtl1"])
    assert proj._summary_headers() == [
        ("design", "testdesign"),
        ("filesets", "rtl0, rtl1"),
        ("alias", "testdesign (rtl) -> deleted"),
        ("jobdir", os.path.abspath("build/testdesign/job0"))
    ]


def test_summary_no_jobs():
    with pytest.raises(ValueError, match="no history to summarize"):
        Project().summary()


def test_summary_select_job():
    proj = Project(DesignSchema("testdesign"))
    proj.set("option", "jobname", "thisjob")
    proj._record_history()
    proj.set("option", "jobname", "thatjob")
    proj._record_history()

    with patch("siliconcompiler.Project.history") as history:
        history.return_value = proj
        proj.summary()

        history.assert_called_once_with("thatjob")


def test_summary_select_job_user():
    proj = Project(DesignSchema("testdesign"))
    proj.set("option", "jobname", "thisjob")
    proj._record_history()
    proj.set("option", "jobname", "thatjob")
    proj._record_history()

    with patch("siliconcompiler.Project.history") as history:
        history.return_value = proj
        proj.summary("thisjob")

        history.assert_called_once_with("thisjob")


def test_summary_select_unknownjob(caplog):
    proj = Project(DesignSchema("testdesign"))
    setattr(proj, "_Project__logger", logging.getLogger())
    proj.logger.setLevel(logging.WARNING)

    proj.set("option", "jobname", "thisjob")
    proj._record_history()
    proj.set("option", "jobname", "thatjob")
    proj._record_history()
    proj.set("option", "jobname", "job0")

    with patch("siliconcompiler.Project.history") as history:
        history.return_value = proj
        proj.summary()

        history.assert_called_once_with("thatjob")  # will call with first alphabetical job
    assert "job0 not found in history, picking thatjob" in caplog.text


def test_collect_file_verbose(caplog):
    design = DesignSchema("testdesign")
    with design.active_fileset("rtl"):
        with design._active(copy=True):
            design.add_file("top.v")
    with open("top.v", "w") as f:
        f.write("test")

    proj = Project(design)
    setattr(proj, "_Project__logger", logging.getLogger())
    proj.logger.setLevel(logging.INFO)

    proj.collect()

    assert f"Collecting files to: {proj.getcollectiondir()}" in caplog.text
    assert f"  Collecting file: {os.path.abspath('top.v')}" in caplog.text


def test_collect_file_not_verbose(caplog):
    design = DesignSchema("testdesign")
    with design.active_fileset("rtl"):
        with design._active(copy=True):
            design.add_file("top.v")
    with open("top.v", "w") as f:
        f.write("test")

    proj = Project(design)
    setattr(proj, "_Project__logger", logging.getLogger())
    proj.logger.setLevel(logging.INFO)

    proj.collect(verbose=False)

    assert caplog.text == ""


def test_collect_file_update():
    # Checks if collected files are properly updated after editing

    # Create instance of design
    design = DesignSchema("testdesign")
    with design.active_fileset("rtl"):
        with design._active(copy=True):
            design.add_file("fake.v")

    # Edit file
    with open('fake.v', 'w') as f:
        f.write('fake')

    proj = Project(design)
    proj.collect()

    filename = design.get_file(fileset="rtl", filetype="verilog")[0]

    assert len(os.listdir(proj.getcollectiondir())) == 1
    with open(os.path.join(proj.getcollectiondir(), os.path.basename(filename)), 'r') as f:
        assert f.readline() == 'fake'

    # Edit file
    with open('fake.v', 'w') as f:
        f.write('newfake')

    # Rerun collect
    proj.collect()
    assert len(os.listdir(proj.getcollectiondir())) == 1
    with open(os.path.join(proj.getcollectiondir(), os.path.basename(filename)), 'r') as f:
        assert f.readline() == 'newfake'


def test_collect_directory():
    # Create instance of design
    design = DesignSchema("testdesign")
    with design.active_fileset("rtl"):
        with design._active(copy=True):
            design.add_idir("testingdir")
            design.add_file("testingdir/test.v")

    os.makedirs('testingdir', exist_ok=True)

    with open('testingdir/test.v', 'w') as f:
        f.write('test')

    proj = Project(design)
    proj.collect()

    assert len(os.listdir(proj.getcollectiondir())) == 1

    path = design.get_idir(fileset="rtl")[0]
    assert path.startswith(proj.getcollectiondir())
    assert os.listdir(path) == ['test.v']
    assert design.get_file(fileset="rtl",
                           filetype="verilog")[0].startswith(proj.getcollectiondir())


def test_collect_subdirectory():
    # Create instance of design
    design = DesignSchema("testdesign")
    with design.active_fileset("rtl"):
        with design._active(copy=True):
            design.add_idir("testingdir")
            design.add_file("testingdir/subdir/test.v")

    os.makedirs('testingdir/subdir', exist_ok=True)

    with open('testingdir/subdir/test.v', 'w') as f:
        f.write('test')

    proj = Project(design)
    proj.collect()

    assert len(os.listdir(proj.getcollectiondir())) == 1

    path = design.get_idir(fileset="rtl")[0]
    assert path.startswith(proj.getcollectiondir())
    assert os.listdir(path) == ['subdir']
    assert os.listdir(os.path.join(path, "subdir")) == ['test.v']
    assert design.get_file(fileset="rtl",
                           filetype="verilog")[0].startswith(proj.getcollectiondir())


def test_collect_file_with_false():
    # Create instance of design
    design = DesignSchema("testdesign")
    with design.active_fileset("rtl"):
        with design._active(copy=False):
            design.add_file("fake.v")

    # Edit file
    with open('fake.v', 'w') as f:
        f.write('fake')

    proj = Project(design)
    proj.collect()

    # No files should have been collected
    assert len(os.listdir(proj.getcollectiondir())) == 0


def test_collect_file_home(monkeypatch):
    def _mock_home():
        return Path(os.getcwd()) / "home"

    monkeypatch.setattr(Path, 'home', _mock_home)

    _mock_home().mkdir(exist_ok=True)

    # Create instance of design
    design = DesignSchema("testdesign")
    with design.active_fileset("rtl"):
        with design._active(copy=True):
            design.add_idir(str(Path.home()))

    with open(Path.home() / "test.v", "w") as f:
        f.write("test")

    proj = Project(design)
    proj.collect()

    # No files should have been collected
    assert len(os.listdir(proj.getcollectiondir())) == 1
    subdir = os.path.join(proj.getcollectiondir(), os.listdir(proj.getcollectiondir())[0])
    assert len(os.listdir(subdir)) == 0


def test_collect_file_build():
    os.makedirs('build', exist_ok=True)

    # Create instance of design
    design = DesignSchema("testdesign")
    with design.active_fileset("rtl"):
        with design._active(copy=True):
            design.add_idir("build")

    with open("build/test.v", "w") as f:
        f.write("test")

    proj = Project(design)
    proj.collect()

    # No files should have been collected
    assert len(os.listdir(proj.getcollectiondir())) == 1
    subdir = os.path.join(proj.getcollectiondir(), os.listdir(proj.getcollectiondir())[0])
    assert len(os.listdir(subdir)) == 0


def test_collect_file_hidden_dir():
    os.makedirs('test/.test', exist_ok=True)

    # Create instance of design
    design = DesignSchema("testdesign")
    with design.active_fileset("rtl"):
        with design._active(copy=True):
            design.add_idir("test")

    with open("test/.test/test.v", "w") as f:
        f.write("test")

    proj = Project(design)
    proj.collect()

    # No files should have been collected
    assert len(os.listdir(proj.getcollectiondir())) == 1
    subdir = os.path.join(proj.getcollectiondir(), os.listdir(proj.getcollectiondir())[0])
    assert len(os.listdir(subdir)) == 0


def test_collect_file_hidden_file():
    os.makedirs('test', exist_ok=True)

    # Create instance of design
    design = DesignSchema("testdesign")
    with design.active_fileset("rtl"):
        with design._active(copy=True):
            design.add_idir("test")

    with open("test/.test.v", "w") as f:
        f.write("test")

    proj = Project(design)
    proj.collect()

    # No files should have been collected
    assert len(os.listdir(proj.getcollectiondir())) == 1
    subdir = os.path.join(proj.getcollectiondir(), os.listdir(proj.getcollectiondir())[0])
    assert len(os.listdir(subdir)) == 0


def test_collect_file_whitelist_error():
    os.makedirs('test/testing', exist_ok=True)

    # Create instance of design
    design = DesignSchema("testdesign")
    with design.active_fileset("rtl"):
        with design._active(copy=True):
            design.add_idir("test")

    with open('test/test', 'w') as f:
        f.write('test')

    proj = Project(design)

    with pytest.raises(RuntimeError, match=".* is not on the approved collection list"):
        proj.collect(whitelist=[os.path.abspath('not_test_folder')])

    assert len(os.listdir(proj.getcollectiondir())) == 0


def test_collect_file_whitelist_pass():
    os.makedirs('test/testing', exist_ok=True)

    # Create instance of design
    design = DesignSchema("testdesign")
    with design.active_fileset("rtl"):
        with design._active(copy=True):
            design.add_idir("test")

    with open('test/test', 'w') as f:
        f.write('test')

    proj = Project(design)
    proj.collect(whitelist=[os.path.abspath('test')])

    assert len(os.listdir(proj.getcollectiondir())) == 1


def test_get_task():
    class FauxTask(TaskSchema):
        def tool(self):
            return "faux"

    class FauxTask0(FauxTask):
        def task(self):
            return "task0"

    class FauxTask1(FauxTask):
        def task(self):
            return "task1"

    class FauxTask2(TaskSchema):
        def tool(self):
            return "anotherfaux"

        def task(self):
            return "task1"

    faux0 = FauxTask0()
    faux1 = FauxTask1()
    faux2 = FauxTask2()

    proj = Project()
    EditableSchema(proj).insert("tool", "faux", ToolSchema())
    EditableSchema(proj).insert("tool", "faux", "task", "task0", faux0)
    EditableSchema(proj).insert("tool", "faux", "task", "task1", faux1)
    EditableSchema(proj).insert("tool", "anotherfaux", ToolSchema())
    EditableSchema(proj).insert("tool", "anotherfaux", "task", "task1", faux2)

    assert proj.get_task() == set([faux0, faux1, faux2])
    assert proj.get_task(tool="faux") == set([faux0, faux1])
    assert proj.get_task(task="task1") == set([faux1, faux2])
    assert proj.get_task(tool="faux", task="task1") is faux1
    assert proj.get_task(filter=lambda t: isinstance(t, FauxTask)) == set([faux0, faux1])
    assert proj.get_task(filter=lambda t: isinstance(t, FauxTask2)) is faux2


def test_get_task_missing():
    assert Project().get_task("tool0", "task0") == set()


def test_get_task_empty():
    assert Project().get_task() == set()


<<<<<<< HEAD
def test_from_dict_restore_deps():
    dep_design = DesignSchema("dep_design")
    design = DesignSchema("testdesign")
    design.add_dep(dep_design)

    proj = Project(design)
    assert proj.getkeys("library") == ("dep_design", "testdesign")
    assert design.has_dep("dep_design")

    new_proj = Project.from_manifest(cfg=proj.getdict())
    assert new_proj.getkeys("library") == ("dep_design", "testdesign")
    new_design = new_proj.get("library", "testdesign", field="schema")
    new_dep_design = new_proj.get("library", "dep_design", field="schema")
    assert new_design is not design
    assert new_dep_design is not dep_design
    assert new_design.has_dep("dep_design")
    assert new_design.get_dep("dep_design") is new_dep_design
=======
def test_load_target():
    class Target:
        calls = 0

        @staticmethod
        def target(target: Project):
            Target.calls += 1

    proj = Project()

    assert Target.calls == 0
    proj.load_target(Target.target)
    assert Target.calls == 1


def test_load_target_invalid_signature_type():
    def target(target: str):
        pass

    proj = Project()

    with pytest.raises(TypeError, match="target must take in a Project object"):
        proj.load_target(target)


def test_load_target_invalid_signature_required_args():
    def target():
        pass

    proj = Project()

    with pytest.raises(ValueError,
                       match="target signature cannot must take at least one argument"):
        proj.load_target(target)


def test_load_target_invalid_signature_toomany_required_args():
    def target(arg0, arg1):
        pass

    proj = Project()

    with pytest.raises(ValueError,
                       match="target signature cannot have more than one required argument"):
        proj.load_target(target)


def test_load_target_invalid_project():
    class Proj0(Project):
        pass

    class Proj1(Project):
        pass

    def target(arg0: Proj1):
        pass

    proj = Proj0()

    with pytest.raises(TypeError, match="target requires a Proj1 project"):
        proj.load_target(target)


def test_load_target_with_kwargs():
    proj = Project()

    class Target:
        calls = 0

        @staticmethod
        def target(target: Project, arg0: str = "", arg1: int = 1):
            Target.calls += 1
            assert target is proj
            assert arg0 == "test"
            assert arg1 == 2

    assert Target.calls == 0
    proj.load_target(Target.target, arg0="test", arg1=2)
    assert Target.calls == 1


def test_load_target_with_kwargs_incomplete():
    proj = Project()

    class Target:
        calls = 0

        @staticmethod
        def target(target: Project, arg0: str = "", arg1: int = 1):
            Target.calls += 1
            assert target is proj
            assert arg0 == "test"
            assert arg1 == 1

    assert Target.calls == 0
    proj.load_target(Target.target, arg0="test")
    assert Target.calls == 1


def test_load_target_string():
    class Target:
        calls = 0

        @staticmethod
        def target(proj):
            Target.calls += 1

    proj = Project()

    with patch("importlib.import_module") as import_mod:
        import_mod.return_value = Target
        assert Target.calls == 0
        proj.load_target("Target.target")
        import_mod.assert_called_once_with("Target")
        assert Target.calls == 1


def test_load_target_string_invalid():
    proj = Project()
    with pytest.raises(ValueError, match="unable to process incomplete function path"):
        proj.load_target("Target")


def test_getdict_type():
    assert Project._getdict_type() == "Project"
>>>>>>> 464273b0
<|MERGE_RESOLUTION|>--- conflicted
+++ resolved
@@ -1151,7 +1151,133 @@
     assert Project().get_task() == set()
 
 
-<<<<<<< HEAD
+def test_load_target():
+    class Target:
+        calls = 0
+
+        @staticmethod
+        def target(target: Project):
+            Target.calls += 1
+
+    proj = Project()
+
+    assert Target.calls == 0
+    proj.load_target(Target.target)
+    assert Target.calls == 1
+
+
+def test_load_target_invalid_signature_type():
+    def target(target: str):
+        pass
+
+    proj = Project()
+
+    with pytest.raises(TypeError, match="target must take in a Project object"):
+        proj.load_target(target)
+
+
+def test_load_target_invalid_signature_required_args():
+    def target():
+        pass
+
+    proj = Project()
+
+    with pytest.raises(ValueError,
+                       match="target signature cannot must take at least one argument"):
+        proj.load_target(target)
+
+
+def test_load_target_invalid_signature_toomany_required_args():
+    def target(arg0, arg1):
+        pass
+
+    proj = Project()
+
+    with pytest.raises(ValueError,
+                       match="target signature cannot have more than one required argument"):
+        proj.load_target(target)
+
+
+def test_load_target_invalid_project():
+    class Proj0(Project):
+        pass
+
+    class Proj1(Project):
+        pass
+
+    def target(arg0: Proj1):
+        pass
+
+    proj = Proj0()
+
+    with pytest.raises(TypeError, match="target requires a Proj1 project"):
+        proj.load_target(target)
+
+
+def test_load_target_with_kwargs():
+    proj = Project()
+
+    class Target:
+        calls = 0
+
+        @staticmethod
+        def target(target: Project, arg0: str = "", arg1: int = 1):
+            Target.calls += 1
+            assert target is proj
+            assert arg0 == "test"
+            assert arg1 == 2
+
+    assert Target.calls == 0
+    proj.load_target(Target.target, arg0="test", arg1=2)
+    assert Target.calls == 1
+
+
+def test_load_target_with_kwargs_incomplete():
+    proj = Project()
+
+    class Target:
+        calls = 0
+
+        @staticmethod
+        def target(target: Project, arg0: str = "", arg1: int = 1):
+            Target.calls += 1
+            assert target is proj
+            assert arg0 == "test"
+            assert arg1 == 1
+
+    assert Target.calls == 0
+    proj.load_target(Target.target, arg0="test")
+    assert Target.calls == 1
+
+
+def test_load_target_string():
+    class Target:
+        calls = 0
+
+        @staticmethod
+        def target(proj):
+            Target.calls += 1
+
+    proj = Project()
+
+    with patch("importlib.import_module") as import_mod:
+        import_mod.return_value = Target
+        assert Target.calls == 0
+        proj.load_target("Target.target")
+        import_mod.assert_called_once_with("Target")
+        assert Target.calls == 1
+
+
+def test_load_target_string_invalid():
+    proj = Project()
+    with pytest.raises(ValueError, match="unable to process incomplete function path"):
+        proj.load_target("Target")
+
+
+def test_getdict_type():
+    assert Project._getdict_type() == "Project"
+
+
 def test_from_dict_restore_deps():
     dep_design = DesignSchema("dep_design")
     design = DesignSchema("testdesign")
@@ -1168,131 +1294,4 @@
     assert new_design is not design
     assert new_dep_design is not dep_design
     assert new_design.has_dep("dep_design")
-    assert new_design.get_dep("dep_design") is new_dep_design
-=======
-def test_load_target():
-    class Target:
-        calls = 0
-
-        @staticmethod
-        def target(target: Project):
-            Target.calls += 1
-
-    proj = Project()
-
-    assert Target.calls == 0
-    proj.load_target(Target.target)
-    assert Target.calls == 1
-
-
-def test_load_target_invalid_signature_type():
-    def target(target: str):
-        pass
-
-    proj = Project()
-
-    with pytest.raises(TypeError, match="target must take in a Project object"):
-        proj.load_target(target)
-
-
-def test_load_target_invalid_signature_required_args():
-    def target():
-        pass
-
-    proj = Project()
-
-    with pytest.raises(ValueError,
-                       match="target signature cannot must take at least one argument"):
-        proj.load_target(target)
-
-
-def test_load_target_invalid_signature_toomany_required_args():
-    def target(arg0, arg1):
-        pass
-
-    proj = Project()
-
-    with pytest.raises(ValueError,
-                       match="target signature cannot have more than one required argument"):
-        proj.load_target(target)
-
-
-def test_load_target_invalid_project():
-    class Proj0(Project):
-        pass
-
-    class Proj1(Project):
-        pass
-
-    def target(arg0: Proj1):
-        pass
-
-    proj = Proj0()
-
-    with pytest.raises(TypeError, match="target requires a Proj1 project"):
-        proj.load_target(target)
-
-
-def test_load_target_with_kwargs():
-    proj = Project()
-
-    class Target:
-        calls = 0
-
-        @staticmethod
-        def target(target: Project, arg0: str = "", arg1: int = 1):
-            Target.calls += 1
-            assert target is proj
-            assert arg0 == "test"
-            assert arg1 == 2
-
-    assert Target.calls == 0
-    proj.load_target(Target.target, arg0="test", arg1=2)
-    assert Target.calls == 1
-
-
-def test_load_target_with_kwargs_incomplete():
-    proj = Project()
-
-    class Target:
-        calls = 0
-
-        @staticmethod
-        def target(target: Project, arg0: str = "", arg1: int = 1):
-            Target.calls += 1
-            assert target is proj
-            assert arg0 == "test"
-            assert arg1 == 1
-
-    assert Target.calls == 0
-    proj.load_target(Target.target, arg0="test")
-    assert Target.calls == 1
-
-
-def test_load_target_string():
-    class Target:
-        calls = 0
-
-        @staticmethod
-        def target(proj):
-            Target.calls += 1
-
-    proj = Project()
-
-    with patch("importlib.import_module") as import_mod:
-        import_mod.return_value = Target
-        assert Target.calls == 0
-        proj.load_target("Target.target")
-        import_mod.assert_called_once_with("Target")
-        assert Target.calls == 1
-
-
-def test_load_target_string_invalid():
-    proj = Project()
-    with pytest.raises(ValueError, match="unable to process incomplete function path"):
-        proj.load_target("Target")
-
-
-def test_getdict_type():
-    assert Project._getdict_type() == "Project"
->>>>>>> 464273b0
+    assert new_design.get_dep("dep_design") is new_dep_design