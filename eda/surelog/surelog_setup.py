import os
import subprocess
import re
import sys

import siliconcompiler
from siliconcompiler.schema import schema_istrue
from siliconcompiler.schema import schema_path

################################
# Setup Tool (pre executable)
################################

def setup_tool(chip, step):
    ''' Sets up default settings on a per step basis
    '''
<<<<<<< HEAD

    # Standard Setup
    tool = 'surelog'
    chip.set('eda', tool, step, 'threads', '4')
    chip.set('eda', tool, step, 'format', 'cmdline')
    chip.set('eda', tool, step, 'copy', 'false')
    chip.set('eda', tool, step, 'exe', tool)
    chip.set('eda', tool, step, 'vendor', tool)
=======
    chip.logger.debug("Setting up SureLog")

    tool = 'surelog'
    chip.add('eda', tool, step, 'threads', '4')
    chip.add('eda', tool, step, 'format', 'cmdline')
    chip.add('eda', tool, step, 'copy', 'false')
    chip.add('eda', tool, step, 'exe', 'surelog')
    chip.add('eda', tool, step, 'vendor', 'surelog')

################################
# Set SureLog Runtime Options
################################

def setup_options(chip, step):
    ''' Per tool/step function that returns a dynamic options string based on
    the dictionary settings.
    '''

    tool = 'surelog'
    options = chip.set('eda', tool, step, 'option', [])
>>>>>>> 87ae5a9d

    # -parse is slow but ensures the SV code is valid
    # we might want an option to control when to enable this
    # or replace surelog with a SV linter for the validate step
    options = []
    options.append('-parse')
    options.append('-I' + "../../../")

    #Source Level Controls

    for value in chip.cfg['ydir']['value']:
        options.append('-y ' + schema_path(value))

    for value in chip.cfg['vlib']['value']:
        options.append('-v ' + schema_path(value))

    for value in chip.cfg['idir']['value']:
        options.append('-I' + schema_path(value))

    for value in chip.cfg['define']['value']:
        options.append('+define+' + schema_path(value))

    for value in chip.cfg['cmdfile']['value']:
        options.append('-f ' + schema_path(value))

    for value in chip.cfg['source']['value']:
        options.append(schema_path(value))

    # Wite back options tp cfg
    chip.set('eda', tool, step, 'option', options)

    return options

################################
# Post_process (post executable)
################################

def post_process(chip, step):
    ''' Tool specific function to run after step execution
    '''
    # setting top module of design
    if step == 'import':
        modules = 0
        if len(chip.cfg['design']['value']) < 1:
            with open("slpp_all/surelog.log", "r") as open_file:
                for line in open_file:
                    modmatch = re.match(r'Top level module "\w+@(\w+)"', line)
                    if modmatch:
                        modules = modules + 1
                        topmodule = modmatch.group(1)
            # Only setting design when possible
            if (modules > 1) & (chip.cfg['design']['value'] == ""):
                chip.logger.error('Multiple modules found during import, \
                but sc_design was not set')
                sys.exit()
            else:
                chip.logger.info('Setting design (topmodule) to %s', topmodule)
                chip.cfg['design']['value'].append(topmodule)
        else:
            topmodule = chip.cfg['design']['value'][-1]

        subprocess.run("cp slpp_all/surelog.uhdm " + "outputs/" + topmodule + ".uhdm",
                       shell=True)

    #TODO: return error code
<<<<<<< HEAD
    return 0

##################################################
if __name__ == "__main__":

    # File being executed
    prefix = os.path.splitext(os.path.basename(__file__))[0]
    output = prefix + '.json'

    # create a chip instance
    chip = siliconcompiler.Chip(defaults=False)
    # load configuration
    setup_tool(chip, step='lint')
    # write out results
    chip.writecfg(output)
=======
    return 0
>>>>>>> 87ae5a9d
<|MERGE_RESOLUTION|>--- conflicted
+++ resolved
@@ -14,37 +14,6 @@
 def setup_tool(chip, step):
     ''' Sets up default settings on a per step basis
     '''
-<<<<<<< HEAD
-
-    # Standard Setup
-    tool = 'surelog'
-    chip.set('eda', tool, step, 'threads', '4')
-    chip.set('eda', tool, step, 'format', 'cmdline')
-    chip.set('eda', tool, step, 'copy', 'false')
-    chip.set('eda', tool, step, 'exe', tool)
-    chip.set('eda', tool, step, 'vendor', tool)
-=======
-    chip.logger.debug("Setting up SureLog")
-
-    tool = 'surelog'
-    chip.add('eda', tool, step, 'threads', '4')
-    chip.add('eda', tool, step, 'format', 'cmdline')
-    chip.add('eda', tool, step, 'copy', 'false')
-    chip.add('eda', tool, step, 'exe', 'surelog')
-    chip.add('eda', tool, step, 'vendor', 'surelog')
-
-################################
-# Set SureLog Runtime Options
-################################
-
-def setup_options(chip, step):
-    ''' Per tool/step function that returns a dynamic options string based on
-    the dictionary settings.
-    '''
-
-    tool = 'surelog'
-    options = chip.set('eda', tool, step, 'option', [])
->>>>>>> 87ae5a9d
 
     # -parse is slow but ensures the SV code is valid
     # we might want an option to control when to enable this
@@ -110,7 +79,6 @@
                        shell=True)
 
     #TODO: return error code
-<<<<<<< HEAD
     return 0
 
 ##################################################
@@ -126,6 +94,3 @@
     setup_tool(chip, step='lint')
     # write out results
     chip.writecfg(output)
-=======
-    return 0
->>>>>>> 87ae5a9d
