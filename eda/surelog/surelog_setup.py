--- conflicted
+++ resolved
@@ -17,22 +17,12 @@
 
     # Standard Setup
     tool = 'surelog'
-<<<<<<< HEAD
-    chip.add('eda', tool, step, 'threads', '4')
-    chip.add('eda', tool, step, 'format', 'cmdline')
-    chip.add('eda', tool, step, 'copy', 'false')
-    chip.add('eda', tool, step, 'exe', 'surelog')
-    chip.add('eda', tool, step, 'vendor', 'surelog')
-
-    options = []
-=======
 
     chip.set('eda', tool, step, 'exe', tool)
     chip.set('eda', tool, step, 'vendor', tool)
     chip.set('eda', tool, step, 'format', 'cmdline')
     chip.set('eda', tool, step, 'threads', '4')
     chip.set('eda', tool, step, 'copy', 'false')
->>>>>>> ae9dd0ac
 
     # -parse is slow but ensures the SV code is valid
     # we might want an option to control when to enable this
