--- conflicted
+++ resolved
@@ -1710,7 +1710,6 @@
         # Starting Date/Time
         start = time.time()
 
-<<<<<<< HEAD
         # If the job is configured to run on a cluster, collect the schema
         # and send it to a compute node in a munge-encrypted 'srun' command.
         # (Run the initial 'import' stages without srun)
@@ -1742,8 +1741,6 @@
             return
 
         # If the job is configured to run on the local machine, run the step.
-=======
->>>>>>> c1d54951
 
         # Build directory
         stepdir = "/".join([self.get('dir'),
