--- conflicted
+++ resolved
@@ -2016,12 +2016,8 @@
             # * delete all unencrypted data.
             run_cmd  = f'{schedule_cmd} bash -c "'
             run_cmd += f"mkdir -p {tmp_build_dir} ; "
-<<<<<<< HEAD
             run_cmd += f"{remount_script} ; "
-            run_cmd += f"rsync -a {self.get('dir')}/* {tmp_job_dir}/ ; "
-=======
-            run_cmd += f"cp -R {ctrl_node_dir}/* {tmp_job_dir}/ ; "
->>>>>>> 1bbc2e51
+            run_cmd += f"rsync -a {ctrl_node_dir}/* {tmp_job_dir}/ ; "
             run_cmd += f"touch {keypath} ; chmod 600 {keypath} ; "
             run_cmd += f"echo -ne '{keystr}' > {keypath} ; "
             run_cmd += f"chmod 400 {keypath} ; "
