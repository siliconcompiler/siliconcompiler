# Copyright 2020 Silicon Compiler Authors. All Rights Reserved.

import argparse
import time
import datetime
import multiprocessing
import traceback
import asyncio
import subprocess
import os
import sys
import gzip
import re
import json
import logging
import hashlib
import shutil
import copy
import importlib
import textwrap
import uuid
import math
import pandas
import yaml
import graphviz
import pyfiglet
import time
from timeit import default_timer as timer
from siliconcompiler.client import *
from siliconcompiler.schema import *
from siliconcompiler.schema_utils import *

class Chip:
    """Object for configuring and executing hardware design flows.

    This is the main object used for configuration, data, and
    execution within the SiliconCompiler platform.

    Args:
        design (string): Name of the top level chip design module.

    Examples:
        >>> siliconcompiler.Chip(design="top")
        Creates a chip object with name "top".
    """

    ###########################################################################
    def __init__(self, design="root", loglevel="INFO"):

        # Local variables
        self.version = "0.0.1"
        self.design = design
        self.status = {}
        self.error = 0
        self.cfg = schema_cfg()

        # Setting design variable
        self.cfg['design']['value'] = self.design
        self.cfg['scversion']['value'] = self.version
        logname = self.design.center(12)

        # Initialize logger
        self.logger = logging.getLogger(uuid.uuid4().hex)
        self.handler = logging.StreamHandler()
        self.formatter = logging.Formatter('| %(levelname)-7s | %(asctime)s | ' + logname +  ' | %(message)s', datefmt='%Y-%m-%d %H:%M:%S',)
        self.handler.setFormatter(self.formatter)
        self.logger.addHandler(self.handler)
        self.logger.setLevel(str(loglevel))

        # Set Environment Variable if not already set
        # TODO: Better solution??
        scriptdir = os.path.dirname(os.path.abspath(__file__))
        rootdir = re.sub('siliconcompiler/siliconcompiler',
                         'siliconcompiler',
                         scriptdir)

        # Set SCPATH to an empty string if it does not exist.
        if not 'SCPATH' in os.environ:
            os.environ['SCPATH'] = ''
        #Getting environment path (highest priority)
        scpaths = str(os.environ['SCPATH']).split(':')

        #Add the root Path
        scpaths.append(rootdir)

        # Adding current working directory if not
        # working out of rootdir
        if not re.match(str(os.getcwd()), rootdir):
            scpaths.append(os.getcwd())

        # Writing back global SCPATH
        os.environ['SCPATH'] = ':'.join(scpaths)

        #Adding scpath to python search path
        sys.path.extend(scpaths)
        self.logger.debug("SC search path %s", os.environ['SCPATH'])
        self.logger.debug("Python search path %s", sys.path)

    ###########################################################################
    def cmdline(self, progname, description=None, switchlist=[]):
        """Creates an SC command line interface.

        The method exposes parameters in the SC schema as command line
        switches. Custom command line apps can be created by restricting
        the schema parameters exposed at the command line. The priority of
        command line switch settings is as follows:

         1. design
         2. loglevel
         3. mode (asic/fpga)
         4. target
         5. cfg
         6. all other switches

        The cmdline interface is implemented using the Python
        argparse package and the following use restrictions apply.

        * Help is accessed with the '-h' switch
        * Arguments that include spaces must be enclosed with double quotes.
        * List parameters are entered indidually (ie. -y libdir1 -y libdir2)
        * For parameters with boolean types, the switch implies "true".
        * Special characters (such as '-') must be enclosed in double quotes.
        * Compiler comptaible switces include: -D, -I, -O{0,1,2,3}
        * Some Verilog legacy switches are supported: +libext+, +incdir+

        Args:
            progname (string): Name of program to be exeucted at the command
                 line.
            description (string): Header help function to be displayed
                 by the command line program.
            switchlist (list): List of SC parameter switches to expose
                 at the command line. By default all SC scema switches
                 are available. The switchlist entries should ommit
                 the '-'. To include a non-switch source file,
                 use 'source' as the switch.

        Examples:
            >>> chip.cmdline(prog='sc-show', paramlist=['source', 'cfg'])
            Creates a command line interface called sc-show that takes
            in a source file to display based on the cfg file provided.

        """

        # Argparse
        parser = argparse.ArgumentParser(prog=progname,
                                         prefix_chars='-+',
                                         formatter_class=argparse.RawDescriptionHelpFormatter,
                                         description=description)



        # Get all keys from global dictionary or override at command line
        allkeys = self.getkeys()

        # Iterate over all keys to add parser argument
        for key in allkeys:
            #Fetch fields from leaf cell
            helpstr = self.get(*key, field='short_help')
            typestr = self.get(*key, field='type')
            #Switch field fully describes switch format
            switch = self.get(*key, field='switch')
            if switch is not None:
                switchmatch = re.match(r'(-[\w_]+)\s+(.*)', switch)
                gccmatch = re.match(r'(-[\w_]+)(.*)', switch)
                plusmatch = re.match(r'(\+[\w_\+]+)(.*)', switch)
                if switchmatch:
                    switchstr = switchmatch.group(1)
                    dest = re.sub('-','',switchstr)
                elif gccmatch:
                    switchstr = gccmatch.group(1)
                    dest = key[0]
                elif plusmatch:
                    switchstr = plusmatch.group(1)
                    dest = key[0]
            else:
                switchstr = None
                dest = None

            #Four switch types (source, scalar, list, bool)
            if ('source' not in key) & ((switchlist == []) | (dest in switchlist)):
                if typestr == 'bool':
                    parser.add_argument(switchstr,
                                        metavar='',
                                        dest=dest,
                                        action='store_const',
                                        const="true",
                                        help=helpstr,
                                        default=argparse.SUPPRESS)
                #list type arguments
                elif re.match(r'\[', typestr):
                    #all the rest
                    parser.add_argument(switchstr,
                                        metavar='',
                                        dest=dest,
                                        action='append',
                                        help=helpstr,
                                        default=argparse.SUPPRESS)
                else:
                    #all the rest
                    parser.add_argument(switchstr,
                                        metavar='',
                                        dest=dest,
                                        help=helpstr,
                                        default=argparse.SUPPRESS)


        #Preprocess sys.argv to enable linux commandline switch formats
        #(gcc, verilator, etc)
        scargs = []

        # Iterate from index 1, otherwise we end up with script name as a
        # 'source' positional argument
        for item in sys.argv[1:]:
            #Split switches with one character and a number after (O0,O1,O2)
            opt = re.match(r'(\-\w)(\d+)', item)
            #Split assign switches (-DCFG_ASIC=1)
            assign = re.search(r'(\-\w)(\w+\=\w+)', item)
            #Split plusargs (+incdir+/path)
            plusarg = re.search(r'(\+\w+\+)(.*)', item)
            if opt:
                scargs.append(opt.group(1))
                scargs.append(opt.group(2))
            elif plusarg:
                scargs.append(plusarg.group(1))
                scargs.append(plusarg.group(2))
            elif assign:
                scargs.append(assign.group(1))
                scargs.append(assign.group(2))
            else:
                scargs.append(item)


        # exit on version check
        if '-version' in scargs:
            print(self.version)
            sys.exit(0)

        # Required positional source file argument
        if ((switchlist == []) &
            (not '-cfg' in scargs)) | ('source' in switchlist) :
            parser.add_argument('source',
                                nargs='+',
                                help=self.get('source', field='short_help'))

        #Grab argument from pre-process sysargs
        #print(scargs)
        cmdargs = vars(parser.parse_args(scargs))
        #print(cmdargs)
        #sys.exit()

        # Print banner
        ascii_banner = pyfiglet.figlet_format("Silicon Compiler")
        print(ascii_banner)

        # Print out SC project authors
        authors = []
        authorfile = schema_path("AUTHORS")
        f = open(authorfile, "r")
        for line in f:
            name = re.match(r'^(\w+\s+\w+)', line)
            if name:
                authors.append(name.group(1))
        print("Authors:", ", ".join(authors), "\n")
        print("-"*80)

        os.environ["COLUMNS"] = '80'

        # set design name (override default)
        if 'design' in cmdargs.keys():
            self.name = cmdargs['design']

        # set loglevel if set at command line
        if 'loglevel' in cmdargs.keys():
            self.logger.setLevel(cmdargs['loglevel'])

        # set mode (needed for target)
        if 'mode' in cmdargs.keys():
            self.set('mode', cmdargs['mode'], clobber=True)

        # read in target if set
        if 'target' in cmdargs.keys():
            self.target(cmdargs['target'])

        # read in all cfg files
        if 'cfg' in cmdargs.keys():
            for item in cmdargs['cfg']:
                self.cfg = self.readcfg(item)

        # insert all parameters in dictionary
        self.logger.info('Setting commandline arguments')
        allkeys = self.getkeys()

        for key, val in cmdargs.items():

            # Unifying around no underscores for now
            keylist = key.split('_')
            orderhash = {}

            # Find keypath with matching keys
            for keypath in allkeys:
                match = True
                for item in keylist:
                    if item in keypath:
                        orderhash[item] = keypath.index(item)
                    else:
                        match = False
                if match:
                    chosenpath = keypath
                    break

            # Turn everything into a list for uniformity
            if isinstance(val, list):
                val_list = val
            else:
                val_list = [val]

            for item in val_list:
                #space used to separate values!
                extrakeys = item.split(' ')
                for i in range(len(extrakeys)):
                    # look for the first default statement
                    # "delete' default in temp list by setting to None
                    if 'default' in chosenpath:
                        next_default = chosenpath.index('default')
                        orderhash[extrakeys[i]] = next_default
                        chosenpath[next_default] = None
                    else:
                        # Creating a sorted list based on key placement
                        args = list(dict(sorted(orderhash.items(),
                                                key=lambda orderhash: orderhash[1])))
                        # Adding data value
                        args = args + [extrakeys[i]]
                        # Set/add value based on type
                        if re.match(r'\[', self.get(*args[:-1], field='type')):
                            self.add(*args)
                        else:
                            self.set(*args, clobber=True)

    ###########################################################################
    def target(self, arg=None, libs=True, methodology=True):
        """
        Loads a technology target and EDA flow based on a named target string.

        The eda flow and technology targets are dynamically loaded at runtime
        based on 'target' string specifed as <technology>_<edaflow>.
        The edaflow part of the string is optional. The 'technology' and
        'edaflow' are used to search and dynamically import modules based on
        the PYTHON environment variable.

        The target function supports ASIC as well as FPGA design flows. For
        FPGA flows, the function simply sets the partname to the technology
        field of the target string. For ASIC flows, the target is used to
        bundle and simplify the setup of SC schema parameters en masse. Modern
        silicon process PDKs can contain hundreds of files and setup variables.
        Doing this setup once and creating a named target significantly
        improves the ramp-up time for new users and reduces the chance of
        costly setup errors.

        Imported modules implement a set of functions with standardized
        function names and interfaces as described below.

        **TECHNOLOGY:**

        **setup_platform (chip):** Configures basic PDK information,
        including setting up wire tracks and setting filesystem pointers to
        things like spice models, runsets, design rules manual. The function
        takes the a Chip object as an input argument and uses the Chip's
        schema acess methods to set/get parameters. To maximize reuse it
        is recommended that the setup_platform function includes only core
        PDK information and does not include settings for IPs such as
        libraries or design methodology settings.

        **setup_libs (chip, vendor=None):** Configures the core digital
        library IP for a process. The vendor argument is used to select
        the vendor for foundry nodes that support multiple IP vendors.
        The function works as an abstraction layer for the designer by
        encapsulating all the low level details of the libraries such as
        filename, directory structures, and cell naming methodologies.

        **EDAFLOW:**

        **setup_flow (platform):** Configures the edaflow by setting
        up the steps of the execution flow (eg. 'flowgraph') and
        binding each step to an EDA tool. The tools are dynamically
        loaded in the 'runstep' method based on the step tool selected.
        The platform argument can be used setup_flow function to
        make selections based on specific platforms.

        Args:
            arg (string): Name of target to load. If None, the target is
                read from the SC schema.
            libs (bool): If True, the setup_libs function is executed
                from the technology target module.
            methodology (bool): If True, the setup_methodology is executd
                from the technology target module.

        Examples:
            >>> chip.target("freepdk45_asicflow")
            Loads the 'freepdk45' and 'asicflow' settings.
            >>> chip.target()
            Loads target settings from chip.get('target')

        """

        #Sets target in dictionary if string is passed in
        if arg is not None:
            self.set('target', arg)

        # Error checking
        if not self.get('target'):
            self.logger.error('Target not defined.')
            sys.exit(1)
        elif len(self.get('target').split('_')) > 2:
            self.logger.error('Target should have zero or one underscore.')
            sys.exit(1)

        # Technology platform
        platform = self.get('target').split('_')[0]
        if self.get('mode') == 'asic':
            try:
                searchdir = 'siliconcompiler.foundries'
                module = importlib.import_module('.'+platform, package=searchdir)
                setup_platform = getattr(module, "setup_platform")
                setup_platform(self)
                if libs:
                    setup_libs = getattr(module, "setup_libs")
                    setup_libs(self)
                if methodology:
                    setup_methodology = getattr(module, "setup_methodology")
                    setup_methodology(self)
                self.logger.info("Loaded platform '%s'", platform)
            except ModuleNotFoundError:
                self.logger.critical("Platform %s not found.", platform)
                sys.exit(1)
        else:
            self.set('fpga', 'partname', platform)


        # EDA flow
        if len(self.get('target').split('_')) == 2:
            edaflow = self.get('target').split('_')[1]
            try:
                searchdir = 'siliconcompiler.flows'
                module = importlib.import_module('.'+edaflow, package=searchdir)
                setup_flow = getattr(module, "setup_flow")
                setup_flow(self, platform)
                self.logger.info("Loaded edaflow '%s'", edaflow)
            except ModuleNotFoundError:
                self.logger.critical("EDA flow %s not found.", edaflow)
                sys.exit(1)

    ###########################################################################
    def fork(self, step, n, index='0'):
        '''
        Clones a flowgraph step to n way. Settings from step/index are copied
        n-way.
        '''

        print(self.cfg['flowgraph'][step][index])
        cfglocal = copy.deepcopy(self.cfg['flowgraph'][step][index])

        for i in range(n):
            newindex = str(int(index)+i+1)
            self.cfg['flowgraph'][step][newindex] = copy.deepcopy(cfglocal)

    ###########################################################################
    def help(self, *args):
        """
        Returns a formatted help string based on the keypath provided.

        Args:
            *args(string): A variable length argument list specifying the
                keypath for accessing the SC parameter schema.

        Returns:
            A formatted multi-line help string.

        Examples:
            >>> chip.help('asic','diesize')
            Displays help information about the 'asic, diesize' parameter

        """

        self.logger.debug('Fetching help for %s', args)

        #Fetch Values

        description = self.get(*args, field='short_help')
        typestr = self.get(*args, field='type')
        switchstr = str(self.get(*args, field='switch'))
        defstr = str(self.get(*args, field='defvalue'))
        requirement = str(self.get(*args, field='requirement'))
        helpstr = self.get(*args, field='help')
        example = self.get(*args, field='example')


        #Removing multiple spaces and newlines
        helpstr = helpstr.rstrip()
        helpstr = helpstr.replace("\n", "")
        helpstr = ' '.join(helpstr.split())

        for idx, item in enumerate(example):
            example[idx] = ' '.join(item.split())
            example[idx] = example[idx].replace(", ", ",")

        #Wrap text
        para = textwrap.TextWrapper(width=60)
        para_list = para.wrap(text=helpstr)

        #Full Doc String
        fullstr = ("-"*80 +
                   "\nDescription: " + description +
                   "\nSwitch:      " + switchstr +
                   "\nType:        " + typestr  +
                   "\nRequirement: " + requirement   +
                   "\nDefault:     " + defstr   +
                   "\nExamples:    " + example[0] +
                   "\n             " + example[1] +
                   "\nHelp:        " + para_list[0] + "\n")
        for line in para_list[1:]:
            fullstr = (fullstr +
                       " "*13 + line.lstrip() + "\n")

        return fullstr

    ###########################################################################
    def get(self, *args, cfg=None, field='value'):
        """
        Returns a parameter value based on keypath input.

        The method searches the SC cfg-schema for the keypath and field
        provided and returns a paramater value of a type specified by the
        parameter 'type' field. Accesses to non-existing dictionary entries
        results in a logger error and in the setting the 'self.error' flag to 1.

        Args:
            args(string): A variable length argument list specifying the
                keypath for accessing the cfg schema.
            cfg(dict): A dictionary within the Chip object to use for
                key-sequence query.
            field(string): Leaf cell field to fetch. Examples of
                valid fields include 'value', 'defvalue', 'type'. For
                a complete description of the valid entries, see the
                schema.py module.

        Returns:
            Value found for the key sequence and field provided.

        Examples:
            >>> get('pdk', 'foundry')
            Returns the name of the foundry.

        """

        if cfg is None:
            cfg = self.cfg

        keypath = ','.join(args)

        if(field != 'value'):
            fieldstr = "Field = " + field
        else:
            fieldstr = ""
        self.logger.debug(f"Reading from [{keypath}]. Field = '{field}'")
        return self._search(cfg, keypath, *args, field=field, mode='get')

    ###########################################################################
    def getkeys(self, *args, cfg=None):
        """
        Returns keys from Chip dictionary based on key-sequence provided.

        Accesses to non-existing dictionary entries results in a logger error
        and in the setting the 'self.error' flag to 1.

        Args:
            args(string): A variable length argument list specifying the
                key sequence for accessing the cfg nested dictionary.
                For a complete description of he valid key sequence,
                see the schema.py module. If the argument list is empty, all
                dictionary trees are returned as as a list of lists.
            cfg (dict): A dictionary within the Chip object to use for
                key list query.

        Returns:
            List of keys found for the key sequence provided.

        Examples:
            >>> getkeys('pdk')
            Returns all keys for the 'pdk' dictionary.
            >>> getkeys()
            Returns all key trees in the dictionary as a list of lists.
        """

        if cfg is None:
            cfg = self.cfg

        if len(list(args)) > 0:
            keypath = ','.join(args[:-1])
            self.logger.debug('Getting schema parameter keys for: %s', args)
            keys = list(self._search(cfg, keypath, *args, mode='getkeys'))
            if 'default' in keys:
                keys.remove('default')
        else:
            self.logger.debug('Getting all schema parameter keys.')
            keys = list(self._allkeys(cfg))

        return keys

    ###########################################################################
    def set(self, *args, cfg=None, clobber=True, field='value'):
        '''
        Sets a Chip dictionary value based on key-sequence and data provided.

        Accesses to non-existing dictionary entries results in a logger
        error and in the setting the 'self.error' flag to 1. For built in
        dictionary keys with the 'default' keywork entry, new leaf trees
        are automatically created by the set method by copying the default
        tree to the tree described by the key-sequence as needed.

        The data type provided must agree with the dictionary parameter 'type'.
        Before setting the parameter, the data value is type checked.
        Any type descrepancy results in a logger error and in setting the
        self.error flag to 1. For descriptions of the legal values for a
        specific parameter, refer to the schema.py documentation. Legal values
        are cast to strings before writing to the dictionary.

        Args:
            args (string): A variable length key list used to look
                up a Chip dictionary entry. For a complete description of the
                valid key lists, see the schema.py module. The key-tree is
                supplied in order.
            cfg (dict): A dictionary within the Chip object to use for
                key list query.

        Examples:
            >>> set('source', 'mydesign.v')
            Sets the file 'mydesign.v' to the list of sources.
        '''

        if cfg is None:
            cfg = self.cfg

        # Verify that all keys are strings
        for key in args[:-1]:
            if not isinstance(key,str):
                self.logger.error(f"Key [{key}] is not a string [{args}]")

        keypath = ','.join(args[:-1])
        all_args = list(args)

        self.logger.debug(f"Setting [{keypath}] to {args[-1]}")
        return self._search(cfg, keypath, *all_args, field=field, mode='set', clobber=clobber)

    ###########################################################################
    def add(self, *args, cfg=None):
        '''
        Appends an item to the parameter value specified by the keypath.

        Access to non-existing dictionary entries results in a logger error
        and in the setting the 'self.error' flag to 1. For built in dictionary
        keys with the 'default' keywork entry, new leaf trees are automatically
        created by copying the default tree to the tree described by the
        key-sequence as needed.

        The data type provided must agree with the dictionary parameter
        'type'. Before setting the parameter, the data value is type
        checked. Any type descrepancy results in a logger error and the
        self.error flag being raised.

        The add operation is not legal for scalar types.

        Args:
            args (string): A variable length argument list consisting of a
                keypath to a schema parameter followed by the item(s) to add
                to the parameter value.
            cfg (dict): A dictionary within the Chip object to use for
                key list query.

        Examples:
            >>> add('source', 'mydesign.v')
            Sets the file 'mydesign.v' to the list of sources.
        '''

        if cfg is None:
            cfg = self.cfg

        # Verify that all keys are strings
        for key in args[:-1]:
            if not isinstance(key,str):
                self.logger.error(f"Key [{key}] is not a string [{args}]")

        keypath = ','.join(args[:-1])
        all_args = list(args)

        self.logger.debug(f'Appending value {args[-1]} to [{keypath}]')
        return self._search(cfg, keypath, *all_args, field='value', mode='add')

    ###########################################################################
    def _allkeys(self, cfg, keys=None, keylist=None):
        '''
        Returns list of all keypaths in the SC schema.
        '''

        if keys is None:
            keylist = []
            keys = []
        for k in cfg:
            newkeys = keys.copy()
            newkeys.append(k)
            if 'defvalue' in cfg[k]:
                keylist.append(newkeys)
            else:
                self._allkeys(cfg[k], keys=newkeys, keylist=keylist)
        return keylist

    ###########################################################################
    def _search(self, cfg, keypath, *args, field='value', mode='get', clobber=True):
        '''
        Internal recursive function that searches a Chip dictionary for a
        match to the combination of *args and fields supplied. The function is
        used to set and get data within the dictionary.

        Args:
            args (string): A variable length key list used to look
                up a Chip dictionary entry.
            cfg(dict): The cfg dictionary within the Chip object to extend
            keypath (string): Concatenated keypath used for error logging.
            field(string): Leaf cell field to fetch. Examples of
                valid fields include 'value', 'defvalue', 'type'. For
                a complete description of the valid entries, see the
                schema.py module.
            mode(string): Specifies what to do (set/get/add/getkeys)

        '''

        all_args = list(args)
        param = all_args[0]
        val = all_args[-1]
        empty = [None, 'null', [], 'false']

        #set/add leaf cell (all_args=(param,val))
        if (mode in ('set', 'add')) & (len(all_args) == 2):
            # clean error if key not found
            if (not param in cfg) & (not 'default' in cfg):
                self.logger.error(f"Set/Add keypath [{keypath}] does not exist.")
                self.error = 1
            else:
                # making an 'instance' of default if not found
                if (not param in cfg) & ('default' in cfg):
                    cfg[param] = copy.deepcopy(cfg['default'])
                list_type =bool(re.match(r'\[', cfg[param]['type']))
                # copying over defvalue if value doesn't exist
                if 'value' not in cfg[param]:
                    cfg[param]['value'] = cfg[param]['defvalue']
                # checking for illegal fields
                if not field in cfg[param] and (field != 'value'):
                    self.logger.error(f"Field '{field}' for keypath [{keypath}]' is not a valid field.")
                    self.error = 1
                # check legality of value
                if field == 'value':
                    (type_ok,type_error) = self._typecheck(cfg[param], param, val)
                    if not type_ok:
                        self.logger.error("%s", type_error)
                        self.error = 1
                # converting python True/False to lower case string
                if (cfg[param]['type'] == 'bool' ):
                    if val == True:
                        val = "true"
                    elif val == False:
                        val = "false"
                # checking if value has been set
                if field not in cfg[param]:
                    selval = cfg[param]['defvalue']
                else:
                    selval =  cfg[param]['value']
                # updating values
                if cfg[param]['lock'] == "true":
                    self.logger.debug("Ignoring {mode}{} to [{keypath}]. Lock bit is set.")
                elif (mode == 'set'):
                    if (selval in empty) | clobber:
                        if (not list_type) & (val is None):
                            cfg[param][field] = None
                        elif (not list_type) & (not isinstance(val, list)):
                            cfg[param][field] = str(val)
                        elif list_type & (not isinstance(val, list)):
                            cfg[param][field] = [str(val)]
                        elif list_type & isinstance(val, list):
                            if re.search(r'\(', cfg[param]['type']):
                                cfg[param][field] = list(map(str,val))
                            else:
                                cfg[param][field] = val
                        else:
                            self.logger.error(f"Assigning list to scalar for [{keypath}]")
                            self.error = 1
                    else:
                        self.logger.info(f"Ignoring set() to [{keypath}], value already set. Use clobber=true to override.")
                elif (mode == 'add'):
                    if list_type & (not isinstance(val, list)):
                        cfg[param][field].append(str(val))
                    elif list_type & isinstance(val, list):
                        cfg[param][field].extend(val)
                    else:
                        self.logger.error(f"Illegal use of add() for scalar parameter [{keypath}].")
                        self.error = 1
                return cfg[param][field]
        #get leaf cell (all_args=param)
        elif len(all_args) == 1:
            if not param in cfg:
                self.error = 1
                self.logger.error(f"Get keypath [{keypath}] does not exist.")
            elif mode == 'getkeys':
                return cfg[param].keys()
            else:
                if not (field in cfg[param]) and (field!='value'):
                    self.error = 1
                    self.logger.error(f"Field '{field}' not found for keypath [{keypath}]")
                elif field == 'value':
                    #Select default if no value has been set
                    if field not in cfg[param]:
                        selval = cfg[param]['defvalue']
                    else:
                        selval =  cfg[param]['value']
                    #check for list
                    if bool(re.match(r'\[', cfg[param]['type'])):
                        sctype = re.sub(r'[\[\]]', '', cfg[param]['type'])
                        return_list = []
                        for item in selval:
                            if sctype == 'int':
                                return_list.append(int(item))
                            elif sctype == 'float':
                                return_list.append(float(item))
                            elif sctype == '(float,float)':
                                if isinstance(item,tuple):
                                    return_list.append(item)
                                else:
                                    tuplestr = re.sub(r'[\(\)\s]','',item)
                                    return_list.append(tuple(map(float, tuplestr.split(','))))
                            else:
                                return_list.append(item)
                        return return_list
                    else:
                        if selval is None:
                            # Unset scalar of any type
                            scalar = None
                        elif cfg[param]['type'] == "int":
                            #print(selval, type(selval))
                            scalar = int(float(selval))
                        elif cfg[param]['type'] == "float":
                            scalar = float(selval)
                        elif cfg[param]['type'] == "bool":
                            scalar = (selval == 'true')
                        elif re.match(r'\(', cfg[param]['type']):
                            tuplestr = re.sub(r'[\(\)\s]','',selval)
                            scalar = tuple(map(float, tuplestr.split(',')))
                        else:
                            scalar = selval
                        return scalar
                #all non-value fields are strings
                else:
                    return cfg[param][field]
        #if not leaf cell descend tree
        else:
            ##copying in default tree for dynamic trees
            if not param in cfg:
                cfg[param] = copy.deepcopy(cfg['default'])
            all_args.pop(0)
            return self._search(cfg[param], keypath, *all_args, field=field, mode=mode, clobber=clobber)


    ###########################################################################
    def extend(self, filename, cfg=None):
        """
        Extends the SC dictionary based on the provided JSON file.

        Reads in an SC compatible dictionary from a JSON file and copies
        all entries to the dictionary specified by the 'chip' and
        'cfg' arguments. All dictionary entries must include fields for: type,
        defvalue, switch, requirment, type, lock, param_help, short_help,
        example, and help. In addition, extensions for file/dir types must
        include fields for lock, copy, filehash, data, and signature. For
        complete information about these fields, refer to the schema.py

        Args:
            filename (string): A path to the file containing the json
                dictionary to be processd.
            cfg(dict): The cfg dictionary within the Chip object to extend

        """

        if cfg is None:
            cfg = self.cfg

        abspath = os.path.abspath(filename)

        self.logger.info('Extending SC schema with file %s', abspath)

        with open(abspath, 'r') as f:
            localcfg = json.load(f)

        self.merge(cfg, localcfg)

        return localcfg

    ###########################################################################
    def include(self, name, filename=None):
        '''
        Include a component
        '''

        if filename is None:
            module = importlib.import_module(name)
            setup_design = getattr(module, "setup_design")
            chip = setup_design()
        else:
            chip = siliconcompiler.Chip(design=name)
            chip.readcfg(filename)

        return chip

    ###########################################################################
    def prune(self, cfg, top=True, keeplists=False):
        '''
        Recursive function that takes a copy of the Chip dictionary and
        then removes all sub trees with non-set values and sub-trees
        that contain a 'default' key.


        Returns the pruned dictionary

        '''

        # create a local copy of dict
        if top:
            localcfg = copy.deepcopy(cfg)
        else:
            localcfg = cfg

        #10 should be enough for anyone...
        maxdepth = 10
        i = 0

        #Prune when the default & value are set to the following
        if keeplists:
            empty = ("null", None)
        else:
            empty = ("null", None, [])

        # When at top of tree loop maxdepth times to make sure all stale
        # branches have been removed, not elegant, but stupid-simple
        # "good enough"
        while i < maxdepth:
            #Loop through all keys starting at the top
            for k in list(localcfg.keys()):
                #removing all default/template keys
                # reached a default subgraph, delete it
                if k == 'default':
                    del localcfg[k]
                # reached leaf-cell
                elif 'help' in localcfg[k].keys():
                    del localcfg[k]['help']
                elif 'example' in localcfg[k].keys():
                    del localcfg[k]['example']
                elif 'defvalue' in localcfg[k].keys():
                    if localcfg[k]['defvalue'] in empty:
                        if 'value' in localcfg[k].keys():
                            if localcfg[k]['value'] in empty:
                                del localcfg[k]
                        else:
                            del localcfg[k]
                #removing stale branches
                elif not localcfg[k]:
                    localcfg.pop(k)
                #keep traversing tree
                else:
                    self.prune(cfg=localcfg[k], top=False, keeplists=keeplists)
            if top:
                i += 1
            else:
                break

        return localcfg

    ###########################################################################
    def _abspath(self, cfg):
        '''Recursive function that goes through Chip dictionary and
        resolves all relative paths where required.
        '''

        #Recursively going through dict to set abspaths for files
        for k, v in cfg.items():
            if isinstance(v, dict):
                #indicates leaf cell
                if 'value' in cfg[k].keys():
                    #only do something if type is file
                    if re.search('file|dir', cfg[k]['type']):
                        #iterate if list
                        if re.match(r'\[', cfg[k]['type']):
                            for i, val in enumerate(list(cfg[k]['value'])):
                                #Look for relative paths in search path
                                cfg[k]['value'][i] = schema_path(val)
                        else:
                            cfg[k]['value'] = schema_path(cfg[k]['value'])
                else:
                    self._abspath(cfg[k])

    ###########################################################################
    def _printcfg(self, cfg, keys=None, file=None, mode="", field='value', prefix=""):
        '''
        Prints out Chip dictionary values one command at a time. Currently only
        TCL is supported.
        '''

        if keys is None:
            keys = []
        for k in cfg:
            newkeys = keys.copy()
            newkeys.append(k)
            #detect leaf cell
            if 'defvalue' in cfg[k]:
                if mode == 'tcl':
                    if 'value' not in cfg[k]:
                        selval = cfg[k]['defvalue']
                    else:
                        selval =  cfg[k]['value']
                    if bool(re.match(r'\[', str(cfg[k]['type']))) & (field == 'value'):
                        alist = selval
                    else:
                        alist = [selval]
                    for i, val in enumerate(alist):
                        #replace $VAR with env(VAR) for tcl
                        m = re.match(r'\$(\w+)(.*)', str(val))
                        if m:
                            alist[i] = ('$env(' +
                                        m.group(1) +
                                        ')' +
                                        m.group(2))

                    #create a TCL dict
                    keystr = ' '.join(newkeys)
                    valstr = ' '.join(map(str, alist)).replace(';', '\\;')
                    outlst = [prefix,
                              keystr,
                              '[list ',
                              valstr,
                              ']']
                    outstr = ' '.join(outlst)
                    outstr = outstr + '\n'
                if file is None:
                    print(outstr)
                else:
                    print(outstr, file=file)
            else:
                self._printcfg(cfg[k],
                               keys=newkeys,
                               file=file,
                               mode=mode,
                               field=field,
                               prefix=prefix)

    ###########################################################################
    def merge(self, cfg1, cfg2, append=False, path=None):
        """
        Merges the SC configuration dict cfg2 into cfg1.

        This is a dict merge routine built for the SC schema. The routine
        takes into account the availabiltiy of the SC dictionary being
        ac combination of static entries and dynamic entries specified by the
        keyword 'default' specified as a key.

        Args:
            cfg1 (dict): Original dict within
            cfg2 (dict): New dict to merge into the original dict
            strict (bool): If True, d1 is considered the golden reference
                and only d2 with identical keylists are merged.
            append (bool): If True, for list variables,the new config valuse
                are appended to the old values.
            path (sring): Temporary variable tracking key path

        """

        #creating local copy of original dict to be overwritten
        #it would be nasty to set a global varaible inside a function
        localcfg = copy.deepcopy(cfg1)

        cfg1_keys = self.getkeys(cfg=localcfg)
        cfg2_keys = self.getkeys(cfg=cfg2)

        for keylist in cfg2_keys:
            if 'default' not in keylist:
                typestr = self.get(*keylist, cfg=cfg2, field='type')
                val = self.get(*keylist, cfg=cfg2)
                arg = keylist.copy()
                arg.append(val)
                if bool(re.match(r'\[', typestr)) & append:
                    self.add(*arg, cfg=localcfg)
                else:
                    self.set(*arg, cfg=localcfg, clobber=True)

        #returning dict
        return localcfg

    ###########################################################################
    def _keypath_empty(self, key, cfg):
        emptylist = ("null", None, [])

        value = self.get(*key, cfg=cfg)
        defvalue = self.get(*key, cfg=cfg, field='defvalue')
        value_empty = (defvalue in emptylist) and (value in emptylist)

        return value_empty

    ###########################################################################
    def check(self, step, index, mode='static', cfg=None):
        '''
        Performs a setup validity check and returns success status.

        Returns:
            Returns True of if the Chip dictionary is valid, else returns
            False.

        Examples:
            >>> check()
           Returns True of the Chip dictionary checks out.
        '''

        if cfg is None:
            cfg = self.cfg

        #1. Checking that flowgraph is legal
        if not self.getkeys('flowgraph'):
            self.error = 1
            self.logger.error(f"No flowgraph defined.")
        legal_steps = self.getkeys('flowgraph')
        for a in self.getkeys('flowgraph'):
            for b in self.getkeys('flowgraph', a):
                for input in self.getkeys('flowgraph', a, b, 'input'):
                    if not input in legal_steps:
                        self.error = 1
                        self.logger.error(f"Input '{a}' is not a legal step.")
        #2. Check requirements list
        allkeys = self.getkeys()
        for key in allkeys:
            keypath = ",".join(key)
            if 'default' not in key:
                key_empty = self._keypath_empty(key, cfg)
                requirement = self.get(*key, cfg=cfg, field='requirement')
                if key_empty and (str(requirement) == 'all'):
                    self.error = 1
                    self.logger.error(f"Global requirement missing for [{keypath}].")
                elif key_empty and (str(requirement) == self.get('mode')):
                    self.error = 1
                    self.logger.error(f"Mode requirement missing for [{keypath}].")
        #3. Check per tool parameter requirements
        tool = self.get('flowgraph', step, index, 'tool')
        if 'req' in  self.getkeys('eda', tool, step, index):
            all_required = self.get('eda', tool, step, index, 'req')
            for item in all_required:
                keypath = item.split(',')
                if self._keypath_empty(keypath, cfg):
                    self.error = 1
                    self.logger.error(f"Value empty for [{keypath}].")

        if self._keypath_empty(['eda', tool, step, index, 'exe'], cfg):
            self.error = 1
            self.logger.error(f'Executable not specified for tool {tool} used in flowgraph step {step}')

        if self._keypath_empty(['eda', tool, step, index, 'version'], cfg):
            self.error = 1
            self.logger.error(f'Version not specified for tool {tool} used in flowgraph step {step}')

        #4. Check that input files exist
        if mode=='dynamic':
            #2. Check per step input requirements
            all_inputs = self.get('eda', tool, step, index, 'input')
            for item in all_inputs:
                infile = f"inputs/{item}"
                if not os.path.isfile(infile):
                    self.error = 1
                    self.logger.error(f"Required input '{infile}' is missing.")

        return self.error

    ###########################################################################
    def readcfg(self, filename, merge=True, cfg=None):
        """
        Reads a json or yaml formatted file into the Chip dictionary.

        Args:
            filename (file): A relative or absolute path toe a file to load
                into dictionary.

        Examples:
            >>> readcfg('mychip.json')
            Loads the file mychip.json into the current Chip dictionary.
        """

        if cfg is None:
            cfg = self.cfg

        abspath = os.path.abspath(filename)
        self.logger.debug('Reading configuration file %s', abspath)

        #Read arguments from file based on file type
        if abspath.endswith('.json'):
            with open(abspath, 'r') as f:
                localcfg = json.load(f)
            f.close()
        elif abspath.endswith('.yaml'):
            with open(abspath, 'r') as f:
                localcfg = yaml.load(f, Loader=yaml.SafeLoader)
            f.close()
        else:
            self.error = 1
            self.logger.error('Illegal file format. Only json/yaml supported. %s', abspath)


        #Merging arguments with the Chip configuration
        if merge:
            localcfg = self.merge(cfg, localcfg)

        return localcfg

    ###########################################################################
    def writecfg(self, filename, cfg=None, prune=True, keeplists=False, abspath=False):
        '''Writes out Chip dictionary in json, yaml, or TCL file format.

        Args:
            filename (file): A relative or absolute path to a file to dump
                 dictionary into.
            cfg (dict): A dictionary to dump. If 'None' is specified, then
                 the current dictionary is dumped.
            prune (bool): If set to True, then only non-default trees and
                 non empty values are dumped. If set to False, the whole
                 dictionary is dumped.
            abspath (bool): If set to True, then all file paths within the
                 Chip dictionary are resolved to absolute values.

        Examples:
            >>> writecfg('mydump.json')
            Prunes and dumps the current Chip dictionary into mydump.json
            >>> writecfg('bigdump.json', prune=False)
            Dumps the complete current Chip dictionary into bigdump.json
        '''

        if cfg is None:
            cfg = self.cfg

        filepath = os.path.abspath(filename)
        self.logger.debug('Writing configuration to file %s', filepath)

        if not os.path.exists(os.path.dirname(filepath)):
            os.makedirs(os.path.dirname(filepath))

        if prune:
            self.logger.debug('Pruning dictionary before writing file %s', filepath)
            cfgcopy = self.prune(cfg, keeplists=keeplists)
        else:
            cfgcopy = copy.deepcopy(cfg)

        #resolve absolute paths
        if abspath:
            self._abspath(cfgcopy)

        # Write out configuration based on file type
        if filepath.endswith('.json'):
            with open(filepath, 'w') as f:
                print(json.dumps(cfgcopy, indent=4, sort_keys=True), file=f)
        elif filepath.endswith('.yaml'):
            with open(filepath, 'w') as f:
                print(yaml.dump(cfgcopy, Dumper=YamlIndentDumper, default_flow_style=False), file=f)
        elif filepath.endswith('.tcl'):
            with open(filepath, 'w') as f:
                print("#############################################", file=f)
                print("#!!!! AUTO-GENERATED FILE. DO NOT EDIT!!!!!!", file=f)
                print("#############################################", file=f)
                self._printcfg(cfgcopy, mode="tcl", prefix="dict set sc_cfg", file=f)
        else:
            self.logger.error('File format not recognized %s', filepath)
            self.error = 1

    ###########################################################################
    def writegraph(self, filename, graphtype='flowgraph'):
        '''Exports the execution flow graph using the graphviz library.
        For graphviz formats supported, see https://graphviz.org/.

        '''
        filepath = os.path.abspath(filename)
        self.logger.debug('Writing flowgraph to file %s', filepath)
        fileroot, ext = os.path.splitext(filepath)
        fileformat = ext.replace(".", "")
        dot = graphviz.Digraph(format=fileformat)
        dot.attr(bgcolor='transparent')
        if graphtype == 'flowgraph':
            for step in self.getkeys('flowgraph'):
                for index in self.getkeys('flowgraph', step):
                    node = step+index
                    # create step node
                    if self.get('flowgraph', step, index, 'tool'):
                        labelname = step+index+'\\n('+self.get('flowgraph', step, index, 'tool')+")"
                    else:
                        labelname = step
                    dot.node(node, label=labelname)
                    # get inputs
                    all_inputs = []
                    for i in self.getkeys('flowgraph', step, index, 'input'):
                        for j in self.get('flowgraph', step, index, 'input', i):
                            all_inputs.append(i+j)
                    for item in all_inputs:
                        dot.edge(item, node)
        elif graphtype == 'hier':
            for parent in self.getkeys('hier'):
                dot.node(parent)
                for child in self.getkeys('hier', parent):
                    dot.edge(parent, child)
        dot.render(filename=fileroot, cleanup=True)

    ########################################################################
    def collect(self, cfg=None, outdir='output'):
        '''
        Collects files found in the configuration dictionary and places
        them in 'dir'. The function only copies in files that have the 'copy'
        field set as true. If 'copyall' is set to true, then all files are
        copied in.

        1. indexing like in run, job1
        2. chdir package
        3. run tool to collect files, pickle file in output/design.v
        4. copy in rest of the files below
        5. record files read in to schema

        Args:
           dir (filepath): Destination directory

        '''
        if cfg is None:
            cfg = self.cfg

        if not os.path.exists(outdir):
            os.makedirs(outdir)

        #copy all parameter take from self dictionary
        copyall = self.get('copyall')
        allkeys = self.getkeys(cfg=cfg)
        for key in allkeys:
            leaftype = self.get(*key, cfg=cfg, field='type')
            if leaftype == 'file':
                copy = self.get(*key, cfg=cfg, field='copy')
                value = self.get(*key, cfg=cfg, field='value')
                if copyall | (copy == 'true'):
                    if not isinstance(value, list):
                        value = [value]
                    for item in value:
                        if item:
                            filepath = schema_path(item)
                            shutil.copy(filepath, outdir)

    ###########################################################################
    def hash(self, cfg=None):
        '''Computes sha256 hash of files based on hashmode set in cfg dict.

        Valid hashing modes:
        * OFF: No hashing of files
        * ALL: Compute hash of all files in dictionary. This couuld take
        hours for a modern technology node with thousands of large setup
        files.
        * SELECTIVE: Compute hashes only on files accessed by the step
        currently being executed.

        '''

        if cfg is None:
            cfg = self.cfg

        hashmode = self.get('hashmode')
        self.logger.info('Computing file hashes with hashmode=%s', hashmode)

        allkeys = self.getkeys(cfg=cfg)

        for keylist in allkeys:
            if 'filehash' in keylist:
                filelist = self.get(*keylist, cfg=cfg)
                self.set([keylist,[]], cfg=cfg, clobber=True)
                hashlist = []
                for item in filelist:
                    filename = schema_path(item)
                    self.logger.debug('Computing hash value for %s', filename)
                    if os.path.isfile(filename):
                        sha256_hash = hashlib.sha256()
                        with open(filename, "rb") as f:
                            for byte_block in iter(lambda: f.read(4096), b""):
                                sha256_hash.update(byte_block)
                        hash_value = sha256_hash.hexdigest()
                        hashlist.append(hash_value)
                self.set([keylist,hashlist], cfg=cfg, clobber=True)

    ###########################################################################
    def audit(self, filename=None):
        '''Performance an an audit of each step in the flow
        '''
        return filename

    ###########################################################################
    def calcyield(self, model='poisson'):
        '''Calculates the die yield
        '''

        d0 = self.get('pdk', 'd0')
        diesize = self.get('asic', 'diesize').split()
        diewidth = (diesize[2] - diesize[0])/1000
        dieheight = (diesize[3] - diesize[1])/1000
        diearea = diewidth * dieheight

        if model == 'poisson':
            dy = math.exp(-diearea * d0/100)
        elif model == 'murphy':
            dy = ((1-math.exp(-diearea * d0/100))/(diearea * d0/100))**2

        return dy

    ###########################################################################

    def dpw(self):
        '''Calculates dies per wafer, taking into account scribe lines
        and wafer edge margin. The algorithms starts with a center aligned
        wafer and rasters dies uot from the center until a die edge extends
        beyoond the legal value.

        '''

        #PDK information
        wafersize = self.get('pdk', 'wafersize')
        edgemargin = self.get('pdk', 'edgemargin')
        hscribe = self.get('pdk', 'hscribe')
        vscribe = self.get('pdk', 'vscribe')

        #Design parameters
        diesize = self.get('asic', 'diesize').split()
        diewidth = (diesize[2] - diesize[0])/1000
        dieheight = (diesize[3] - diesize[1])/1000

        #Derived parameters
        radius = wafersize/2 -edgemargin
        stepwidth = (diewidth + hscribe)
        stepheight = (dieheight + vscribe)

        #Raster dies out from center until you touch edge margin
        #Work quadrant by quadrant
        dies = 0
        for quad in ('q1', 'q2', 'q3', 'q4'):
            x = 0
            y = 0
            if quad == "q1":
                xincr = stepwidth
                yincr = stepheight
            elif quad == "q2":
                xincr = -stepwidth
                yincr = stepheight
            elif quad == "q3":
                xincr = -stepwidth
                yincr = -stepheight
            elif quad == "q4":
                xincr = stepwidth
                yincr = -stepheight
            #loop through all y values from center
            while math.hypot(0, y) < radius:
                y = y + yincr
                while math.hypot(x, y) < radius:
                    x = x + xincr
                    dies = dies + 1
                x = 0

        return int(dies)

    ###########################################################################
    def diecost(self, n):
        '''Calculates total cost of producing 'n', including design costs,
        mask costs, packaging costs, tooling, characterization, qualifiction,
        test. The exact cost model is given by the formula:

        '''

        return n

    ###########################################################################
    def summary(self, filename=None):
        '''
        Creates a summary of the run metrics generated from the 'start' step
        to the 'stop' step.

        Args:
            filename (filename): A file to write the summary report to. If
                the value is 'None', the summary is printed to stdout.

        Examples:
            >>> summary()
            Prints out a summary of the run to stdout.
        '''

        if self.get('steplist'):
            steplist = self.get('steplist')
        else:
            steplist = self.getsteps()

        jobdir = "/".join([self.get('dir'),
                           self.get('design'),
                           self.get('jobname') + str(self.get('jobid'))])

        if self.get('mode') == 'asic':
            info = '\n'.join(["SUMMARY:\n",
                              "design = " + self.get('design'),
                              "foundry = " + self.get('pdk', 'foundry'),
                              "process = " + self.get('pdk', 'process'),
                              "targetlibs = "+" ".join(self.get('asic', 'targetlib')),
                              "jobdir = "+ jobdir])
        else:
            # TODO: pull in relevant summary items for FPGA?
            info = '\n'.join(["SUMMARY:\n",
                              "design = "+self.get('design'),
                              "jobdir = "+ jobdir])
        print("-"*135)
        print(info, "\n")

        # Stepping through all steps/indices and printing out metrics
        data = []
        steps = []
        colwidth = 8

        #Creating Header
        steps = []
        colwidth = 8
        for step in steplist:
            #TODO, fix for parallel, follow selection
            steps.append(step.center(colwidth))

        #Creating table of real values
        metrics = []
        for metric in self.getkeys('metric', 'default', 'default'):
            metrics.append(" " + metric)
            row = []
            for step in steplist:
                #TODO: fix for parallel processing properly!
                #need to allow for facts that minimum works on next step
                #so it needs to be recorded at step
                index = self.get('flowstatus', step, '0', 'select')
                value = str(self.get('metric', step, '0', metric, 'real'))
                row.append(" " + value.center(colwidth))
            data.append(row)

        pandas.set_option('display.max_rows', 500)
        pandas.set_option('display.max_columns', 500)
        pandas.set_option('display.width', 100)
        df = pandas.DataFrame(data, metrics, steps)
        if filename is None:
            print(df.to_string())
            print("-"*135)

    ###########################################################################
    def getsteps(self, cfg=None):
        '''
        Returns an ordered list based on the flowgraph
        '''

        if cfg is None:
            cfg = self.cfg

        #Get length of paths from step to root
        depth = {}
        for step in self.getkeys('flowgraph', cfg=cfg):
            depth[step] = 0
            for path in self._allpaths(cfg, step, str(0)):
                if len(list(path)) > depth[step]:
                    depth[step] = len(path)

        #Sort steps based on path lenghts
        sorted_dict = dict(sorted(depth.items(), key=lambda depth: depth[1]))
        return list(sorted_dict.keys())

    ###########################################################################
    def flowinputs(self, step, index, cfg=None):
        '''
        Returns a list of inputs to the current step as a list of concatenated
        strings step+index.
        '''

        if cfg is None:
            cfg = self.cfg

        all_inputs = []
        for a in self.getkeys('flowgraph'):
            for b in self.getkeys('flowgraph', a):
                for c in self.getkeys('flowgraph', a, b, 'output'):
                    for d in self.get('flowgraph', a, b, 'output', c):
                        if (c == step) & (str(d) == index):
                            all_inputs.append(a + b)

        return all_inputs

    ###########################################################################
    def _allpaths(self, cfg, step, index, path=None, allpaths=None):

        if path is None:
            allpaths = []
            path = []
        all_inputs = []
        for a in self.getkeys('flowgraph', step, index, 'input', cfg=cfg):
            for b in self.get('flowgraph', step, index, 'input', a, cfg=cfg):
                all_inputs.append(a + b)
        if not all_inputs:
            allpaths.append(path)
        else:
            for a in self.getkeys('flowgraph', step, index, 'input', cfg=cfg):
                for b in self.get('flowgraph', step, index, 'input', a, cfg=cfg):
                    newpath = path.copy()
                    newpath.append(a+b)
                    return self._allpaths(cfg, a, b, path=newpath, allpaths=allpaths)
        return list(allpaths)



    ###########################################################################
    def join(self, *steps, step=None, index=None):
        '''
        Joins all inputs from all indexes of all steps in args as a list.
        The function sets the flowstatus select parameter in the schema
        '''

        steplist = list(args)
        sel_inputs = []

        for a in steplist:
            for b in self.getkeys('flowgraph', a):
                sel_inputs.append(a+b)

        if (step is not None) & (index is not None):
            self.set('flowstatus', step, index, 'select', sel_inputs)

        return sel_inputs

    ###########################################################################
    def minimum(self, *steps, step=None, index=None):
        '''
        Wrapper function for minmax, with op = 'minimum'.
        See minmax() function for full help.
        '''
        return _minmax(*steps, step=step, index=index, op="minimum")

    ###########################################################################
    def maximum(self, *steps, step=None, index=None):
        '''
        Wrapper function for minmax, with op = 'minimum'
        See minmax() function for full help.
        '''
        return _minmax(*steps, step=step, index=index, op="maximim")

    ###########################################################################
    def minmax(self, *args, step=None, index=None, op="minimum"):
        '''
        Calculates the max value for all indexes of all steps provided.

        Sequence of operation:

        1. Check all steps/indexes to see if all metrics meets goals
        2. Check all steps/indees to find global min/max for each metric
        3. Select MAX value if all metrics are met.
        4. Normalize the max value as sel = (val - MIN) / (MAX - MIN)
        5. Return normalized value and index

        Meeting metric goals takes precedence over compute metric scores.
        Only goals with values set and metrics with weights set are considered
        in the calulation.

        Args:
            args (string): A variable length list of steps

        Returns:
            tuple containing

            - score (float): Maximum score
            - step (str): Winning step
            - index (str): Winning index

        '''

        steplist = list(args)

        # Keeping track of the steps/indexes that have goals met
        failed = {}
        goals_met = False
        for step in steplist:
            failed[step] = {}
            for index in self.getkeys('flowgraph', step):
                if self.get('flowstatus', step, index, 'error'):
                    failed[step][index] = True
                else:
                    failed[step][index] = False
                    for metric in self.getkeys('metric', step, index):
                        if 'goal' in self.getkeys('metric', step, index, metric):
                            goal = self.get('metric', step, index, metric, 'goal')
                            real = self.get('metric', step, index, metric, 'real')
                            if bool(real > goal):
                                failed[step][index] = True
                if not failed[step][index]:
                    goals_met = True

        # Calculate max/min values for each metric
        max_val = {}
        min_val = {}
        for step in steplist:
            max_val[step] = {}
            min_val[step] = {}
            for metric in self.getkeys('flowgraph', step, '0', 'weight'):
                max_val[step][metric] = 0
                min_val[step][metric] = float("inf")
                for index in self.getkeys('flowgraph', step):
                    if not self.get('flowstatus', step, index, 'error'):
                        real = self.get('metric', step, index, metric, 'real')
                        max_val[step][metric] = max(max_val[step][metric], real)
                        min_val[step][metric] = min(min_val[step][metric], real)

        # Select the minimum index
        min_score = {}
        step_winner = ""
        for step in steplist:
            min_score = float("inf")
            step_winner = 0
            for index in self.getkeys('flowgraph', step):
                if not self.get('flowstatus', step, index, 'error'):
                    score = 0.0
                    for metric in self.getkeys('flowgraph', step, index, 'weight'):
                        real = self.get('metric', step, index, metric, 'real')
                        if not (max_val[step][metric] - min_val[step][metric]) == 0:
                            scaled = (real - min_val[step][metric]) / (max_val[step][metric] - min_val[step][metric])
                        else:
                            scaled = max_val[step][metric]
                        score = score + scaled
                    if (score < min_score) & (not (failed[step][index] & goals_met)):
                        min_score = score
                        winner = step+index

        if (step is not None) & (index is not None):
            self.set('flowstatus', step, index, 'select', winner)

        return (score, winner)

    ###########################################################################
    def verify(self, *steps, args=None, step=None, index=None):
        pass

    ###########################################################################
    def mux(self, *steps, args=None, step=None, index=None):
        '''
        Mux that selects a single input from the index based on the args.
        '''
        pass


    ###########################################################################
    def _runstep(self, step, index, active, error):
        '''
        Private per step run method called by run().
        The method takes in a step string and index string to indicated what
        to run. Execution state coordinated through the active/error
        multiprocessing Manager dicts.

        Execution flow:
        1. Wait in loop until all previous steps/indexes have completed
        2. Set up working directory
        3. Check inputs for errors. Halt if one of the steps yielded
           zero valid results, otherwise merge cfg from previous step
        4. Start job (timer)
        5. Run pre_process
        6. Copy in all input directories selected
        7. Copy in reference scripts to working dir
        8. Save dictionary to be used for running the tool/runstep
        9. Run dynamic check()
        10. Set all metrics for runstep to 0
        11. Check exe version
        12. Run EXE
        13. Post process
        14. Record successful exit
        15. Save package in output dir
        16. Change back to original dir
        17. Lower active bit

        '''

        ##################
        # 1. Wait loop

        self.logger.info(f"Step '{step}' waiting on inputs")

        while True:
            # Checking that there are no pending jobs
            pending = 0
            for input_step in self.getkeys('flowgraph', step, index, 'input'):
                for input_index in self.get('flowgraph', step, index, 'input', input_step):
                    input_str = input_step + input_index
                    pending = pending + active[input_str]

            # beak out of loop when no all inputs are done
            if not pending:
                break
            # Short sleep
            time.sleep(0.1)

<<<<<<< HEAD
        # Starting Date/Time
        start = time.time()

        # If the job is configured to run on a cluster, collect the schema
        # and send it to a compute node in a munge-encrypted 'srun' command.
        # (Run the initial 'import' stages without srun)
        if (self.get('cluster') == 'slurm') and \
           (self.getkeys('flowgraph', step, index, 'input')):
            if 'decrypt_key' in self.status:
                # Job data is encrypted, and it should only be decrypted in the
                # compute node's local storage.
                tmp_job_dir = f"/tmp/{self.get('remote', 'jobhash')}"
                keypath = f"{tmp_job_dir}/dk"
                job_nameid = f"{chip.get('jobname')}{chip.get('jobid')}"
                in_cfg = None
                for input_step in self.getkeys('flowgraph', step, index, 'input'):
                    for input_index in self.get('flowgraph', step, index, 'input', input_step):
                        # We have no way of checking whether these input files
                        # exist, because the data is encrypted. But if they don't
                        # exist, the step will quickly error out and the metrics
                        # should reflect that.
                        in_cfg = "/".join([tmp_job_dir,
                                           self.get('design'),
                                           job_nameid,
                                           f'{input_step}{input_index}',
                                           'outputs',
                                           f'{self.get("design")}.pkg.json',
                                          ])
                # The 'srun' command needs to:
                # * copy encrypted data/key and unencrypted IV into local storage.
                # * store the provided key in local storage.
                # * call 'sc' with the provided key, wait for the job to finish.
                # * copy updated encrypted data back into shared storage.
                # * delete all unencrypted data.
                run_cmd = 'srun bash -c "'
                run_cmd += f"cp {self.get('dir')}/{job_nameid}.crypt "\
                               f"{tmp_job_dir}/{job_nameid}.crypt ; "
                run_cmd += f"cp {self.get('dir')}/{job_nameid}.iv "\
                               f"{tmp_job_dir}/{job_nameid}.iv ; "
                run_cmd += f"cp {self.get('dir')}/import.bin "\
                               f"{tmp_job_dir}/import.bin ; "
                run_cmd += f"touch {keypath} ; chmod 400 {keypath} ; "
                run_cmd += f"echo \"{self.status('decrypt_key')}\" > {keypath} ; "
                run_cmd += f"sc -cfg {in_cfg} "\
                               f"-arg_step {step} -arg_index {index} "\
                               f"-remote_key {keypath} -dir {tmp_job_dir} "\
                               f"-cluster local -remote_addr '' ; "
                run_cmd += f"cp {tmp_job_dir}/{job_nameid}.crypt "\
                               f"{self.get('dir')}/{job_nameid}.crypt ; "
                run_cmd += f"cp {tmp_job_dir}/{job_nameid}.iv "\
                               f"{self.get('dir')}/{job_nameid}.iv ; "
                run_cmd += f"rm -rf {tmp_job_dir}"
                run_cmd += '"'
            else:
                # Job data is not encrypted, so it can be run in shared storage.
                # Get the prior step to use as an input.
                job_dir = "/".join([self.get('dir'),
                                    self.get('design'),
                                    self.get('jobname') + str(self.get('jobid'))])
                in_cfg = None
                for input_step in self.getkeys('flowgraph', step, index, 'input'):
                    for input_index in self.get('flowgraph', step, index, 'input', input_step):
                        cfgfile = '/'.join([job_dir,
                                            f'{input_step}{input_index}',
                                            'outputs',
                                            f'{self.get("design")}.pkg.json'])
                        if os.path.isfile(cfgfile):
                            in_cfg = cfgfile

                # Create an 'srun' command.
                run_cmd = 'srun bash -c "'
                run_cmd += f"sc -cfg {in_cfg} "\
                           f"-arg_step {step} -arg_index {index} "\
                            "-cluster local -remote_addr ''"
                run_cmd += '"'

                # Run the 'srun' command.
                subprocess.run(run_cmd, shell = True)

            # Clear active/error bits and return after the 'srun' command.
            error[step + str(index)] = 0
            active[step + str(index)] = 0
            return

        # If the job is configured to run on the local machine, run the step.

        # Build directory
        stepdir = "/".join([self.get('dir'),
                            self.get('design'),
                            self.get('jobname') + str(self.get('jobid')),
                            step + index])

        self.logger.debug(f"Stepdir={stepdir}")

        stepdir = os.path.abspath(stepdir)
=======
        ##################
        # 2. Directory setup
>>>>>>> 21664a48

        workdir = self._getworkdir(step,index)
        cwd = os.getcwd()
        if os.path.isdir(workdir):
            shutil.rmtree(workdir)
        os.makedirs(workdir, exist_ok=True)
        os.chdir(workdir)
        os.makedirs('outputs', exist_ok=True)
        os.makedirs('reports', exist_ok=True)

        ##################
        # 3. Collect run cfg history and check for errors

        design = self.get('design')
        all_inputs = []
        if not self.getkeys('flowgraph', step, index, 'input'):
            self.collect(outdir='inputs')
        elif not self.get('remote', 'addr'):
            halt = 0
            for input_step in self.getkeys('flowgraph', step, index, 'input'):
                step_error = 1
                for i in self.get('flowgraph', step, index, 'input', input_step):
                    index_error = error[input_step + i]
                    step_error = step_error & index_error
                    self.set('flowstatus', input_step, i, 'error', index_error)
                    if not index_error:
                        cfgfile = f"../{input_step+i}/outputs/{design}.pkg.json"
                        self.cfg = self.readcfg(cfgfile)
                halt = halt + step_error
            if halt:
                self.logger.error('Halting step %s due to previous errors', step)
                self._haltstep(step, index, error, active)

        ##################
        # 4. Starting job

        self.logger.debug(f"Starting step '{step}' index '{index}'")
        start = time.time()

        ##################
        # 5. Runnning builtin functions

        if self.get('flowgraph', step, index, 'function'):
            tool = 'builtin'
            func = self.get('flowgraph', step, index, 'function')
            args = self.get('flowgraph', step, index, 'args')
            inputs = chip.getkeys('flowgraph', step, index, 'input')
            # Figure out which inputs to select
            if func == 'minimum':
                chip.minimum(*inputs, step=step, index=index)
            elif func == "maximum":
                chip.maximum(*inputs, step=step, index=index)
            elif func == "join":
                chip.join(*inputs, step=step, index=index)
            elif func == "mux":
                chip.mux(*inputs, args=args, step=step, index=index)
            elif func == "verify":
                chip.verify(*inputs, args=args, step=step, index=index)
        else:
            tool = self.get('flowgraph', step, index, 'tool')

        ##################
        # 5.5 Copy outputs from input steps
        if not self.getkeys('flowgraph', step, index,'input'):
            all_inputs = []
        elif not self.get('flowstatus', step, index, 'select'):
            all_inputs = [self.getkeys('flowgraph', step, index,'input')[0]+'0']
        else:
            all_inputs = self.getkeys('flowstatus', step, index, 'select')
        for input_step in all_inputs:
            shutil.copytree(f"../{input_step}/outputs", 'inputs/')

        ##################
        # 6.Run pre_process function if defined
        try:
            searchdir = "siliconcompiler.tools." + tool
            modulename = '.'+tool+'_setup'
            module = importlib.import_module(modulename, package=searchdir)
            if hasattr(module, "pre_process"):
                pre_process = getattr(module, "pre_process")
                pre_process(self, step, index)
        except:
            traceback.print_exc()
            self.logger.error(f"Pre-processing failed for '{tool}' in step '{step}'")
            self._haltstep(step, index, error, active)

        ##################
        # 7. Copy Reference Scripts
        if self.get('eda', tool, step, index, 'copy'):
            refdir = schema_path(self.get('eda', tool, step, index, 'refdir'))
            shutil.copytree(refdir, ".", dirs_exist_ok=True)

        ##################
        # 8. Save config files required by EDA tools
        # (for tools and slurm)
        self.set('arg', 'step', step, clobber=True)
        self.set('arg', 'index', index, clobber=True)
        self.writecfg("sc_manifest.json")
        self.writecfg("sc_manifest.yaml")
        self.writecfg("sc_manifest.tcl", abspath=True, keeplists=True)

        ##################
        # 9. Final check() before run
        if self.check(step,index, mode='dynamic'):
            self.logger.error(f"Fatal error in check() of '{step}'! See previous errors.")
            self._haltstep(step, index, error, active)

        ##################
        # 10. Resetting metrics (so tool doesn't have to worry about defaults)
        for metric in self.getkeys('metric', 'default', 'default'):
            self.set('metric', step, index, metric, 'real', 0)

        ##################
        # 11. Check exe version
        veropt = self.get('eda', tool, step, index, 'vswitch')
        exe = self.get('eda', tool, step, index, 'exe')
        if veropt != None:
            cmdstr = f'{exe} {veropt} > {exe}.log'
            self.logger.debug("Checking version of '%s' tool in step '%s'.", tool, step)
            exepath = subprocess.run(cmdstr, shell=True)
            if exepath.returncode > 0:
                self.logger.error('Version check failed for %s.', cmdstr)
                self._haltstep(step, index, error, active)
        else:
            self.logger.info("Skipping version checking of '%s' tool in step '%s'.", tool, step)

        ##################
        # 12. Run executable
        cmd_error = 0
        if self.get('eda', tool, step, index, 'exe'):
            cmdlist = self._makecmd(tool, step, index)
            cmdstr = ' '.join(cmdlist)
            self.logger.info("Running %s in %s", step, workdir)
            self.logger.info('%s', cmdstr)
            cmd_error = subprocess.run(cmdstr, shell=True, executable='/bin/bash')
        if cmd_error.returncode != 0:
            self.logger.warning('Command failed. See log file %s', os.path.abspath(cmdlist[-1]))
            self._haltstep(step, index, error, active)
            # Override exit code if set
            if not self.get('eda', tool, step, index, 'continue'):
                self._haltstep(step, index, error, active)

        ##################
        # 13. Post process (could fail)
        post_error = 0
        try:
            tool = self.get('flowgraph', step, index, 'tool')
            searchdir = "siliconcompiler.tools." + tool
            modulename = '.'+tool+'_setup'
            module = importlib.import_module(modulename, package=searchdir)
            if hasattr(module, "post_process"):
                post_process = getattr(module, "post_process")
                post_error = post_process(self, step, index)
        except:
            traceback.print_exc()
            self.logger.error(f"Post-processing failed for '{tool}' in step '{step}'")
            self._haltstep(step, index, error, active)

        if post_error:
            self.logger.error('Post-processing check failed for step %s', step)
            self._haltstep(step, index, error, active)

        ##################
        # 14. Record successful exit
        self.set('flowstatus', step, str(index), 'error', 0)
        end = time.time()
        elapsed_time = end - start
        self.set('metric',step,index,'runtime', 'real', round(elapsed_time,2))

        start_date = datetime.datetime.fromtimestamp(start).strftime('%Y-%m-%d %H:%M:%S')
        end_date = datetime.datetime.fromtimestamp(end).strftime('%Y-%m-%d %H:%M:%S')
        self._makerecord(step, index, start_date, end_date)

        ##################
        # 15. save a successful manifest (minus scratch args)
        self.set('arg', 'step', None, clobber=True)
        self.set('arg', 'index', None, clobber=True)
        self.writecfg("outputs/" + self.get('design') +'.pkg.json')

        ##################
        # 16. return fo original directory
        os.chdir(cwd)

        ##################
        # 17. clearing active and error bits
        # !!Do not move this code!!
        error[step + str(index)] = 0
        active[step + str(index)] = 0

    ###########################################################################
    def _haltstep(self, step, index, error, active):
        self.logger.error(f"Halting step '{step}' index '{index}' due to errors.")
        active[step + str(index)] = 0
        sys.exit(1)

    ###########################################################################
    def run(self):
        '''
        A unified thread safe per step execution method for the Chip.
        The options and modes of the run is setup up through the Chip
        dictionary. The run executes on the local machine by default, but can
        be execute remotely if a server is set up and the remote mode is set
        in the Chip dictionary. The run metho executes a pipeline of steps
        from 'start' to 'stop' (inclusive).

        Args:
            steplist: The list of steps to launch. If no list is specified
            all steps int he flowgraph are executed.

        Examples:
            >>> run()
            Runs the pipeline defined by 'steplist'
            >>> run(steplist=['route', 'dfm'])
            Runs the route and dfm steps.
        '''

        # Run steps if set, otherwise run whole graph
        if self.get('arg', 'step'):
            steplist = [self.get('arg', 'step')]
        elif self.get('steplist'):
            steplist = self.get('steplist')
        else:
            steplist = self.getsteps()

        # Hash all files before run
        if self.hash():
            self.logger.error('File hashing failed, exiting')
            sys.exit(1)

        # Remote workflow: Dispatch the Chip to a remote server for processing.
        if self.get('remote', 'addr'):
            # Pre-process: Run an 'import' stage locally, and upload the
            # in-progress build directory to the remote server.
            # Data is encrypted if user / key were specified.
            # run remote process
            remote_preprocess(self)

            # Run the job on the remote server, and wait for it to finish.
            remote_run(self)

            # Fetch results (and delete the job's data from the server).
            fetch_results(self)

        else:
            manager = multiprocessing.Manager()
            error = manager.dict()
            active = manager.dict()

            # Launch a thread for eact step in flowgraph
            # Use a shared even for errors
            # Use a manager.dict for keeping track of active processes
            # (one unqiue dict entry per process),
            # Set up tools and processes
            for step in self.getkeys('flowgraph'):
                for index in self.getkeys('flowgraph', step):
                    self.set('flowstatus', step, str(index), 'error', 1)
                    stepstr = step + index
                    if self.get('arg', 'index'):
                        indexlist = [self.get('arg', 'index')]
                    else:
                        indexlist = self.getkeys('flowgraph', step)
                    if (step in steplist) & (index in indexlist):
                        active[stepstr] = 1
                        error[stepstr] = 1
                        self._setuptool(step, index)
                        self.check(step, index, mode='static')
                    else:
                        active[stepstr] = 0
                        error[stepstr] = 0

            # Implement auto-update of jobincrement
            try:
                alljobs = os.listdir(self.get('dir') + "/" + self.get('design'))
                if self.get('jobincr'):
                    jobid = 0
                    for item in alljobs:
                        m = re.match(self.get('jobname')+r'(\d+)', item)
                        if m:
                            jobid = max(jobid, int(m.group(1)))
                    self.set('jobid', jobid + 1)
            except:
                pass

            if self.get('remote', 'key'):
                # Decrypt the job's data for processing.
                client_decrypt(self)

            # Check if there were errors before proceeding with run
            if self.error:
                self.logger.error(f"Check failed. See previous errors.")
                sys.exit()

            # Enable checkonly mode
            if self.get('checkonly'):
                self.logger.info("Exiting after static check(), checkonly=True")
                sys.exit()

            # Create all processes
            processes = []
            for step in steplist:
                if self.get('arg', 'index'):
                    indexlist = [self.get('arg', 'index')]
                else:
                    indexlist = self.getkeys('flowgraph', step)
                for index in indexlist:
                    processes.append(multiprocessing.Process(target=self._runstep,
                                                             args=(step, index, active, error,)))
            # Start all processes
            for p in processes:
                p.start()
            # Mandatory process cleanup
            for p in processes:
                p.join()

            # Make a clean exit if one of the steps failed
            halt = 0
            for step in steplist:
                index_error = 1
                if self.get('arg', 'index'):
                    indexlist = [self.get('arg', 'index')]
                else:
                    indexlist = self.getkeys('flowgraph', step)
                for index in indexlist:
                    stepstr = step + index
                    index_error = index_error & error[stepstr]
                halt = halt + index_error
            if halt:
                self.logger.error('Run() failed, exiting! See previous errors.')
                sys.exit(1)

            # For local encrypted jobs, re-encrypt and delete the decrypted data.
            if self.get('remote', 'key'):
                client_encrypt(self)

        # Merge cfg back from last executed runstep
        laststep = steplist[-1]
        lastdir = self._getworkdir(laststep, '0')
        self.cfg = self.readcfg(f"{lastdir}/outputs/{self.get('design')}.pkg.json")
        self.set('flowstatus',laststep,'0', 'select', '0')

    ###########################################################################
    def show(self, filename):
        '''
        Opens a graphical viewer for the filename provided.

        The show function opens the filename specified using a viewer tool
        selected based on the file suffix and the 'showtool' schema setup.
        The 'showtool' parameter binds tools with file suffixes, enabling the
        automated dynamic loading of tool setup functions from
        siliconcompiler.tools.<tool>/tool_setup.py. Display settings and
        technology settings for viewing the file are read read from the
        in-memory chip object schema settings. All temporary render and
        display files are saved in the <build_dir>/_show directory.

        The show() command can also be used to display content from an SC
        schema .json filename provided. In this case, the SC schema is
        converted to html and displayed as a 'dashboard' in the browser.

        Filenames with .gz and .zip extensions are automatically expanded
        before being displayed.

        Args:
            filename: Name of file to display

        Examples:
            >>> show('myfile.def')
            Opens up the def file with a viewer assigneed by 'showtool'
            >>> show('myrun.json')
            Displays SC schema in browser
        '''

        self.logger.info("Showing file %s", filename)

        # Parsing filepaths
        filepath = os.path.abspath(filename)
        basename = os.path.basename(filepath)
        localfile = basename.replace(".gz","")
        filetype = os.path.splitext(localfile)[1].lower().replace(".","")

        #Check that file exists
        if not os.path.isfile(filepath):
            self.logger.error(f"Invalid filepath {filepath}.")
            return 1

        # Opening file from temp directory
        cwd = os.getcwd()
        showdir = self.get('dir') + "/_show"
        os.makedirs(showdir, exist_ok=True)
        os.chdir(showdir)

        # Uncompress file if necessary
        if os.path.splitext(filepath)[1].lower() == ".gz":
            with gzip.open(filepath, 'rb') as f_in:
                with open(localfile, 'wb') as f_out:
                    shutil.copyfileobj(f_in, f_out)
        else:
            shutil.copy(filepath, localfile)

        #Figure out which tool to use for opening data
        if filetype == 'json':
            localcfg = self.readcfg(localfile)
            # bokeh serve selection_histogram.py
            #
            #2. Render metrics per index per step
            #3. Sphinx like tree of all settings with links to files
            #4. Resolution of all ENV_VARS for files
            pass
        elif filetype in self.getkeys('showtool'):
            # Using env variable and manifest to pass arguments
            os.environ['SC_FILENAME'] = localfile
            self.writecfg("sc_manifest.tcl", abspath=True)
            self.writecfg("sc_manifest.json", abspath=True)
            # Setting up tool
            tool = self.get('showtool', filetype)
            step = 'show'+filetype
            index = "0"
            searchdir = "siliconcompiler.tools." + tool
            modulename = '.'+tool+'_setup'
            module = importlib.import_module(modulename, package=searchdir)
            setup_tool = getattr(module, "setup_tool")
            setup_tool(self, step, index, mode='show')
            # Running command
            cmdlist = self._makecmd(tool, step, index)
            cmdstr = ' '.join(cmdlist)
            cmd_error = subprocess.run(cmdstr, shell=True, executable='/bin/bash')
        else:
            self.logger.error("Filetype '{filetype}' not set up in 'showtool' parameter.")

        # Returning to original directory
        os.chdir(cwd)
        return 0

    ############################################################################
    # Chip helper Functions
    ############################################################################
    def _typecheck(self, cfg, leafkey, value):
        ''' Schema type checking
        '''
        ok = True
        valuetype = type(value)
        errormsg = ""
        if (not re.match(r'\[',cfg['type'])) & (valuetype==list):
            errormsg = "Value must be scalar."
            ok = False
            # Iterate over list
        else:
            # Create list for iteration
            if valuetype == list:
                valuelist = value
            else:
                valuelist = [value]
                # Make type python compatible
            cfgtype = re.sub(r'[\[\]]', '', cfg['type'])
            for item in valuelist:
                valuetype =  type(item)
                if (cfgtype != valuetype.__name__):
                    tupletype = re.match(r'\([\w\,]+\)',cfgtype)
                    #TODO: check tuples!
                    if tupletype:
                        pass
                    elif cfgtype == 'bool':
                        if not item in ['true', 'false']:
                            errormsg = "Valid boolean values are True/False/'true'/'false'"
                            ok = False
                    elif cfgtype == 'file':
                        pass
                    elif cfgtype == 'dir':
                        pass
                    elif (cfgtype == 'float'):
                        try:
                            float(item)
                        except:
                            errormsg = "Type mismatch. Cannot cast item to float."
                            ok = False
                    elif (cfgtype == 'int'):
                        try:
                            int(item)
                        except:
                            errormsg = "Type mismatch. Cannot cast item to int."
                            ok = False
                    elif item is not None:
                        errormsg = "Type mismach."
                        ok = False

        # Logger message
        if type(value) == list:
            printvalue = ','.join(map(str, value))
        else:
            printvalue = str(value)
        errormsg = (errormsg +
                    " Key=" + str(leafkey) +
                    ", Expected Type=" + cfg['type'] +
                    ", Entered Type=" + valuetype.__name__ +
                    ", Value=" + printvalue)


        return (ok, errormsg)
    #######################################
    def _makecmd(self, tool, step, index):
        '''
        Constructs a subprocess run command based on eda tool setup.
        Creates a replay.sh command in current directory.
        '''

        exe = self.get('eda', tool, step, index, 'exe')
        options = self.get('eda', tool, step, index, 'option', 'cmdline')
        scripts = []
        for value in self.get('eda', tool, step, index, 'script'):
            abspath = schema_path(value)
            scripts.append(abspath)

        cmdlist = [exe]
        logfile = exe + ".log"
        cmdlist.extend(options)
        cmdlist.extend(scripts)
        if self.get('quiet') & (step not in self.get('bkpt')):
            cmdlist.extend([" &> ",logfile])
        else:
            # the weird construct at the end ensures that this invocation returns the
            # exit code of the command itself, rather than tee
            # (source: https://stackoverflow.com/a/18295541)
            cmdlist.extend([" 2>&1 | tee ",logfile," ; (exit ${PIPESTATUS[0]} )"])

        #create replay file
        with open('replay.sh', 'w') as f:
            print('#!/bin/bash\n', ' '.join(cmdlist), file=f)
        os.chmod("replay.sh", 0o755)

        return cmdlist

    #######################################
    def _makerecord(self, step, index, start, end):
        '''
        Records provenance details for a runstep.
        '''
        for key in self.getkeys('record', 'default', 'default'):
            if key == 'starttime':
                self.set('record', step, index,'starttime', start)
            elif key == 'endtime':
                self.set('record', step, index, 'endtime', end)
            elif key == 'input':
                #TODO
                pass
            elif key == 'hash':
                #TODO
                pass
            elif self.get(key):
                self.set('record', step, index, key, self.get(key))
            else:
                self.logger.debug(f"Record ignored for {key}, parameter not set up")


    #######################################
    def _getworkdir(self, step, index):
        '''Create a step directory with absolute path
        '''

        return os.path.abspath("/".join([self.get('dir'),
                                         self.get('design'),
                                         self.get('jobname') + str(self.get('jobid')),
                                         step + index]))

    #######################################
    def _setuptool(self, step, index):
         try:
             tool = self.get('flowgraph', step, index, 'tool')
             searchdir = "siliconcompiler.tools." + tool
             modulename = '.'+tool+'_setup'
             self.logger.info(f"Setting up tool '{tool}' in step '{step}'")
             module = importlib.import_module(modulename, package=searchdir)
             setup_tool = getattr(module, "setup_tool")
             setup_tool(self, step, index)
         except:
             traceback.print_exc()
             self.logger.error(f"Setup failed for '{tool}' in step '{step}'")
             self.error = 1

################################################################################
# Annoying helper classes

class YamlIndentDumper(yaml.Dumper):
    def increase_indent(self, flow=False, indentless=False):
        return super(YamlIndentDumper, self).increase_indent(flow, False)

#class CustomFormatter(argparse.HelpFormatter(max_help_position=27),
#                      argparse.RawDescriptionHelpFormatter):
#    pass<|MERGE_RESOLUTION|>--- conflicted
+++ resolved
@@ -1803,10 +1803,6 @@
             # Short sleep
             time.sleep(0.1)
 
-<<<<<<< HEAD
-        # Starting Date/Time
-        start = time.time()
-
         # If the job is configured to run on a cluster, collect the schema
         # and send it to a compute node in a munge-encrypted 'srun' command.
         # (Run the initial 'import' stages without srun)
@@ -1890,19 +1886,8 @@
 
         # If the job is configured to run on the local machine, run the step.
 
-        # Build directory
-        stepdir = "/".join([self.get('dir'),
-                            self.get('design'),
-                            self.get('jobname') + str(self.get('jobid')),
-                            step + index])
-
-        self.logger.debug(f"Stepdir={stepdir}")
-
-        stepdir = os.path.abspath(stepdir)
-=======
         ##################
         # 2. Directory setup
->>>>>>> 21664a48
 
         workdir = self._getworkdir(step,index)
         cwd = os.getcwd()
