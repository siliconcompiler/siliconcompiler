--- conflicted
+++ resolved
@@ -2258,21 +2258,13 @@
             if self.get('remote', 'key'):
                 client_encrypt(self)
 
-<<<<<<< HEAD
         # Merge cfg back from last executed runstep.
         # (Unless working with encrypted data)
         if not 'decrypt_key' in self.status:
             laststep = steplist[-1]
-            lastdir = self._getworkdir(laststep, '0')
+            lastdir = self.getworkdir(step=laststep, index='0')
             self.cfg = self.readcfg(f"{lastdir}/outputs/{self.get('design')}.pkg.json")
             self.set('flowstatus',laststep,'0', 'select', '0')
-=======
-        # Merge cfg back from last executed runstep
-        laststep = steplist[-1]
-        lastdir = self.getworkdir(step=laststep, index='0')
-        self.cfg = self.readcfg(f"{lastdir}/outputs/{self.get('design')}.pkg.json")
-        self.set('flowstatus',laststep,'0', 'select', '0')
->>>>>>> e3c955b7
 
     ###########################################################################
     def show(self, filename):
