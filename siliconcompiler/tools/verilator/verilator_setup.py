--- conflicted
+++ resolved
@@ -63,11 +63,7 @@
     if chip.get('relax'):
         chip.add('eda', tool, step, index, 'option', 'cmdline', '-Wno-fatal')
 
-<<<<<<< HEAD
-    # Set the 'lock' bit for this field.
-=======
     # Set the 'lock' bit for this tool.
->>>>>>> c1d54951
     chip.set('eda', tool, step, index, 'exe', 'true', field='lock')
 
 ################################
