import os
import re
import shutil
import math
import siliconcompiler
from siliconcompiler.floorplan import _infer_diearea

####################################################################
# Make Docs
####################################################################

def make_docs():
    '''
    OpenROAD is an automated physical design platform for
    integrated circuit design with a complete set of features
    needed to translate a synthesized netlist to a tapeout ready
    GDSII.

    Documentation:https://github.com/The-OpenROAD-Project/OpenROAD

    Sources: https://github.com/The-OpenROAD-Project/OpenROAD

    Installation: https://github.com/The-OpenROAD-Project/OpenROAD-flow-scripts

    '''

    chip = siliconcompiler.Chip('<design>')
    chip.set('arg', 'step', '<step>')
    chip.set('arg', 'index', '<index>')
    # TODO: how to make it clear in docs that certain settings are
    # target-dependent?
    chip.load_target('freepdk45_demo')
    setup(chip)

    return chip

################################
# Setup Tool (pre executable)
################################

def setup(chip, mode='batch'):

    # default tool settings, note, not additive!

    tool = 'openroad'
    refdir = 'tools/'+tool
    step = chip.get('arg', 'step')
    index = chip.get('arg', 'index')
    flow = chip.get('option', 'flow')
    pdkname = chip.get('option', 'pdk')

    if mode == 'show':
        clobber = True
        option = "-no_init -gui"
    else:
        clobber = False
        option = "-no_init"

    script = 'sc_apr.tcl'

    # exit automatically in batch mode and not bkpt
    if (mode=='batch') and (step not in chip.get('option', 'bkpt')):
        option += " -exit"

    chip.set('tool', tool, 'exe', tool, clobber=clobber)
    chip.set('tool', tool, 'vswitch', '-version', clobber=clobber)
    chip.set('tool', tool, 'version', '>=v2.0-3394', clobber=clobber)
    chip.set('tool', tool, 'format', 'tcl', clobber=clobber)
    chip.set('tool', tool, 'option',  step, index, option, clobber=clobber)
    chip.set('tool', tool, 'refdir',  step, index, refdir, clobber=clobber)
    chip.set('tool', tool, 'script',  step, index, script, clobber=clobber)

    # normalizing thread count based on parallelism and local
    threads = os.cpu_count()
    if not chip.get('option', 'remote') and step in chip.getkeys('flowgraph', flow):
        np = len(chip.getkeys('flowgraph', flow, step))
        threads = int(math.ceil(os.cpu_count()/np))

    chip.set('tool', tool, 'threads', step, index, threads, clobber=clobber)

    # Input/Output requirements
    if step == 'floorplan':
        if (not chip.valid('input', 'netlist') or
            not chip.get('input', 'netlist')):
            chip.add('tool', tool, 'input', step, index, chip.design +'.vg')
    else:
        if (not chip.valid('input', 'def') or
            not chip.get('input', 'def')):
            chip.add('tool', tool, 'input', step, index, chip.design +'.def')

    chip.add('tool', tool, 'output', step, index, chip.design + '.sdc')
    chip.add('tool', tool, 'output', step, index, chip.design + '.vg')
    chip.add('tool', tool, 'output', step, index, chip.design + '.def')

    # openroad makes use of these parameters
    targetlibs = chip.get('asic', 'logiclib')
    stackup = chip.get('asic', 'stackup')
    if stackup and targetlibs:
        mainlib = targetlibs[0]
        macrolibs = chip.get('asic', 'macrolib')
        #Note: only one footprint supported in maainlib
        libtype = chip.get('library', mainlib, 'asic', 'libarch')

        chip.add('tool', tool, 'require', step, index, ",".join(['asic', 'logiclib']))
        chip.add('tool', tool, 'require', step, index, ",".join(['asic', 'stackup',]))
        # chip.add('tool', tool, 'require', step, index, ",".join(['library', mainlib, 'asic', 'footprint', libtype, 'symmetry']))
        # chip.add('tool', tool, 'require', step, index, ",".join(['library', mainlib, 'asic', 'footprint', libtype, 'size']))
        chip.add('tool', tool, 'require', step, index, ",".join(['pdk', pdkname, 'aprtech', 'openroad', stackup, libtype, 'lef']))
        if chip.valid('input', 'floorplan.def'):
            chip.set('tool', tool, 'require', step, index, ",".join(['input', 'floorplan.def']))

        for lib in (targetlibs + macrolibs):
            for corner in chip.getkeys('library', lib, 'model', 'timing', 'nldm'):
                chip.add('tool', tool, 'require', step, index, ",".join(['library', lib, 'model', 'timing', 'nldm', corner]))
            chip.add('tool', tool, 'require', step, index, ",".join(['library', lib, 'model', 'layout', 'lef', stackup]))
    else:
        chip.error = 1
        chip.logger.error(f'Stackup and logiclib parameters required for OpenROAD.')

    variables = (
        'place_density',
        'pad_global_place',
        'pad_detail_place',
        'macro_place_halo',
        'macro_place_channel'
    )
    for variable in variables:
        # For each OpenROAD tool variable, read default from PDK and write it
        # into schema. If PDK doesn't contain a default, the value must be set
        # by the user, so we add the variable keypath as a requirement.
        if chip.valid('pdk', pdkname, 'var', tool, stackup, variable):
            value = chip.get('pdk', pdkname, 'var', tool, stackup, variable)
            # Clobber needs to be False here, since a user might want to
            # overwrite these.
            chip.set('tool', tool, 'var', step, index, variable, value,
                     clobber=False)

        keypath = ','.join(['tool', tool, 'var', step, index, variable])
        chip.add('tool', tool, 'require', step, index, keypath)

    #for clock in chip.getkeys('clock'):
    #    chip.add('tool', tool, 'require', step, index, ','.join(['clock', clock, 'period']))
    #    chip.add('tool', tool, 'require', step, index, ','.join(['clock', clock, 'pin']))

    #for supply in chip.getkeys('supply'):
    #    chip.add('tool', tool, 'require', step, index, ','.join(['supply', supply, 'level']))
    #    chip.add('tool', tool, 'require', step, index, ','.join(['supply', supply, 'pin']))

    # basic warning and error grep check on logfile
    chip.set('tool', tool, 'regex', step, index, 'warnings', "WARNING", clobber=False)
    chip.set('tool', tool, 'regex', step, index, 'errors', "ERROR", clobber=False)

    # reports
    logfile = f"{step}.log"
    for metric in chip.getkeys('metric', 'default', 'default'):
        if metric not in ('runtime', 'memory',
                          'luts', 'dsps', 'brams'):
            chip.set('tool', tool, 'report', step, index, metric, logfile)

################################
# Version Check
################################

def parse_version(stdout):
    # stdout will be in one of the following forms:
    # - 1 08de3b46c71e329a10aa4e753dcfeba2ddf54ddd
    # - 1 v2.0-880-gd1c7001ad
    # - v2.0-1862-g0d785bd84

    # strip off the "1" prefix if it's there
    version = stdout.split()[-1]

    pieces = version.split('-')
    if len(pieces) > 1:
        # strip off the hash in the new version style
        return '-'.join(pieces[:-1])
    else:
        return pieces[0]

def normalize_version(version):
    if '.' in version:
        return version.lstrip('v')
    else:
        return '0'

def pre_process(chip):
    step = chip.get('arg', 'step')

    # Only do diearea inference if we're on floorplanning step and these
    # parameters are all unset.
    if (step != 'floorplan' or
        chip.get('asic', 'diearea') or
        chip.get('asic', 'corearea') or
        chip.valid('input', 'floorplan.def')):
        return

    r = _infer_diearea(chip)
    if r is None:
        return
    diearea, corearea = r

    # TODO: this feels like a hack: putting these here puts them in
    # sc_manifest.tcl, but they don't remain in the manifest in future steps.
    chip.set('asic', 'diearea', diearea)
    chip.set('asic', 'corearea', corearea)

################################
# Post_process (post executable)
################################

def post_process(chip):
    ''' Tool specific function to run after step execution
    '''

    #Check log file for errors and statistics
    step = chip.get('arg', 'step')
    index = chip.get('arg', 'index')
    logfile = f"{step}.log"

    # parsing log file
    errors = 0
    warnings = 0
    metric = None

    with open(logfile) as f:
        for line in f:
            metricmatch = re.search(r'^SC_METRIC:\s+(\w+)', line)
            errmatch = re.match(r'^Error:', line)
            warnmatch = re.match(r'^\[WARNING', line)
            area = re.search(r'^Design area (\d+)\s+u\^2\s+(.*)\%\s+utilization', line)
            tns = re.search(r'^tns (.*)', line)
            wns = re.search(r'^wns (.*)', line)
            slack = re.search(r'^worst slack (.*)', line)
            vias = re.search(r'^Total number of vias = (.*).', line)
            wirelength = re.search(r'^Total wire length = (.*) um', line)
            power = re.search(r'^Total(.*)', line)
            if metricmatch:
                metric = metricmatch.group(1)
            elif errmatch:
                errors = errors + 1
            elif warnmatch:
                warnings = warnings +1
            elif area:
                #TODO: not sure the openroad utilization makes sense?
                cellarea = round(float(area.group(1)), 2)
                utilization = round(float(area.group(2)), 2)
                totalarea = round(cellarea/(utilization/100), 2)
                chip.set('metric', step, index, 'cellarea', cellarea, clobber=True)
                chip.set('metric', step, index, 'totalarea', totalarea, clobber=True)
                chip.set('metric', step, index, 'utilization', utilization, clobber=True)
            elif tns:
                chip.set('metric', step, index, 'setuptns', round(float(tns.group(1)), 2), clobber=True)
            elif wns:
                chip.set('metric', step, index, 'setupwns', round(float(wns.group(1)), 2), clobber=True)
            elif slack:
                chip.set('metric', step, index, metric, round(float(slack.group(1)), 2), clobber=True)
            elif wirelength:
                chip.set('metric', step, index, 'wirelength', round(float(wirelength.group(1)), 2), clobber=True)
            elif vias:
                chip.set('metric', step, index, 'vias', int(vias.group(1)), clobber=True)
            elif metric == "power":
                if power:
                    powerlist = power.group(1).split()
                    leakage = powerlist[2]
                    total = powerlist[3]
                    chip.set('metric', step, index, 'peakpower', float(total), clobber=True)
                    chip.set('metric', step, index, 'leakagepower', float(leakage), clobber=True)

    #Setting Warnings and Errors
    chip.set('metric', step, index, 'errors', errors, clobber=True)
    chip.set('metric', step, index, 'warnings', warnings, clobber=True)

    if errors == 0:
<<<<<<< HEAD
        #Temporary superhack!rm
        #Getting cell count and net number from DEF
        with open(f'outputs/{design}.def') as f:
=======
        with open("outputs/" + chip.design + ".def") as f:
>>>>>>> 5cfbe80f
            for line in f:
                cells = re.search(r'^COMPONENTS (\d+)', line)
                nets = re.search(r'^NETS (\d+)', line)
                pins = re.search(r'^PINS (\d+)', line)
                if cells:
                    chip.set('metric', step, index, 'cells', int(cells.group(1)), clobber=True)
                elif nets:
                    chip.set('metric', step, index, 'nets', int(nets.group(1)), clobber=True)
                elif pins:
                    chip.set('metric', step, index, 'pins', int(pins.group(1)), clobber=True)

        # TODO: Uncommented DEF post-processing, probably should only be run for sky130.
        # Basically, we need to cover metal 'pin' data types with 'drawing' data types.
        # Apparently the 'pin' intention is not always manufactured on the final mask.
        # So if we don't add tracks over the pins, we may get open-circuit failures on the die.
        # Easiest way to add a track is in the 'SPECIALNETS' section, with name/net/dimensions
        # taken from the 'PINS' section.
        if step == 'route':
            os.rename(f'outputs/{design}.def', f'outputs/{design}-raw.def')
            with open(f'outputs/{design}-raw.def') as f:
              with open(f'outputs/{design}.def', 'w') as wf:
                in_pins = 0
                in_pin = ''
                in_net = ''
                in_layer = ''
                pin_w = 0
                pin_h = 0
                pin_locs = {}

                for line in f:
                    l = line
                    if not in_pins:
                      wf.write(l)
                      if l.strip().startswith('PINS'):
                          in_pins = 1
                    elif in_pins == 1:
                      wf.write(l)
                      if l.strip().startswith('END PINS'):
                        in_pins = 2
                      elif l.strip().startswith('-'):
                        la = l.strip().split()
                        in_pin = la[1]
                        in_net = la[4]
                      # TODO: We should not use hardcoded prefixes for power nets to ignore.
                      elif ('LAYER' in l) and (not 'vcc' in in_pin) and (not 'vss' in in_pin):
                        la = l.strip().split()
                        in_layer = la[2]
                        pin_w = abs(int(la[8]) - int(la[4]))
                        pin_h = abs(int(la[9]) - int(la[5]))
                      elif ('PLACED' in l) and (not 'vcc' in in_pin) and (not 'vss' in in_pin):
                        la = l.strip().split()
                        pin_locs[in_pin] = {'layer': in_layer, 'net': in_net, 'x': int(la[3]), 'y': int(la[4]), 'w': pin_w, 'h': pin_h}
                    elif in_pins == 2:
                      if l.strip().startswith('SPECIALNETS'):
                        la = l.strip().split()
                        numnets = int(la[1]) + len(pin_locs)
                        wf.write('SPECIALNETS %i ;\n'%numnets)
                      # (There may not be a SPECIALNETS section in the DEF output)
                      elif l.strip().startswith('END NETS'):
                        wf.write(l)
                        numnets = len(pin_locs)
                        wf.write('SPECIALNETS %i ;\n'%numnets)
                      elif (l.strip() == 'END SPECIALNETS') or (l.strip() == 'END DESIGN'):
                        for k, v in pin_locs.items():
                          ml = 0
                          if v['layer'] == 'met2':
                            ml = v['w']
                            xl = v['x']
                            xr = v['x']
                            yb = int(v['y'] - v['h'] / 2)
                            yu = int(v['y'] + v['h'] / 2)
                          elif v['layer'] == 'met3':
                            ml = v['h']
                            xl = int(v['x'] - v['w'] / 2)
                            xr = int(v['x'] + v['w'] / 2)
                            yb = v['y']
                            yu = v['y']
                          wf.write('    - %s ( PIN %s ) + USE SIGNAL\n'%(v['net'], k))
                          wf.write('      + ROUTED %s %i + SHAPE STRIPE ( %i %i ) ( %i %i )\n'%(v['layer'], int(ml), xl, yb, xr, yu))
                          wf.write('      NEW %s %i + SHAPE STRIPE ( %i %i ) ( %i %i ) ;\n'%(v['layer'], int(ml), xl, yb, xr, yu))
                        if l.strip() == 'END DESIGN':
                          wf.write('END SPECIALNETS\n')
                        wf.write(l)
                        in_pins = 3
                      else:
                        wf.write(l)
                    elif in_pins == 3:
                      wf.write(l)

    if step == 'sta':
        # Copy along GDS for verification steps that rely on it
        shutil.copy(f'inputs/{chip.design}.gds', f'outputs/{chip.design}.gds')

    #Return 0 if successful
    return 0



##################################################
if __name__ == "__main__":

    chip = make_docs()
    chip.write_manifest("openroad.json")<|MERGE_RESOLUTION|>--- conflicted
+++ resolved
@@ -271,13 +271,9 @@
     chip.set('metric', step, index, 'warnings', warnings, clobber=True)
 
     if errors == 0:
-<<<<<<< HEAD
         #Temporary superhack!rm
         #Getting cell count and net number from DEF
-        with open(f'outputs/{design}.def') as f:
-=======
         with open("outputs/" + chip.design + ".def") as f:
->>>>>>> 5cfbe80f
             for line in f:
                 cells = re.search(r'^COMPONENTS (\d+)', line)
                 nets = re.search(r'^NETS (\d+)', line)
