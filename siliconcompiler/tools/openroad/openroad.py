--- conflicted
+++ resolved
@@ -57,11 +57,10 @@
     flow = chip.get('option', 'flow')
     task = chip._get_task(step, index)
     pdkname = chip.get('option', 'pdk')
-    stackup = chip.get('option', 'stackup')
-
     targetlibs = chip.get('asic', 'logiclib')
     mainlib = targetlibs[0]
     macrolibs = chip.get('asic', 'macrolib')
+    stackup = chip.get('option', 'stackup')
     delaymodel = chip.get('asic', 'delaymodel')
     libtype = chip.get('library', mainlib, 'asic', 'libarch')
 
@@ -95,70 +94,6 @@
 
     # Input/Output requirements for default asicflow steps
 
-<<<<<<< HEAD
-    # TODO
-    for task in tasks:
-        chip.set('tool', tool, 'task', task, 'option',  step, index, option, clobber=clobber)
-        chip.set('tool', tool, 'task', task, 'refdir',  step, index, refdir, clobber=clobber)
-        chip.set('tool', tool, 'task', task, 'script',  step, index, script, clobber=clobber)
-        chip.set('tool', tool, 'task', task, 'threads', step, index, threads, clobber=clobber)
-
-        chip.add('tool', tool, 'task', task, 'output', step, index, design + '.sdc')
-        chip.add('tool', tool, 'task', task, 'output', step, index, design + '.vg')
-        chip.add('tool', tool, 'task', task, 'output', step, index, design + '.def')
-        chip.add('tool', tool, 'task', task, 'output', step, index, design + '.odb')
-        chip.add('tool', tool, 'task', task, 'output', step, index, design + '.lef')
-
-        if task == 'floorplan':
-            if (not chip.valid('input', 'netlist', 'verilog') or
-                not chip.get('input', 'netlist', 'verilog')):
-                chip.add('tool', tool, 'task', task, 'input', step, index, design +'.vg')
-        elif is_show_screenshot:
-            chip.set('tool', tool, 'task', task, 'var', step, index, 'show_exit', "true" if is_screenshot else "false", clobber=False)
-            if chip.valid('tool', tool, 'task', task, 'var', step, index, 'show_filepath'):
-                chip.add('tool', tool, 'task', task, 'require', step, index, ",".join(['tool', tool, 'task', task, 'var', step, index, 'show_filepath']))
-            else:
-                incoming_ext = find_incoming_ext(chip)
-                chip.set('tool', tool, 'task', task, 'var', step, index, 'show_filetype', incoming_ext)
-                chip.add('tool', tool, 'task', task, 'input', step, index, f'{design}.{incoming_ext}')
-            if is_screenshot:
-                chip.add('tool', tool, 'task', task, 'output', step, index, design + '.png')
-                chip.set('tool', tool, 'task', task, 'var', step, index, 'show_vertical_resolution', '1024', clobber=False)
-        else:
-            if (not chip.valid('input', 'layout', 'def') or
-                not chip.get('input', 'layout', 'def')):
-                chip.add('tool', tool, 'task', task, 'input', step, index, design +'.def')
-
-        if chip.get('option', 'nodisplay'):
-            # Tells QT to use the offscreen platform if nodisplay is used
-            chip.set('tool', tool, 'task', task, 'env', step, index, 'QT_QPA_PLATFORM', 'offscreen')
-
-        if delaymodel != 'nldm':
-            chip.logger.error(f'{delaymodel} delay model is not supported by {tool}, only nldm')
-
-        if stackup and targetlibs:
-            #Note: only one footprint supported in mainlib
-            chip.add('tool', tool, 'task', task, 'require', step, index, ",".join(['asic', 'logiclib']))
-            chip.add('tool', tool, 'task', task, 'require', step, index, ",".join(['option', 'stackup',]))
-            # chip.add('tool', tool, 'task', task, 'require', step, index, ",".join(['library', mainlib, 'asic', 'footprint', libtype, 'symmetry']))
-            # chip.add('tool', tool, 'task', task, 'require', step, index, ",".join(['library', mainlib, 'asic', 'footprint', libtype, 'size']))
-            chip.add('tool', tool, 'task', task, 'require', step, index, ",".join(['pdk', pdkname, 'aprtech', 'openroad', stackup, libtype, 'lef']))
-            if chip.valid('input', 'layout', 'floorplan.def'):
-                chip.add('tool', tool, 'task', task, 'require', step, index, ",".join(['input', 'layout', 'floorplan.def']))
-
-            # set tapcell file
-            tapfile = None
-            if chip.valid('library', mainlib, 'asic', 'file', tool, 'tapcells'):
-                tapfile = chip.find_files('library', mainlib, 'asic', 'file', tool, 'tapcells')
-            elif chip.valid('pdk', pdkname, 'aprtech', tool, stackup, libtype, 'tapcells'):
-                tapfile = chip.find_files('pdk', pdkname, 'aprtech', tool, stackup, libtype, 'tapcells')
-            if tapfile:
-                chip.set('tool', tool, 'task', task, 'var', step, index, 'ifp_tapcell', tapfile, clobber=False)
-
-            corners = get_corners(chip)
-            for lib in targetlibs:
-                for corner in corners:
-=======
     chip.set('tool', tool, 'task', task, 'option',  step, index, option, clobber=clobber)
     chip.set('tool', tool, 'task', task, 'refdir',  step, index, refdir, clobber=clobber)
     chip.set('tool', tool, 'task', task, 'script',  step, index, script, clobber=clobber)
@@ -180,7 +115,7 @@
     if stackup and targetlibs:
         #Note: only one footprint supported in mainlib
         chip.add('tool', tool, 'task', task, 'require', step, index, ",".join(['asic', 'logiclib']))
-        chip.add('tool', tool, 'task', task, 'require', step, index, ",".join(['asic', 'stackup',]))
+        chip.add('tool', tool, 'task', task, 'require', step, index, ",".join(['option', 'stackup',]))
         # chip.add('tool', tool, 'task', task, 'require', step, index, ",".join(['library', mainlib, 'asic', 'footprint', libtype, 'symmetry']))
         # chip.add('tool', tool, 'task', task, 'require', step, index, ",".join(['library', mainlib, 'asic', 'footprint', libtype, 'size']))
         chip.add('tool', tool, 'task', task, 'require', step, index, ",".join(['pdk', pdkname, 'aprtech', 'openroad', stackup, libtype, 'lef']))
@@ -204,7 +139,6 @@
         for lib in macrolibs:
             for corner in corners:
                 if chip.valid('library', lib, 'output', corner, delaymodel):
->>>>>>> 1f9e7573
                     chip.add('tool', tool, 'task', task, 'require', step, index, ",".join(['library', lib, 'output', corner, delaymodel]))
             chip.add('tool', tool, 'task', task, 'require', step, index, ",".join(['library', lib, 'output', stackup, 'lef']))
     else:
