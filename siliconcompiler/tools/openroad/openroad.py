import math
import os
import shutil
import json
from jinja2 import Template

import siliconcompiler

####################################################################
# Make Docs
####################################################################

def make_docs():
    '''
    OpenROAD is an automated physical design platform for
    integrated circuit design with a complete set of features
    needed to translate a synthesized netlist to a tapeout ready
    GDSII.

    Documentation:https://github.com/The-OpenROAD-Project/OpenROAD

    Sources: https://github.com/The-OpenROAD-Project/OpenROAD

    Installation: https://github.com/The-OpenROAD-Project/OpenROAD-flow-scripts

    '''

    chip = siliconcompiler.Chip('<design>')
    chip.set('arg', 'step', '<step>')
    chip.set('arg', 'index', '<index>')
    # TODO: how to make it clear in docs that certain settings are
    # target-dependent?
    chip.load_target('freepdk45_demo')
    setup(chip)

    return chip

################################
# Setup Tool (pre executable)
################################

def setup(chip, mode='batch'):

    # default tool settings, note, not additive!

    tool = 'openroad'
    tasks = ('floorplan', 'physyn', 'place', 'cts', 'route', 'dfm')
    script = 'sc_apr.tcl'
    refdir = 'tools/'+tool

    design = chip.top()

    step = chip.get('arg', 'step')
    index = chip.get('arg', 'index')
    flow = chip.get('option', 'flow')
    pdkname = chip.get('option', 'pdk')
    targetlibs = chip.get('asic', 'logiclib')
    mainlib = targetlibs[0]
    macrolibs = chip.get('asic', 'macrolib')
    stackup = chip.get('asic', 'stackup')
    delaymodel = chip.get('asic', 'delaymodel')
    libtype = chip.get('library', mainlib, 'asic', 'libarch')

    is_screenshot = mode == 'screenshot' or step == 'screenshot'
    is_show_screenshot = mode == 'show' or step == 'show' or is_screenshot
    if is_show_screenshot:
        mode = 'show'
        clobber = True
        option = "-no_init -gui"
    else:
        clobber = False
        option = "-no_init"

    # exit automatically in batch mode and not bkpt
    if (mode=='batch' or is_screenshot) and (step not in chip.get('option', 'bkpt')):
        option += " -exit"

    option += " -metrics reports/metrics.json"

    # Fixed for tool
    chip.set('tool', tool, 'exe', tool)
    chip.set('tool', tool, 'vswitch', '-version')
    chip.set('tool', tool, 'version', '>=v2.0-6445', clobber=clobber)
    chip.set('tool', tool, 'format', 'tcl', clobber=clobber)

    design = chip.top()

    # normalizing thread count based on parallelism and local
    threads = os.cpu_count()
    if not chip.get('option', 'remote') and step in chip.getkeys('flowgraph', flow):
        np = len(chip.getkeys('flowgraph', flow, step))
        threads = int(math.ceil(os.cpu_count()/np))

    # Input/Output requirements for default asicflow steps
<<<<<<< HEAD
    # TODO
    for task in tasks:
        chip.set('tool', tool, 'task', task, 'option',  step, index, option, clobber=clobber)
        chip.set('tool', tool, 'task', task, 'refdir',  step, index, refdir, clobber=clobber)
        chip.set('tool', tool, 'task', task, 'script',  step, index, script, clobber=clobber)
        chip.set('tool', tool, 'task', task, 'threads', step, index, threads, clobber=clobber)

        chip.add('tool', tool, 'task', task, 'output', step, index, design + '.sdc')
        chip.add('tool', tool, 'task', task, 'output', step, index, design + '.vg')
        chip.add('tool', tool, 'task', task, 'output', step, index, design + '.def')
        chip.add('tool', tool, 'task', task, 'output', step, index, design + '.odb')
        chip.add('tool', tool, 'task', task, 'output', step, index, design + '.lef')

        if task == 'floorplan':
=======
    # TODO: long-term, we want to remove hard-coded step names from tool files.
    if step in ['floorplan', 'physyn', 'place', 'cts', 'route', 'dfm']:
        if step == 'floorplan':
>>>>>>> d3ff33da
            if (not chip.valid('input', 'netlist', 'verilog') or
                not chip.get('input', 'netlist', 'verilog')):
                chip.add('tool', tool, 'task', task, 'input', step, index, design +'.vg')
        else:
            if (not chip.valid('input', 'layout', 'def') or
                not chip.get('input', 'layout', 'def')):
<<<<<<< HEAD
                chip.add('tool', tool, 'task', task, 'input', step, index, design +'.def')

        # openroad makes use of these parameters

        if delaymodel != 'nldm':
            chip.logger.error(f'{delaymodel} delay model is not supported by {tool}, only nldm')

        if stackup and targetlibs:
            #Note: only one footprint supported in mainlib
            chip.add('tool', tool, 'task', task, 'require', step, index, ",".join(['asic', 'logiclib']))
            chip.add('tool', tool, 'task', task, 'require', step, index, ",".join(['asic', 'stackup',]))
            # chip.add('tool', tool, 'task', task, 'require', step, index, ",".join(['library', mainlib, 'asic', 'footprint', libtype, 'symmetry']))
            # chip.add('tool', tool, 'task', task, 'require', step, index, ",".join(['library', mainlib, 'asic', 'footprint', libtype, 'size']))
            chip.add('tool', tool, 'task', task, 'require', step, index, ",".join(['pdk', pdkname, 'aprtech', 'openroad', stackup, libtype, 'lef']))
            if chip.valid('input', 'layout', 'floorplan.def'):
                chip.add('tool', tool, 'task', task, 'require', step, index, ",".join(['input', 'layout', 'floorplan.def']))

            # set tapcell file
            tapfile = None
            if chip.valid('library', mainlib, 'asic', 'file', tool, 'tapcells'):
                tapfile = chip.find_files('library', mainlib, 'asic', 'file', tool, 'tapcells')
            elif chip.valid('pdk', pdkname, 'aprtech', tool, stackup, libtype, 'tapcells'):
                tapfile = chip.find_files('pdk', pdkname, 'aprtech', tool, stackup, libtype, 'tapcells')
            if tapfile:
                chip.set('tool', tool, 'task', task, 'var', step, index, 'ifp_tapcell', tapfile, clobber=False)

            corners = get_corners(chip)
            for lib in targetlibs:
                for corner in corners:
                    chip.add('tool', tool, 'task', task, 'require', step, index, ",".join(['library', lib, 'output', corner, delaymodel]))
                chip.add('tool', tool, 'task', task, 'require', step, index, ",".join(['library', lib, 'output', stackup, 'lef']))
            for lib in macrolibs:
                for corner in corners:
                    if chip.valid('library', lib, 'output', corner, delaymodel):
                        chip.add('tool', tool, 'task', task, 'require', step, index, ",".join(['library', lib, 'output', corner, delaymodel]))
                chip.add('tool', tool, 'task', task, 'require', step, index, ",".join(['library', lib, 'output', stackup, 'lef']))
        else:
            chip.error(f'Stackup and logiclib parameters required for OpenROAD.')

        chip.set('tool', tool, 'task', task, 'var', step, index, 'timing_corners', get_corners(chip), clobber=False)
        chip.set('tool', tool, 'task', task, 'var', step, index, 'power_corner', get_power_corner(chip), clobber=False)
        chip.set('tool', tool, 'task', task, 'var', step, index, 'parasitics', "inputs/sc_parasitics.tcl", clobber=True)

        variables = (
            'place_density',
            'pad_global_place',
            'pad_detail_place',
            'macro_place_halo',
            'macro_place_channel'
        )
        for variable in variables:
            # For each OpenROAD tool variable, read default from main library and write it
            # into schema. If PDK doesn't contain a default, the value must be set
            # by the user, so we add the variable keypath as a requirement.
            if chip.valid('library', mainlib, 'asic', 'var', tool, variable):
                value = chip.get('library', mainlib, 'asic', 'var', tool, variable)
                # Clobber needs to be False here, since a user might want to
                # overwrite these.
                chip.set('tool', tool, 'task', task, 'var', step, index, variable, value,
                         clobber=False)

                keypath = ','.join(['library', mainlib, 'asic', 'var', tool, variable])
                chip.add('tool', tool, 'task', task, 'require', step, index, keypath)

            chip.add('tool', tool, 'task', task, 'require', step, index, ",".join(['tool', tool, 'task', task, 'var', step, index, variable]))

        # Copy values from PDK if set
        for variable in ('detailed_route_default_via',
                         'detailed_route_unidirectional_layer'):
            if chip.valid('pdk', pdkname, 'var', tool, stackup, variable):
                value = chip.get('pdk', pdkname, 'var', tool, stackup, variable)
                chip.set('tool', tool, 'task', task, 'var', step, index, variable, value,
                         clobber=False)

        # set default values for openroad
        for variable, value in [('ifp_tie_separation', '0'),
                                ('pdn_enable', 'True'),
                                ('gpl_routability_driven', 'True'),
                                ('gpl_timing_driven', 'True'),
                                ('dpo_enable', 'True'),
                                ('dpo_max_displacement', '0'),
                                ('dpl_max_displacement', '0'),
                                ('cts_distance_between_buffers', '100'),
                                ('cts_cluster_diameter', '100'),
                                ('cts_cluster_size', '30'),
                                ('cts_balance_levels', 'True'),
                                ('grt_use_pin_access', 'False'),
                                ('grt_overflow_iter', '100'),
                                ('grt_macro_extension', '2'),
                                ('grt_allow_congestion', 'False'),
                                ('grt_allow_overflow', 'False'),
                                ('grt_signal_min_layer', chip.get('asic', 'minlayer')),
                                ('grt_signal_max_layer', chip.get('asic', 'maxlayer')),
                                ('grt_clock_min_layer', chip.get('asic', 'minlayer')),
                                ('grt_clock_max_layer', chip.get('asic', 'maxlayer')),
                                ('drt_disable_via_gen', 'False'),
                                ('drt_process_node', 'False'),
                                ('drt_via_in_pin_bottom_layer', 'False'),
                                ('drt_via_in_pin_top_layer', 'False'),
                                ('drt_repair_pdn_vias', 'False'),
                                ('drt_via_repair_post_route', 'False'),
                                ('rsz_setup_slack_margin', '0.0'),
                                ('rsz_hold_slack_margin', '0.0'),
                                ('rsz_slew_margin', '0.0'),
                                ('rsz_cap_margin', '0.0'),
                                ('rsz_buffer_inputs', 'False'),
                                ('rsz_buffer_outputs', 'False'),
                                ('sta_early_timing_derate', '0.0'),
                                ('sta_late_timing_derate', '0.0'),
                                ('fin_add_fill', 'True'),
                                ('psm_enable', 'True')
                                ]:
            chip.set('tool', tool, 'task', task, 'var', step, index, variable, value, clobber=False)

        for libvar, openroadvar in [('pdngen', 'pdn_config'),
                                    ('global_connect', 'global_connect')]:
            if chip.valid('tool', tool, 'task', task, 'var', step, index, openroadvar) and \
               not chip.get('tool', tool, 'task', task, 'var', step, index, openroadvar):
                # value already set
                continue

            # copy from libs
            for lib in targetlibs + macrolibs:
                if chip.valid('library', lib, 'asic', 'file', tool, libvar):
                    for pdn_config in chip.find_files('library', lib, 'asic', 'file', tool, libvar):
                        chip.add('tool', tool, 'task', task, 'var', step, index, openroadvar, pdn_config)

        # basic warning and error grep check on logfile
        chip.set('tool', tool, 'task', task, 'regex', step, index, 'warnings', r'^\[WARNING|^Warning', clobber=False)
        chip.set('tool', tool, 'task', task, 'regex', step, index, 'errors', r'^\[ERROR', clobber=False)

        # reports
        for metric in ('vias', 'wirelength', 'cellarea', 'totalarea', 'utilization', 'setuptns', 'holdtns',
                       'setupslack', 'holdslack', 'setuppaths', 'holdpaths', 'unconstrained', 'peakpower',
                       'leakagepower', 'pins', 'cells', 'macros', 'nets', 'registers', 'buffers', 'drvs',
                       'setupwns', 'holdwns'):
            chip.set('tool', tool, 'task', task, 'report', step, index, metric, "reports/metrics.json")
=======
                chip.add('tool', tool, 'input', step, index, design +'.def')

        chip.add('tool', tool, 'output', step, index, design + '.sdc')
        chip.add('tool', tool, 'output', step, index, design + '.vg')
        chip.add('tool', tool, 'output', step, index, design + '.def')
        chip.add('tool', tool, 'output', step, index, design + '.odb')
        chip.add('tool', tool, 'output', step, index, design + '.lef')
    elif is_show_screenshot:
        if chip.valid('tool', tool, 'var', step, index, 'show_filepath'):
            chip.add('tool', tool, 'require', step, index, ",".join(['tool', tool, 'var', step, index, 'show_filepath']))
        else:
            incoming_ext = find_incoming_ext(chip)
            chip.set('tool', tool, 'var', step, index, 'show_filetype', incoming_ext)
            chip.add('tool', tool, 'input', step, index, f'{design}.{incoming_ext}')
        chip.set('tool', tool, 'var', step, index, 'show_exit', "true" if is_screenshot else "false", clobber=False)
        if is_screenshot:
            chip.add('tool', tool, 'output', step, index, design + '.png')
            chip.set('tool', tool, 'var', step, index, 'show_vertical_resolution', '1024', clobber=False)
    if chip.get('option', 'nodisplay'):
        # Tells QT to use the offscreen platform if nodisplay is used
        chip.set('tool', tool, 'env', step, index, 'QT_QPA_PLATFORM', 'offscreen')

    # openroad makes use of these parameters
    targetlibs = chip.get('asic', 'logiclib')
    mainlib = targetlibs[0]
    macrolibs = chip.get('asic', 'macrolib')
    stackup = chip.get('asic', 'stackup')
    delaymodel = chip.get('asic', 'delaymodel')
    if delaymodel != 'nldm':
        chip.logger.error(f'{delaymodel} delay model is not supported by {tool}, only nldm')

    if stackup and targetlibs:
        #Note: only one footprint supported in mainlib
        libtype = chip.get('library', mainlib, 'asic', 'libarch')

        chip.add('tool', tool, 'require', step, index, ",".join(['asic', 'logiclib']))
        chip.add('tool', tool, 'require', step, index, ",".join(['asic', 'stackup',]))
        # chip.add('tool', tool, 'require', step, index, ",".join(['library', mainlib, 'asic', 'footprint', libtype, 'symmetry']))
        # chip.add('tool', tool, 'require', step, index, ",".join(['library', mainlib, 'asic', 'footprint', libtype, 'size']))
        chip.add('tool', tool, 'require', step, index, ",".join(['pdk', pdkname, 'aprtech', 'openroad', stackup, libtype, 'lef']))
        if chip.valid('input', 'layout', 'floorplan.def'):
            chip.add('tool', tool, 'require', step, index, ",".join(['input', 'layout', 'floorplan.def']))

        # set tapcell file
        tapfile = None
        if chip.valid('library', mainlib, 'asic', 'file', tool, 'tapcells'):
            tapfile = chip.find_files('library', mainlib, 'asic', 'file', tool, 'tapcells')
        elif chip.valid('pdk', pdkname, 'aprtech', tool, stackup, libtype, 'tapcells'):
            tapfile = chip.find_files('pdk', pdkname, 'aprtech', tool, stackup, libtype, 'tapcells')
        if tapfile:
            chip.set('tool', tool, 'var', step, index, 'ifp_tapcell', tapfile, clobber=False)

        corners = get_corners(chip)
        for lib in targetlibs:
            for corner in corners:
                chip.add('tool', tool, 'require', step, index, ",".join(['library', lib, 'output', corner, delaymodel]))
            chip.add('tool', tool, 'require', step, index, ",".join(['library', lib, 'output', stackup, 'lef']))
        for lib in macrolibs:
            for corner in corners:
                if chip.valid('library', lib, 'output', corner, delaymodel):
                    chip.add('tool', tool, 'require', step, index, ",".join(['library', lib, 'output', corner, delaymodel]))
            chip.add('tool', tool, 'require', step, index, ",".join(['library', lib, 'output', stackup, 'lef']))
    else:
        chip.error(f'Stackup and logiclib parameters required for OpenROAD.')

    chip.set('tool', tool, 'var', step, index, 'timing_corners', get_corners(chip), clobber=False)
    chip.set('tool', tool, 'var', step, index, 'power_corner', get_power_corner(chip), clobber=False)
    chip.set('tool', tool, 'var', step, index, 'parasitics', "inputs/sc_parasitics.tcl", clobber=True)

    variables = (
        'place_density',
        'pad_global_place',
        'pad_detail_place',
        'macro_place_halo',
        'macro_place_channel'
    )
    for variable in variables:
        # For each OpenROAD tool variable, read default from main library and write it
        # into schema. If PDK doesn't contain a default, the value must be set
        # by the user, so we add the variable keypath as a requirement.
        if chip.valid('library', mainlib, 'asic', 'var', tool, variable):
            value = chip.get('library', mainlib, 'asic', 'var', tool, variable)
            # Clobber needs to be False here, since a user might want to
            # overwrite these.
            chip.set('tool', tool, 'var', step, index, variable, value,
                     clobber=False)

            keypath = ','.join(['library', mainlib, 'asic', 'var', tool, variable])
            chip.add('tool', tool, 'require', step, index, keypath)

        chip.add('tool', tool, 'require', step, index, ",".join(['tool', tool, 'var', step, index, variable]))

    # Copy values from PDK if set
    for variable in ('detailed_route_default_via',
                     'detailed_route_unidirectional_layer'):
        if chip.valid('pdk', pdkname, 'var', tool, stackup, variable):
            value = chip.get('pdk', pdkname, 'var', tool, stackup, variable)
            chip.set('tool', tool, 'var', step, index, variable, value,
                     clobber=False)

    # set default values for openroad
    for variable, value in [('ifp_tie_separation', '0'),
                            ('pdn_enable', 'True'),
                            ('gpl_routability_driven', 'True'),
                            ('gpl_timing_driven', 'True'),
                            ('dpo_enable', 'True'),
                            ('dpo_max_displacement', '0'),
                            ('dpl_max_displacement', '0'),
                            ('cts_distance_between_buffers', '100'),
                            ('cts_cluster_diameter', '100'),
                            ('cts_cluster_size', '30'),
                            ('cts_balance_levels', 'True'),
                            ('grt_use_pin_access', 'False'),
                            ('grt_overflow_iter', '100'),
                            ('grt_macro_extension', '2'),
                            ('grt_allow_congestion', 'False'),
                            ('grt_allow_overflow', 'False'),
                            ('grt_signal_min_layer', chip.get('asic', 'minlayer')),
                            ('grt_signal_max_layer', chip.get('asic', 'maxlayer')),
                            ('grt_clock_min_layer', chip.get('asic', 'minlayer')),
                            ('grt_clock_max_layer', chip.get('asic', 'maxlayer')),
                            ('drt_disable_via_gen', 'False'),
                            ('drt_process_node', 'False'),
                            ('drt_via_in_pin_bottom_layer', 'False'),
                            ('drt_via_in_pin_top_layer', 'False'),
                            ('drt_repair_pdn_vias', 'False'),
                            ('drt_via_repair_post_route', 'False'),
                            ('rsz_setup_slack_margin', '0.0'),
                            ('rsz_hold_slack_margin', '0.0'),
                            ('rsz_slew_margin', '0.0'),
                            ('rsz_cap_margin', '0.0'),
                            ('rsz_buffer_inputs', 'False'),
                            ('rsz_buffer_outputs', 'False'),
                            ('sta_early_timing_derate', '0.0'),
                            ('sta_late_timing_derate', '0.0'),
                            ('fin_add_fill', 'True'),
                            ('psm_enable', 'True')
                            ]:
        chip.set('tool', tool, 'var', step, index, variable, value, clobber=False)

    for libvar, openroadvar in [('pdngen', 'pdn_config'),
                                ('global_connect', 'global_connect')]:
        if chip.valid('tool', tool, 'var', step, index, openroadvar) and \
           not chip.get('tool', tool, 'var', step, index, openroadvar):
            # value already set
            continue

        # copy from libs
        for lib in targetlibs + macrolibs:
            if chip.valid('library', lib, 'asic', 'file', tool, libvar):
                for pdn_config in chip.find_files('library', lib, 'asic', 'file', tool, libvar):
                    chip.add('tool', tool, 'var', step, index, openroadvar, pdn_config)

    # basic warning and error grep check on logfile
    chip.set('tool', tool, 'regex', step, index, 'warnings', r'^\[WARNING|^Warning', clobber=False)
    chip.set('tool', tool, 'regex', step, index, 'errors', r'^\[ERROR', clobber=False)

    # reports
    for metric in ('vias', 'wirelength', 'cellarea', 'totalarea', 'utilization', 'setuptns', 'holdtns', 
                   'setupslack', 'holdslack', 'setuppaths', 'holdpaths', 'unconstrained', 'peakpower', 
                   'leakagepower', 'pins', 'cells', 'macros', 'nets', 'registers', 'buffers', 'drvs',
                   'setupwns', 'holdwns'):
        chip.set('tool', tool, 'report', step, index, metric, "reports/metrics.json")
>>>>>>> d3ff33da

################################
# Version Check
################################

def parse_version(stdout):
    # stdout will be in one of the following forms:
    # - 1 08de3b46c71e329a10aa4e753dcfeba2ddf54ddd
    # - 1 v2.0-880-gd1c7001ad
    # - v2.0-1862-g0d785bd84

    # strip off the "1" prefix if it's there
    version = stdout.split()[-1]

    pieces = version.split('-')
    if len(pieces) > 1:
        # strip off the hash in the new version style
        return '-'.join(pieces[:-1])
    else:
        return pieces[0]

def normalize_version(version):
    if '.' in version:
        return version.lstrip('v')
    else:
        return '0'

################################
# Pre_process (pre executable)
################################

def pre_process(chip):

    step = chip.get('arg', 'step')
    if (step == "show" or step == "screenshot"):
        copy_show_files(chip)
    
    # Build estimate PEX
    build_pex_corners(chip)

################################
# Post_process (post executable)
################################

def post_process(chip):
    ''' Tool specific function to run after step execution
    '''

    #Check log file for errors and statistics
    step = chip.get('arg', 'step')
    index = chip.get('arg', 'index')
    tool = 'openroad'

    # parsing log file
    with open("reports/metrics.json", 'r') as f:
        metrics = json.load(f)

        for metric, openroad_metric in [('vias', 'sc__step__route__vias'),
                                        ('wirelength', 'sc__step__route__wirelength'),
                                        ('cellarea', 'sc__metric__design__instance__area'),
                                        ('totalarea', 'sc__metric__design__core__area'),
                                        ('utilization', 'sc__metric__design__instance__utilization'),
                                        ('setuptns', 'sc__metric__timing__setup__tns'),
                                        ('holdtns', 'sc__metric__timing__hold__tns'),
                                        ('setupslack', 'sc__metric__timing__setup__ws'),
                                        ('holdslack', 'sc__metric__timing__hold__ws'),
                                        ('setuppaths', 'sc__metric__timing__drv__setup_violation_count'),
                                        ('holdpaths', 'sc__metric__timing__drv__hold_violation_count'),
                                        ('unconstrained', 'sc__metric__timing__unconstrained'),
                                        ('peakpower', 'sc__metric__power__total'),
                                        ('leakagepower', 'sc__metric__power__leakage__total'),
                                        ('pins', 'sc__metric__design__io'),
                                        ('cells', 'sc__metric__design__instance__count'),
                                        ('macros', 'sc__metric__design__instance__count__macros'),
                                        ('nets', 'sc__metric__design__nets'),
                                        ('registers', 'sc__metric__design__registers'),
                                        ('buffers', 'sc__metric__design__buffers')]:
            if openroad_metric in metrics:
                chip.set('metric', step, index, metric, metrics[openroad_metric], clobber=True)

        # setup wns and hold wns can be computed from setup slack and hold slack
        if 'sc__metric__timing__setup__ws' in metrics:
            wns = min(0.0, float(metrics['sc__metric__timing__setup__ws']))
            chip.set('metric', step, index, 'setupwns', wns, clobber=True)

        if 'sc__metric__timing__hold__ws' in metrics:
            wns = min(0.0, float(metrics['sc__metric__timing__hold__ws']))
            chip.set('metric', step, index, 'holdwns', wns, clobber=True)

        drvs = None
        for metric in ['sc__metric__timing__drv__max_slew',
                       'sc__metric__timing__drv__max_cap',
                       'sc__metric__timing__drv__max_fanout',
                       'sc__step__route__drc_errors',
                       'sc__metric__antenna__violating__nets',
                       'sc__metric__antenna__violating__pins']:
            if metric in metrics:
                if drvs is None:
                    drvs = int(metrics[metric])
                else:
                    drvs += int(metrics[metric])

        if drvs is not None:
            chip.set('metric', step, index, 'drvs', str(drvs), clobber=True)

######

def get_corners(chip):

    step = chip.get('arg', 'step')
    index = chip.get('arg', 'index')
    tool = 'openroad'

    corners = set()
    for constraint in chip.getkeys('constraint', 'timing'):
        if chip.valid('constraint', 'timing', constraint, 'libcorner'):
            corners.add(chip.get('constraint', 'timing', constraint, 'libcorner')[0])

    return list(corners)

def get_corner_by_check(chip, check):

    step = chip.get('arg', 'step')
    index = chip.get('arg', 'index')
    tool = 'openroad'

    for constraint in chip.getkeys('constraint', 'timing'):
        if not chip.valid('constraint', 'timing', constraint, 'libcorner'):
            continue

        if chip.valid('constraint', 'timing', constraint, 'check'):
            if check in chip.get('constraint', 'timing', constraint, 'check'):
                return chip.get('constraint', 'timing', constraint, 'libcorner')[0]

    # if not specified, just pick the first corner available
    return get_corners(chip)[0]

def get_power_corner(chip):

    return get_corner_by_check(chip, "power")

def get_setup_corner(chip):

    return get_corner_by_check(chip, "setup")

def build_pex_corners(chip):

    step = chip.get('arg', 'step')
    index = chip.get('arg', 'index')
    tool = 'openroad'

    #TODO: fix properly
    task = step

    pdkname = chip.get('option', 'pdk')
    stackup = chip.get('asic', 'stackup')

    corners = {}
    for constraint in chip.getkeys('constraint', 'timing'):
        libcorner = None
        if chip.valid('constraint', 'timing', constraint, 'libcorner'):
            libcorner = chip.get('constraint', 'timing', constraint, 'libcorner')[0]

        pexcorner = None
        if chip.valid('constraint', 'timing', constraint, 'pexcorner'):
            pexcorner = chip.get('constraint', 'timing', constraint, 'pexcorner')

        if not libcorner or not pexcorner:
            continue
        corners[libcorner] = pexcorner

    default_corner = get_setup_corner(chip)
    if default_corner in corners:
        corners[None] = corners[default_corner]

    with open(chip.get('tool', tool, 'task', task, 'var', step, index, 'parasitics')[0], 'w') as f:
        for libcorner, pexcorner in corners.items():
            if chip.valid('pdk', pdkname, 'pexmodel', tool, stackup, pexcorner):
                pex_source_file = chip.find_files('pdk', pdkname, 'pexmodel', tool, stackup, pexcorner)[0]
                if not pex_source_file:
                    continue

                pex_template = None
                with open(pex_source_file, 'r') as pex_f:
                    pex_template = Template(pex_f.read())

                if not pex_template:
                    continue

                if libcorner is None:
                    libcorner = "default"
                    corner_specification = ""
                else:
                    corner_specification = f"-corner {libcorner}"

                f.write("{0}\n".format(64 * "#"))
                f.write(f"# Library corner \"{libcorner}\" -> PEX corner \"{pexcorner}\"\n")
                f.write(f"# Source file: {pex_source_file}\n")
                f.write("{0}\n".format(64 * "#"))

                f.write(pex_template.render({"corner": corner_specification}))

                f.write("\n")
                f.write("{0}\n\n".format(64 * "#"))

def copy_show_files(chip):

    tool = 'openroad'
    step = chip.get('arg', 'step')
    index = chip.get('arg', 'index')

    if chip.valid('tool', tool, 'var', step, index, 'show_filepath'):
        show_file = chip.get('tool', tool, 'var', step, index, 'show_filepath')[0]
        show_type = chip.get('tool', tool, 'var', step, index, 'show_filetype')[0]
        show_job = chip.get('tool', tool, 'var', step, index, 'show_job')[0]
        show_step = chip.get('tool', tool, 'var', step, index, 'show_step')[0]
        show_index = chip.get('tool', tool, 'var', step, index, 'show_index')[0]

        # copy source in to keep sc_apr.tcl simple
        dst_file = "inputs/"+chip.top()+"."+show_type
        shutil.copy2(show_file, dst_file)
        sdc_file = chip.find_result('sdc', show_step, jobname=show_job, index=show_index)
        if sdc_file and os.path.exists(sdc_file):
            shutil.copy2(sdc_file, "inputs/"+chip.top()+".sdc")

def find_incoming_ext(chip):

    step = chip.get('arg', 'step')
    index = chip.get('arg', 'index')
    flow = chip.get('option', 'flow')

    supported_ext = ('odb', 'def')

    for input_step, input_index in chip.get('flowgraph', flow, step, index, 'input'):
        for ext in supported_ext:
            show_file = chip.find_result(ext, step=input_step, index=input_index)
            if show_file:
                return ext

    # Nothing found, just add last one
    return supported_ext[-1]

##################################################
if __name__ == "__main__":

    chip = make_docs()
    chip.write_manifest("openroad.json")<|MERGE_RESOLUTION|>--- conflicted
+++ resolved
@@ -44,7 +44,7 @@
     # default tool settings, note, not additive!
 
     tool = 'openroad'
-    tasks = ('floorplan', 'physyn', 'place', 'cts', 'route', 'dfm')
+    tasks = ('floorplan', 'physyn', 'place', 'cts', 'route', 'dfm', 'show')
     script = 'sc_apr.tcl'
     refdir = 'tools/'+tool
 
@@ -63,6 +63,7 @@
 
     is_screenshot = mode == 'screenshot' or step == 'screenshot'
     is_show_screenshot = mode == 'show' or step == 'show' or is_screenshot
+
     if is_show_screenshot:
         mode = 'show'
         clobber = True
@@ -92,7 +93,7 @@
         threads = int(math.ceil(os.cpu_count()/np))
 
     # Input/Output requirements for default asicflow steps
-<<<<<<< HEAD
+
     # TODO
     for task in tasks:
         chip.set('tool', tool, 'task', task, 'option',  step, index, option, clobber=clobber)
@@ -107,21 +108,29 @@
         chip.add('tool', tool, 'task', task, 'output', step, index, design + '.lef')
 
         if task == 'floorplan':
-=======
-    # TODO: long-term, we want to remove hard-coded step names from tool files.
-    if step in ['floorplan', 'physyn', 'place', 'cts', 'route', 'dfm']:
-        if step == 'floorplan':
->>>>>>> d3ff33da
             if (not chip.valid('input', 'netlist', 'verilog') or
                 not chip.get('input', 'netlist', 'verilog')):
                 chip.add('tool', tool, 'task', task, 'input', step, index, design +'.vg')
         else:
             if (not chip.valid('input', 'layout', 'def') or
                 not chip.get('input', 'layout', 'def')):
-<<<<<<< HEAD
                 chip.add('tool', tool, 'task', task, 'input', step, index, design +'.def')
 
-        # openroad makes use of these parameters
+        if is_show_screenshot:
+            chip.set('tool', tool, 'task', task, 'var', step, index, 'show_exit', "true" if is_screenshot else "false", clobber=False)
+            if chip.valid('tool', tool, 'task', task, 'var', step, index, 'show_filepath'):
+                chip.add('tool', tool, 'task', task, 'require', step, index, ",".join(['tool', tool, 'var', step, index, 'show_filepath']))
+            else:
+                incoming_ext = find_incoming_ext(chip)
+                chip.set('tool', tool, 'task', task, 'var', step, index, 'show_filetype', incoming_ext)
+                chip.add('tool', tool, 'task', task, 'input', step, index, f'{design}.{incoming_ext}')
+            if is_screenshot:
+                chip.add('tool', tool, 'task', task, 'output', step, index, design + '.png')
+                chip.set('tool', tool, 'task', task, 'var', step, index, 'show_vertical_resolution', '1024', clobber=False)
+
+        if chip.get('option', 'nodisplay'):
+            # Tells QT to use the offscreen platform if nodisplay is used
+            chip.set('tool', tool, 'task', task, 'env', step, index, 'QT_QPA_PLATFORM', 'offscreen')
 
         if delaymodel != 'nldm':
             chip.logger.error(f'{delaymodel} delay model is not supported by {tool}, only nldm')
@@ -256,171 +265,6 @@
                        'leakagepower', 'pins', 'cells', 'macros', 'nets', 'registers', 'buffers', 'drvs',
                        'setupwns', 'holdwns'):
             chip.set('tool', tool, 'task', task, 'report', step, index, metric, "reports/metrics.json")
-=======
-                chip.add('tool', tool, 'input', step, index, design +'.def')
-
-        chip.add('tool', tool, 'output', step, index, design + '.sdc')
-        chip.add('tool', tool, 'output', step, index, design + '.vg')
-        chip.add('tool', tool, 'output', step, index, design + '.def')
-        chip.add('tool', tool, 'output', step, index, design + '.odb')
-        chip.add('tool', tool, 'output', step, index, design + '.lef')
-    elif is_show_screenshot:
-        if chip.valid('tool', tool, 'var', step, index, 'show_filepath'):
-            chip.add('tool', tool, 'require', step, index, ",".join(['tool', tool, 'var', step, index, 'show_filepath']))
-        else:
-            incoming_ext = find_incoming_ext(chip)
-            chip.set('tool', tool, 'var', step, index, 'show_filetype', incoming_ext)
-            chip.add('tool', tool, 'input', step, index, f'{design}.{incoming_ext}')
-        chip.set('tool', tool, 'var', step, index, 'show_exit', "true" if is_screenshot else "false", clobber=False)
-        if is_screenshot:
-            chip.add('tool', tool, 'output', step, index, design + '.png')
-            chip.set('tool', tool, 'var', step, index, 'show_vertical_resolution', '1024', clobber=False)
-    if chip.get('option', 'nodisplay'):
-        # Tells QT to use the offscreen platform if nodisplay is used
-        chip.set('tool', tool, 'env', step, index, 'QT_QPA_PLATFORM', 'offscreen')
-
-    # openroad makes use of these parameters
-    targetlibs = chip.get('asic', 'logiclib')
-    mainlib = targetlibs[0]
-    macrolibs = chip.get('asic', 'macrolib')
-    stackup = chip.get('asic', 'stackup')
-    delaymodel = chip.get('asic', 'delaymodel')
-    if delaymodel != 'nldm':
-        chip.logger.error(f'{delaymodel} delay model is not supported by {tool}, only nldm')
-
-    if stackup and targetlibs:
-        #Note: only one footprint supported in mainlib
-        libtype = chip.get('library', mainlib, 'asic', 'libarch')
-
-        chip.add('tool', tool, 'require', step, index, ",".join(['asic', 'logiclib']))
-        chip.add('tool', tool, 'require', step, index, ",".join(['asic', 'stackup',]))
-        # chip.add('tool', tool, 'require', step, index, ",".join(['library', mainlib, 'asic', 'footprint', libtype, 'symmetry']))
-        # chip.add('tool', tool, 'require', step, index, ",".join(['library', mainlib, 'asic', 'footprint', libtype, 'size']))
-        chip.add('tool', tool, 'require', step, index, ",".join(['pdk', pdkname, 'aprtech', 'openroad', stackup, libtype, 'lef']))
-        if chip.valid('input', 'layout', 'floorplan.def'):
-            chip.add('tool', tool, 'require', step, index, ",".join(['input', 'layout', 'floorplan.def']))
-
-        # set tapcell file
-        tapfile = None
-        if chip.valid('library', mainlib, 'asic', 'file', tool, 'tapcells'):
-            tapfile = chip.find_files('library', mainlib, 'asic', 'file', tool, 'tapcells')
-        elif chip.valid('pdk', pdkname, 'aprtech', tool, stackup, libtype, 'tapcells'):
-            tapfile = chip.find_files('pdk', pdkname, 'aprtech', tool, stackup, libtype, 'tapcells')
-        if tapfile:
-            chip.set('tool', tool, 'var', step, index, 'ifp_tapcell', tapfile, clobber=False)
-
-        corners = get_corners(chip)
-        for lib in targetlibs:
-            for corner in corners:
-                chip.add('tool', tool, 'require', step, index, ",".join(['library', lib, 'output', corner, delaymodel]))
-            chip.add('tool', tool, 'require', step, index, ",".join(['library', lib, 'output', stackup, 'lef']))
-        for lib in macrolibs:
-            for corner in corners:
-                if chip.valid('library', lib, 'output', corner, delaymodel):
-                    chip.add('tool', tool, 'require', step, index, ",".join(['library', lib, 'output', corner, delaymodel]))
-            chip.add('tool', tool, 'require', step, index, ",".join(['library', lib, 'output', stackup, 'lef']))
-    else:
-        chip.error(f'Stackup and logiclib parameters required for OpenROAD.')
-
-    chip.set('tool', tool, 'var', step, index, 'timing_corners', get_corners(chip), clobber=False)
-    chip.set('tool', tool, 'var', step, index, 'power_corner', get_power_corner(chip), clobber=False)
-    chip.set('tool', tool, 'var', step, index, 'parasitics', "inputs/sc_parasitics.tcl", clobber=True)
-
-    variables = (
-        'place_density',
-        'pad_global_place',
-        'pad_detail_place',
-        'macro_place_halo',
-        'macro_place_channel'
-    )
-    for variable in variables:
-        # For each OpenROAD tool variable, read default from main library and write it
-        # into schema. If PDK doesn't contain a default, the value must be set
-        # by the user, so we add the variable keypath as a requirement.
-        if chip.valid('library', mainlib, 'asic', 'var', tool, variable):
-            value = chip.get('library', mainlib, 'asic', 'var', tool, variable)
-            # Clobber needs to be False here, since a user might want to
-            # overwrite these.
-            chip.set('tool', tool, 'var', step, index, variable, value,
-                     clobber=False)
-
-            keypath = ','.join(['library', mainlib, 'asic', 'var', tool, variable])
-            chip.add('tool', tool, 'require', step, index, keypath)
-
-        chip.add('tool', tool, 'require', step, index, ",".join(['tool', tool, 'var', step, index, variable]))
-
-    # Copy values from PDK if set
-    for variable in ('detailed_route_default_via',
-                     'detailed_route_unidirectional_layer'):
-        if chip.valid('pdk', pdkname, 'var', tool, stackup, variable):
-            value = chip.get('pdk', pdkname, 'var', tool, stackup, variable)
-            chip.set('tool', tool, 'var', step, index, variable, value,
-                     clobber=False)
-
-    # set default values for openroad
-    for variable, value in [('ifp_tie_separation', '0'),
-                            ('pdn_enable', 'True'),
-                            ('gpl_routability_driven', 'True'),
-                            ('gpl_timing_driven', 'True'),
-                            ('dpo_enable', 'True'),
-                            ('dpo_max_displacement', '0'),
-                            ('dpl_max_displacement', '0'),
-                            ('cts_distance_between_buffers', '100'),
-                            ('cts_cluster_diameter', '100'),
-                            ('cts_cluster_size', '30'),
-                            ('cts_balance_levels', 'True'),
-                            ('grt_use_pin_access', 'False'),
-                            ('grt_overflow_iter', '100'),
-                            ('grt_macro_extension', '2'),
-                            ('grt_allow_congestion', 'False'),
-                            ('grt_allow_overflow', 'False'),
-                            ('grt_signal_min_layer', chip.get('asic', 'minlayer')),
-                            ('grt_signal_max_layer', chip.get('asic', 'maxlayer')),
-                            ('grt_clock_min_layer', chip.get('asic', 'minlayer')),
-                            ('grt_clock_max_layer', chip.get('asic', 'maxlayer')),
-                            ('drt_disable_via_gen', 'False'),
-                            ('drt_process_node', 'False'),
-                            ('drt_via_in_pin_bottom_layer', 'False'),
-                            ('drt_via_in_pin_top_layer', 'False'),
-                            ('drt_repair_pdn_vias', 'False'),
-                            ('drt_via_repair_post_route', 'False'),
-                            ('rsz_setup_slack_margin', '0.0'),
-                            ('rsz_hold_slack_margin', '0.0'),
-                            ('rsz_slew_margin', '0.0'),
-                            ('rsz_cap_margin', '0.0'),
-                            ('rsz_buffer_inputs', 'False'),
-                            ('rsz_buffer_outputs', 'False'),
-                            ('sta_early_timing_derate', '0.0'),
-                            ('sta_late_timing_derate', '0.0'),
-                            ('fin_add_fill', 'True'),
-                            ('psm_enable', 'True')
-                            ]:
-        chip.set('tool', tool, 'var', step, index, variable, value, clobber=False)
-
-    for libvar, openroadvar in [('pdngen', 'pdn_config'),
-                                ('global_connect', 'global_connect')]:
-        if chip.valid('tool', tool, 'var', step, index, openroadvar) and \
-           not chip.get('tool', tool, 'var', step, index, openroadvar):
-            # value already set
-            continue
-
-        # copy from libs
-        for lib in targetlibs + macrolibs:
-            if chip.valid('library', lib, 'asic', 'file', tool, libvar):
-                for pdn_config in chip.find_files('library', lib, 'asic', 'file', tool, libvar):
-                    chip.add('tool', tool, 'var', step, index, openroadvar, pdn_config)
-
-    # basic warning and error grep check on logfile
-    chip.set('tool', tool, 'regex', step, index, 'warnings', r'^\[WARNING|^Warning', clobber=False)
-    chip.set('tool', tool, 'regex', step, index, 'errors', r'^\[ERROR', clobber=False)
-
-    # reports
-    for metric in ('vias', 'wirelength', 'cellarea', 'totalarea', 'utilization', 'setuptns', 'holdtns', 
-                   'setupslack', 'holdslack', 'setuppaths', 'holdpaths', 'unconstrained', 'peakpower', 
-                   'leakagepower', 'pins', 'cells', 'macros', 'nets', 'registers', 'buffers', 'drvs',
-                   'setupwns', 'holdwns'):
-        chip.set('tool', tool, 'report', step, index, metric, "reports/metrics.json")
->>>>>>> d3ff33da
 
 ################################
 # Version Check
@@ -457,7 +301,7 @@
     step = chip.get('arg', 'step')
     if (step == "show" or step == "screenshot"):
         copy_show_files(chip)
-    
+
     # Build estimate PEX
     build_pex_corners(chip)
 
