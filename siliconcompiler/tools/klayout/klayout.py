import os
from pathlib import Path
import platform
import shutil

import siliconcompiler

####################################################################
# Make Docs
####################################################################

def make_docs():
    '''
    Klayout is a production grade viewer and editor of GDSII and
    Oasis data with customizable Python and Ruby interfaces.

    Documentation: https://www.klayout.de

    Sources: https://github.com/KLayout/klayout

    Installation: https://www.klayout.de/build.html

    '''

    chip = siliconcompiler.Chip('<design>')
    chip.load_target('freepdk45_demo')
    step = 'export'
    index = '<index>'
    chip.set('arg','step',step)
    chip.set('arg','index',index)
    chip.set('flowgraph', chip.get('option', 'flow'), step, index, 'task', '<task>')
    setup(chip)

    return chip

####################################################################
# Setup tool
####################################################################

def setup(chip, mode="batch"):
    '''
    Setup function for Klayout
    '''

    tool = 'klayout'
    refdir = 'tools/'+tool
    step = chip.get('arg','step')
    index = chip.get('arg','index')
    task = chip._get_task(step, index)
    clobber = False

    if platform.system() == 'Windows':
        klayout_exe = 'klayout_app.exe'
        if not shutil.which(klayout_exe):
            loc_dir = os.path.join(Path.home(), 'AppData', 'Roaming', 'KLayout')
            global_dir = os.path.join(os.path.splitdrive(Path.home())[0],
                                      os.path.sep,
                                      'Program Files (x86)',
                                      'KLayout')
            if os.path.isdir(loc_dir):
                chip.set('tool', tool, 'path', loc_dir)
            elif os.path.isdir(global_dir):
                chip.set('tool', tool, 'path', global_dir)
    elif platform.system() == 'Darwin':
        klayout_exe = 'klayout'
        if not shutil.which(klayout_exe):
            klayout_dir = os.path.join(os.path.sep,
                                       'Applications',
                                       'klayout.app',
                                       'Contents',
                                       'MacOS')
            # different install directory when installed using Homebrew
            klayout_brew_dir = os.path.join(os.path.sep,
                                            'Applications',
                                            'KLayout',
                                            'klayout.app',
                                            'Contents',
                                            'MacOS')
            if os.path.isdir(klayout_dir):
                chip.set('tool', tool, 'path', klayout_dir)
            elif os.path.isdir(klayout_brew_dir):
                chip.set('tool', tool, 'path', klayout_brew_dir)
    else:
        klayout_exe = 'klayout'

    # common to all
    chip.set('tool', tool, 'exe', klayout_exe)
    chip.set('tool', tool, 'vswitch', ['-zz', '-v'])
    # Versions < 0.27.6 may be bundled with an incompatible version of Python.
    chip.set('tool', tool, 'version', '>=0.27.6', clobber=clobber)
    chip.set('tool', tool, 'format', 'json', clobber=clobber)

    chip.set('tool', tool, 'task', task, 'refdir', step, index, refdir, clobber=clobber)

    # Export GDS with timestamps by default.
    chip.set('tool', tool, 'task', task, 'var', step, index, 'timestamps', 'true', clobber=False)

<<<<<<< HEAD
    design = chip.top()

    # Input/Output requirements for default flow
    if step in ['export']:
        if (not chip.valid('input', 'layout', 'def') or
            not chip.get('input', 'layout', 'def')):
            chip.add('tool', tool, 'task', task, 'input', step, index, design + '.def')
        chip.add('tool', tool, 'task', task, 'output', step, index, design + '.gds')

    # Adding requirements
    if is_show or is_screenshot:
        if chip.valid('tool', tool, 'task', task, 'var', step, index, 'show_filepath'):
            chip.add('tool', tool, 'task', task, 'require', step, index, ",".join(['tool', tool, 'task', task, 'var', step, index, 'show_filepath']))
        else:
            incoming_ext = find_incoming_ext(chip)
            chip.add('tool', tool, 'task', task, 'require', step, index, ",".join(['tool', tool, 'task', task, 'var', step, index, 'show_filetype']))
            chip.set('tool', tool, 'task', task, 'var', step, index, 'show_filetype', incoming_ext)
            chip.add('tool', tool, 'task', task, 'input', step, index, f'{design}.{incoming_ext}')
        chip.set('tool', tool, 'task', task, 'var', step, index, 'show_exit', "true" if is_screenshot else "false", clobber=False)
        if is_screenshot:
            chip.add('tool', tool, 'task', task, 'output', step, index, design + '.png')
            chip.set('tool', tool, 'task', task, 'var', step, index, 'show_horizontal_resolution', '1024', clobber=False)
            chip.set('tool', tool, 'task', task, 'var', step, index, 'show_vertical_resolution', '1024', clobber=False)
    else:
        targetlibs = chip.get('asic', 'logiclib')
        stackup = chip.get('option', 'stackup')
        pdk = chip.get('option', 'pdk')
        if bool(stackup) & bool(targetlibs):
            macrolibs = chip.get('asic', 'macrolib')

            chip.add('tool', tool, 'task', task, 'require', step, index, ",".join(['asic', 'logiclib']))
            chip.add('tool', tool, 'task', task, 'require', step, index, ",".join(['option', 'stackup']))
            chip.add('tool', tool, 'task', task, 'require', step, index,  ",".join(['pdk', pdk, 'layermap', 'klayout', 'def','gds', stackup]))

            for lib in (targetlibs + macrolibs):
                chip.add('tool', tool, 'task', task, 'require', step, index, ",".join(['library', lib, 'output', stackup, 'gds']))
                chip.add('tool', tool, 'task', task, 'require', step, index, ",".join(['library', lib, 'output', stackup, 'lef']))
        else:
            chip.error(f'Stackup and targetlib paremeters required for Klayout.')

=======
>>>>>>> 1f9e7573
    # Log file parsing
    chip.set('tool', tool, 'task', task, 'regex', step, index, 'warnings', r'(WARNING|warning)', clobber=False)
    chip.set('tool', tool, 'task', task, 'regex', step, index, 'errors', r'ERROR', clobber=False)

################################
# Version Check
################################

def parse_version(stdout):
    # KLayout 0.26.11
    return stdout.split()[1]

def find_incoming_ext(chip):

    step = chip.get('arg', 'step')
    index = chip.get('arg', 'index')
    flow = chip.get('option', 'flow')

    supported_ext = ('gds', 'oas', 'def')

    for input_step, input_index in chip.get('flowgraph', flow, step, index, 'input'):
        for ext in supported_ext:
            show_file = chip.find_result(ext, step=input_step, index=input_index)
            if show_file:
                return ext

    # Nothing found, just add last one
    return supported_ext[-1]

##################################################
if __name__ == "__main__":

    chip = make_docs()
    chip.write_manifest("klayout.json")<|MERGE_RESOLUTION|>--- conflicted
+++ resolved
@@ -95,49 +95,6 @@
     # Export GDS with timestamps by default.
     chip.set('tool', tool, 'task', task, 'var', step, index, 'timestamps', 'true', clobber=False)
 
-<<<<<<< HEAD
-    design = chip.top()
-
-    # Input/Output requirements for default flow
-    if step in ['export']:
-        if (not chip.valid('input', 'layout', 'def') or
-            not chip.get('input', 'layout', 'def')):
-            chip.add('tool', tool, 'task', task, 'input', step, index, design + '.def')
-        chip.add('tool', tool, 'task', task, 'output', step, index, design + '.gds')
-
-    # Adding requirements
-    if is_show or is_screenshot:
-        if chip.valid('tool', tool, 'task', task, 'var', step, index, 'show_filepath'):
-            chip.add('tool', tool, 'task', task, 'require', step, index, ",".join(['tool', tool, 'task', task, 'var', step, index, 'show_filepath']))
-        else:
-            incoming_ext = find_incoming_ext(chip)
-            chip.add('tool', tool, 'task', task, 'require', step, index, ",".join(['tool', tool, 'task', task, 'var', step, index, 'show_filetype']))
-            chip.set('tool', tool, 'task', task, 'var', step, index, 'show_filetype', incoming_ext)
-            chip.add('tool', tool, 'task', task, 'input', step, index, f'{design}.{incoming_ext}')
-        chip.set('tool', tool, 'task', task, 'var', step, index, 'show_exit', "true" if is_screenshot else "false", clobber=False)
-        if is_screenshot:
-            chip.add('tool', tool, 'task', task, 'output', step, index, design + '.png')
-            chip.set('tool', tool, 'task', task, 'var', step, index, 'show_horizontal_resolution', '1024', clobber=False)
-            chip.set('tool', tool, 'task', task, 'var', step, index, 'show_vertical_resolution', '1024', clobber=False)
-    else:
-        targetlibs = chip.get('asic', 'logiclib')
-        stackup = chip.get('option', 'stackup')
-        pdk = chip.get('option', 'pdk')
-        if bool(stackup) & bool(targetlibs):
-            macrolibs = chip.get('asic', 'macrolib')
-
-            chip.add('tool', tool, 'task', task, 'require', step, index, ",".join(['asic', 'logiclib']))
-            chip.add('tool', tool, 'task', task, 'require', step, index, ",".join(['option', 'stackup']))
-            chip.add('tool', tool, 'task', task, 'require', step, index,  ",".join(['pdk', pdk, 'layermap', 'klayout', 'def','gds', stackup]))
-
-            for lib in (targetlibs + macrolibs):
-                chip.add('tool', tool, 'task', task, 'require', step, index, ",".join(['library', lib, 'output', stackup, 'gds']))
-                chip.add('tool', tool, 'task', task, 'require', step, index, ",".join(['library', lib, 'output', stackup, 'lef']))
-        else:
-            chip.error(f'Stackup and targetlib paremeters required for Klayout.')
-
-=======
->>>>>>> 1f9e7573
     # Log file parsing
     chip.set('tool', tool, 'task', task, 'regex', step, index, 'warnings', r'(WARNING|warning)', clobber=False)
     chip.set('tool', tool, 'task', task, 'regex', step, index, 'errors', r'ERROR', clobber=False)
