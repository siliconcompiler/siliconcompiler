import argparse
import json

<<<<<<< HEAD
from siliconcompiler.tools.vpr._xml_constraint import generate_vpr_constraints_xml
from siliconcompiler.tools.vpr._xml_constraint import write_vpr_constraints_xml_file


def main():

    option_parser = argparse.ArgumentParser()
    option_parser.add_argument("-constraints_map",
                               help="architecture-specific mapping of constraint pins "
                                    "to FPGA core pins")
    option_parser.add_argument("json_constraints",
                               help="architecture-independent constraints file")
    option_parser.add_argument("constraints_file_out",
                               help="constraints XML file name")

    options = option_parser.parse_args()

    json_constraints_file = options.json_constraints
    constraints_map_file = options.constraints_map
    constraints_file_out = options.constraints_file_out

    json_generic_constraints = load_json_constraints(json_constraints_file)
    if (constraints_map_file):
        constraints_map = load_constraints_map(constraints_map_file)
    else:
        constraints_map = {}

    mapped_constraints, errors = map_constraints(json_generic_constraints,
                                                 constraints_map)

    constraints_xml = generate_vpr_constraints_xml(mapped_constraints)
    write_vpr_constraints_xml_file(constraints_xml, constraints_file_out)
=======
from siliconcompiler.tools.vpr._xml_constraint import generate_vpr_constraints_xml_file
>>>>>>> aace908f


def load_json_constraints(json_constraints_file):

    json_generic_constraints = {}
    with (open(json_constraints_file, "r")) as json_constraints_data:
        json_generic_constraints = json.loads(json_constraints_data.read())

    return json_generic_constraints


def load_constraints_map(constraints_map_file):

    constraints_map = {}
    with (open(constraints_map_file, "r")) as constraints_map_data:
        constraints_map = json.loads(constraints_map_data.read())

    return constraints_map


def map_constraints(json_generic_constraints,
                    constraints_map):

    design_constraints = {}
    errors = 0

    # If no constraints map is provided pass the constraints directly
    if not constraints_map:

        for design_pin in json_generic_constraints:
            design_constraints[design_pin] = json_generic_constraints[design_pin]['pin']

    # Otherwise use the constraints map to remap the constraints to the correct
    # internal FPGA core pin:
    else:
        for design_pin in json_generic_constraints:

            # VPR has a quirk that it prepends "out:" to outputs to differentiate
            # the pin from any block name that may have inherited its instance name
            # from an output.  Compensate for that quirk here
            if (json_generic_constraints[design_pin]['direction'] == "output"):
                named_design_pin = f'out:{design_pin}'
            else:
                named_design_pin = design_pin

            design_pin_assignment = json_generic_constraints[design_pin]['pin']

            if (design_pin_assignment in constraints_map):
                # Convert the dictionary entries in the constraints map into a tuple:
                design_pin_constraint_assignment = (
                    constraints_map[design_pin_assignment]['x'],
                    constraints_map[design_pin_assignment]['y'],
                    constraints_map[design_pin_assignment]['subtile'])

            else:
                errors += 1

            design_constraints[named_design_pin] = design_pin_constraint_assignment

    return design_constraints, errors


if __name__ == "__main__":
    option_parser = argparse.ArgumentParser()
    option_parser.add_argument("-constraints_map",
                               help="architecture-specific mapping of constraint pins "
                                    "to FPGA core pins")
    option_parser.add_argument("json_constraints",
                               help="architecture-independent constraints file")
    option_parser.add_argument("constraints_file_out",
                               help="constraints XML file name")

    options = option_parser.parse_args()

    json_constraints_file = options.json_constraints
    constraints_map_file = options.constraints_map
    constraints_file_out = options.constraints_file_out

    json_generic_constraints = load_json_constraints(json_constraints_file)
    if (constraints_map_file):
        constraints_map = load_constraints_map(constraints_map_file)
    else:
        constraints_map = {}

    mapped_constraints = map_constraints(json_generic_constraints,
                                         constraints_map)

    generate_vpr_constraints_xml_file(mapped_constraints, constraints_file_out)<|MERGE_RESOLUTION|>--- conflicted
+++ resolved
@@ -1,42 +1,7 @@
 import argparse
 import json
 
-<<<<<<< HEAD
-from siliconcompiler.tools.vpr._xml_constraint import generate_vpr_constraints_xml
-from siliconcompiler.tools.vpr._xml_constraint import write_vpr_constraints_xml_file
-
-
-def main():
-
-    option_parser = argparse.ArgumentParser()
-    option_parser.add_argument("-constraints_map",
-                               help="architecture-specific mapping of constraint pins "
-                                    "to FPGA core pins")
-    option_parser.add_argument("json_constraints",
-                               help="architecture-independent constraints file")
-    option_parser.add_argument("constraints_file_out",
-                               help="constraints XML file name")
-
-    options = option_parser.parse_args()
-
-    json_constraints_file = options.json_constraints
-    constraints_map_file = options.constraints_map
-    constraints_file_out = options.constraints_file_out
-
-    json_generic_constraints = load_json_constraints(json_constraints_file)
-    if (constraints_map_file):
-        constraints_map = load_constraints_map(constraints_map_file)
-    else:
-        constraints_map = {}
-
-    mapped_constraints, errors = map_constraints(json_generic_constraints,
-                                                 constraints_map)
-
-    constraints_xml = generate_vpr_constraints_xml(mapped_constraints)
-    write_vpr_constraints_xml_file(constraints_xml, constraints_file_out)
-=======
 from siliconcompiler.tools.vpr._xml_constraint import generate_vpr_constraints_xml_file
->>>>>>> aace908f
 
 
 def load_json_constraints(json_constraints_file):
