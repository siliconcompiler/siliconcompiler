import siliconcompiler

############################################################################
# DOCS
############################################################################

def make_docs():
    '''
    Demonstration target for compiling ASICs with FreePDK45 and the open-source
    asicflow.
    '''

    chip = siliconcompiler.Chip('<design>')
    setup(chip)
    return chip


####################################################
# PDK Setup
####################################################

def setup(chip):
    '''
    Target setup
    '''

    #0. Defining the project
    chip.set('option', 'target', 'freepdk45_demo')

    #1. Setting to ASIC mode
    chip.set('option', 'mode','asic')

    #2. Load PDK, flow, libs combo
    chip.load_pdk('freepdk45')
    chip.load_flow('lintflow')
    chip.load_flow('asicflow')
    chip.load_flow('asictopflow')
    chip.load_lib('nangate45')

    #3. Set flow and pdk
    chip.set('option', 'flow', 'asicflow', clobber=False)
    chip.set('option', 'pdk', 'freepdk45')

    #4. Select libraries
    chip.set('asic', 'logiclib', 'nangate45')

    #5. Set project specific design choices
    chip.set('option', 'stackup', '10M')
    chip.set('asic', 'delaymodel', 'nldm')
<<<<<<< HEAD
    chip.set('asic', 'minlayer', "1")
    chip.set('asic', 'maxlayer', "10")
    chip.set('asic', 'maxfanout', 64)
    chip.set('asic', 'maxlength', 1000)
    chip.set('asic', 'maxslew', 0.2e-9)
    chip.set('asic', 'maxcap', 0.2e-12)
    chip.set('asic', 'rclayer', 'clk', "5")
    chip.set('asic', 'rclayer', 'data',"3")
    chip.set('asic', 'hpinlayer', "3")
    chip.set('asic', 'vpinlayer', "2")
=======
    chip.set('asic', 'minlayer', "m1")
    chip.set('asic', 'maxlayer', "m10")
    chip.set('asic', 'rclayer', 'clk', "m5")
    chip.set('asic', 'rclayer', 'data',"m3")
    chip.set('asic', 'hpinlayer', "m3")
    chip.set('asic', 'vpinlayer', "m2")
>>>>>>> b42d98e7
    chip.set('asic', 'density', 10)
    chip.set('asic', 'coremargin', 1.9)

    #6. Timing corners
    corner = 'typical'
    chip.set('constraint', 'timing', 'worst', 'libcorner', corner)
    chip.set('constraint', 'timing', 'worst', 'pexcorner', corner)
    chip.set('constraint', 'timing', 'worst', 'mode', 'func')
    chip.set('constraint', 'timing', 'worst', 'check', ['setup','hold'])

#########################
if __name__ == "__main__":

    chip = make_docs()<|MERGE_RESOLUTION|>--- conflicted
+++ resolved
@@ -47,25 +47,12 @@
     #5. Set project specific design choices
     chip.set('option', 'stackup', '10M')
     chip.set('asic', 'delaymodel', 'nldm')
-<<<<<<< HEAD
     chip.set('asic', 'minlayer', "1")
     chip.set('asic', 'maxlayer', "10")
-    chip.set('asic', 'maxfanout', 64)
-    chip.set('asic', 'maxlength', 1000)
-    chip.set('asic', 'maxslew', 0.2e-9)
-    chip.set('asic', 'maxcap', 0.2e-12)
     chip.set('asic', 'rclayer', 'clk', "5")
     chip.set('asic', 'rclayer', 'data',"3")
     chip.set('asic', 'hpinlayer', "3")
     chip.set('asic', 'vpinlayer', "2")
-=======
-    chip.set('asic', 'minlayer', "m1")
-    chip.set('asic', 'maxlayer', "m10")
-    chip.set('asic', 'rclayer', 'clk', "m5")
-    chip.set('asic', 'rclayer', 'data',"m3")
-    chip.set('asic', 'hpinlayer', "m3")
-    chip.set('asic', 'vpinlayer', "m2")
->>>>>>> b42d98e7
     chip.set('asic', 'density', 10)
     chip.set('asic', 'coremargin', 1.9)
 
