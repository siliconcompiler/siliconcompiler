# Copyright 2020 Silicon Compiler Authors. All Rights Reserved.

import glob
import json
import os
import requests
import shutil
import time
import urllib.parse
import tarfile
import tempfile
import multiprocessing

from siliconcompiler import utils, SiliconCompilerError
from siliconcompiler._metadata import default_server
from siliconcompiler.schema import Schema
from siliconcompiler.utils import default_credentials_file


# Client / server timeout
__timeout = 10

# Multiprocessing interface.
multiprocessor = multiprocessing.get_context('spawn')

__tos_str = '''Please review the SiliconCompiler cloud beta's terms of service:

https://www.siliconcompiler.com/terms-of-service

In particular, please ensure that you have the right to distribute any IP
which is contained in designs that you upload to the service. This public
service, provided by SiliconCompiler, is not intended to process proprietary IP.
'''


###################################
def get_base_url(chip):
    '''Helper method to get the root URL for API calls, given a Chip object.
    '''

    rcfg = chip.status['remote_cfg']
    remote_host = rcfg['address']
    if 'port' in rcfg:
        remote_port = rcfg['port']
    else:
        remote_port = 443
    remote_host += ':' + str(remote_port)
    if remote_host.startswith('http'):
        remote_protocol = ''
    else:
        remote_protocol = 'https://' if str(remote_port) == '443' else 'http://'
    return remote_protocol + remote_host


###################################
def __post(chip, url, post_action, success_action, error_action=None):
    '''
    Helper function to handle the post request
    '''
    redirect_url = urllib.parse.urljoin(get_base_url(chip), url)

    timeouts = 0
    while redirect_url:
        try:
            resp = post_action(redirect_url)
        except requests.Timeout:
            timeouts += 1
            if timeouts > 10:
                chip.error('Server communications timed out', fatal=True)
            time.sleep(10)
            continue
        except Exception as e:
            chip.error(f'Server communications error: {e}', fatal=True)

        code = resp.status_code
        if 200 <= code and code < 300:
            return success_action(resp)

        try:
            msg_json = resp.json()
            if 'message' in msg_json:
                msg = msg_json['message']
            else:
                msg = resp.text
        except requests.JSONDecodeError:
            msg = resp.text

        if 300 <= code and code < 400:
            if 'Location' in resp.headers:
                redirect_url = resp.headers['Location']
                continue

        if error_action:
            return error_action(code, msg)
        else:
            chip.error(f'Server responded with {code}: {msg}', fatal=True)


###################################
def __build_post_params(chip, job_name=None, job_hash=None):
    '''
    Helper function to build the params for the post request
    '''
    # Use authentication if necessary.
    post_params = {}

    if job_hash:
        post_params['job_hash'] = job_hash

    if job_name:
        post_params['job_id'] = job_name

    if 'remote_cfg' in chip.status:
        rcfg = chip.status['remote_cfg']
        if ('username' in rcfg) and ('password' in rcfg) and \
           (rcfg['username']) and (rcfg['password']):
            post_params['username'] = rcfg['username']
            post_params['key'] = rcfg['password']

    return post_params


###################################
def _remote_preprocess(chip, remote_nodelist):
    '''
    Helper method to run a local import stage for remote jobs.
    '''
    preset_step = chip.get('arg', 'step')
    preset_index = chip.get('arg', 'index')

    # Fetch a list of 'import' steps, and make sure they're all at the start of the flow.
    flow = chip.get('option', 'flow')
    entry_nodes = chip._get_flowgraph_entry_nodes(flow)
    if any([node not in remote_nodelist for node in entry_nodes]) or (len(remote_nodelist) == 1):
        chip.error('Remote flows must be organized such that the starting task(s) are run before '
                   'all other steps, and at least one other task is included.\n'
                   f'Full nodelist: {remote_nodelist}\nStarting nodes: {entry_nodes}',
                   fatal=True)
    # Setup up tools for all local functions
    for local_step, index in entry_nodes:
        tool = chip.get('flowgraph', flow, local_step, index, 'tool')
        task = chip._get_task(local_step, index)
        # Setting up tool is optional (step may be a builtin function)
        if not chip._is_builtin(tool, task):
            chip._setup_node(local_step, index)

<<<<<<< HEAD
        # Need to set step/index to only run this node locally
        chip.set('arg', 'step', local_step)
        chip.set('arg', 'index', index)

        # Run the actual import step locally with multiprocess as _runtask must
        # be run in a separate thread.
        # We can pass in an empty 'status' dictionary, since _runtask() will
        # only look up a step's dependencies in this dictionary, and the first
        # step should have none.
        run_task = multiprocessor.Process(target=chip._runtask,
                                          args=(flow, local_step, index, {}))
        run_task.start()
        run_task.join()
        if run_task.exitcode != 0:
            # A 'None' or nonzero value indicates that the Process target failed.
            ftask = f'{local_step}{index}'
            chip.error(f"Could not start remote job: local setup task {ftask} failed.",
                       fatal=True)
=======
        # Remove each local step from the list of steps to run on the server side.
        remote_steplist.remove(local_step)

        if not chip.get('option', 'resume'):
            # Need to override steplist here to make sure check_manifest() doesn't
            # check steps that haven't been setup.
            chip.set('option', 'steplist', local_step)

            # Run the actual import step locally with multiprocess as _runtask must
            # be run in a separate thread.
            # We can pass in an empty 'status' dictionary, since _runtask() will
            # only look up a step's dependencies in this dictionary, and the first
            # step should have none.
            run_task = multiprocessor.Process(target=chip._runtask,
                                              args=(flow, local_step, index, {}))
            run_task.start()
            run_task.join()
            if run_task.exitcode != 0:
                # A 'None' or nonzero value indicates that the Process target failed.
                ftask = f'{local_step}{index}'
                chip.error(f"Could not start remote job: local setup task {ftask} failed.",
                           fatal=True)
>>>>>>> d7761bb9

    # Collect inputs into a collection directory only for remote runs, since
    # we need to send inputs up to the server.
    chip._collect()

    # Recover step/index
    chip.set('arg', 'step', preset_step)
    chip.set('arg', 'index', preset_index)


###################################
def _log_truncated_stats(chip, status, nodes_with_status, nodes_to_print):
    '''
    Helper method to log truncated information about flowgraph nodes
    with a given status, on a single line.
    Used to print info about all statuses besides 'running'.
    '''

    num_nodes = len(nodes_with_status)
    if num_nodes > 0:
        nodes_log = f'  {status.title()} ({num_nodes}): '
        log_nodes = []
        for i in range(min(nodes_to_print, num_nodes)):
            log_nodes.append(nodes_with_status[i][0])
        if num_nodes > nodes_to_print:
            log_nodes.append('...')
        nodes_log += ', '.join(log_nodes)
        chip.logger.info(nodes_log)


###################################
def _process_progress_info(chip, progress_info, nodes_to_print=3):
    '''
    Helper method to log information about a remote run's progress,
    based on information returned from a 'check_progress/' call.
    '''

    try:
        # Decode response JSON, if possible.
        job_info = json.loads(progress_info['message'])
        # Retrieve total elapsed time, if included in the response.
        total_elapsed = ''
        if 'elapsed_time' in job_info:
            total_elapsed = f' (runtime: {job_info["elapsed_time"]})'

        # Sort and store info about the job's progress.
        completed = []
        chip.logger.info(f"Job is still running{total_elapsed}. Status:")
        nodes_to_log = {'completed': [], 'failed': [], 'timeout': [],
                        'running': [], 'queued': [], 'pending': []}
        for node, node_info in job_info.items():
            status = node_info['status']
            nodes_to_log[status].append((node, node_info))
            if (status == 'completed'):
                completed.append(node)

        # Log information about the job's progress.
        # To avoid clutter, only log up to N completed/pending nodes, on a single line.
        # Completed, failed, and timed-out flowgraph nodes:
        for stat in ['completed', 'failed', 'timeout']:
            _log_truncated_stats(chip, stat, nodes_to_log[stat], nodes_to_print)
        # Running / in-progress flowgraph nodes should all be printed:
        num_running = len(nodes_to_log['running'])
        if num_running > 0:
            chip.logger.info(f'  Running ({num_running}):')
            for node_tuple in nodes_to_log['running']:
                node = node_tuple[0]
                node_info = node_tuple[1]
                running_log = f"    {node}"
                if 'elapsed_time' in node_info:
                    running_log += f" ({node_info['elapsed_time']})"
                chip.logger.info(running_log)
        # Queued and pending flowgraph nodes:
        for stat in ['queued', 'pending']:
            _log_truncated_stats(chip, stat, nodes_to_log[stat], nodes_to_print)
    except json.JSONDecodeError:
        # TODO: Remove fallback once all servers are updated to return JSON.
        if (':' in progress_info['message']):
            msg_lines = progress_info['message'].splitlines()
            cur_step = msg_lines[0][msg_lines[0].find(': ') + 2:]
            cur_log = '\n'.join(msg_lines[1:])
            chip.logger.info("Job is still running (step: %s)." % (
                             cur_step))
            if cur_log:
                chip.logger.info(f"Tail of current logfile:\n{cur_log}\n")
        else:
            chip.logger.info("Job is still running (step: unknown)")

    return completed


def _load_remote_config(chip):
    '''
    Load the remote storage config into the status dictionary.
    '''
    if chip.get('option', 'credentials'):
        # Use the provided remote credentials file.
        cfg_file = os.path.abspath(chip.get('option', 'credentials'))

        if not os.path.isfile(cfg_file):
            # Check if it's a file since its been requested by the user
            chip.error(f'Unable to find the credentials file: {cfg_file}', fatal=True)
    else:
        # Use the default config file path.
        cfg_file = utils.default_credentials_file()

    cfg_dir = os.path.dirname(cfg_file)
    if os.path.isdir(cfg_dir) and os.path.isfile(cfg_file):
        chip.logger.info(f'Using credentials: {cfg_file}')
        with open(cfg_file, 'r') as cfgf:
            chip.status['remote_cfg'] = json.loads(cfgf.read())
    else:
        chip.logger.warning('Could not find remote server configuration: '
                            f'defaulting to {default_server}')
        chip.status['remote_cfg'] = {
            "address": default_server
        }
    if ('address' not in chip.status['remote_cfg']):
        chip.error('Improperly formatted remote server configuration - '
                   'please run "sc-configure" and enter your server address and '
                   'credentials.', fatal=True)


def remote_process(chip):
    '''
    Dispatch the Chip to a remote server for processing.
    '''
    _load_remote_config(chip)
    should_resume = chip.get('option', 'resume')
    remote_resume = should_resume and chip.get('record', 'remoteid')

    # Pre-process: Run an starting nodes locally, and upload the
    # in-progress build directory to the remote server.
    # Data is encrypted if user / key were specified.
    # run remote process
    if should_resume:
        chip.unset('arg', 'step')
        chip.unset('arg', 'index')
    elif chip.get('arg', 'step'):
        chip.error('Cannot pass "-step" parameter into remote flow.', fatal=True)
<<<<<<< HEAD
    _remote_preprocess(chip, chip.nodes_to_execute(chip.get('option', 'flow')))
=======
    cur_steplist = chip.get('option', 'steplist')
    pre_remote_steplist = {
        'steplist': cur_steplist,
        'set': chip.schema._is_set(chip.schema._search('option', 'steplist')),
    }
    # Only run the pre-process step if the job doesn't already have a remote ID.
    if not remote_resume:
        # If we are resuming a local job remotely, set the steplist accordingly.
        if should_resume:
            steplist = cur_steplist if cur_steplist else chip.list_steps()
        _remote_preprocess(chip, steplist)
>>>>>>> d7761bb9

    # Run the job on the remote server, and wait for it to finish.
    # Set logger to indicate remote run
    chip._init_logger(step='remote', index='0', in_run=True)
    _remote_run(chip)

    # Restore logger
    chip._init_logger(in_run=True)


###################################
def _remote_run(chip):
    '''
    Helper method to run a job stage on a remote compute cluster.
    Note that files will not be copied to the remote stage; typically
    the source files will be copied into the cluster's storage before
    calling this method.
    If the "-remote" parameter was not passed in, this method
    will print a warning and do nothing.
    This method assumes that the given stage should not be skipped,
    because it is called from within the `Chip.run(...)` method.

    '''

    # Ask the remote server to start processing the requested step.
    _request_remote_run(chip)

    # Remove the local 'import.tar.gz' archive.
    local_archive = os.path.join(chip._getworkdir(),
                                 'import.tar.gz')
    if os.path.isfile(local_archive):
        os.remove(local_archive)

    # Run the main 'check_progress' loop to monitor job status until it finishes.
    remote_run_loop(chip)


###################################
def remote_run_loop(chip):
    # Wrapper to allow for capturing of Ctrl+C
    try:
        __remote_run_loop(chip)
    except KeyboardInterrupt:
        entry_step, entry_index = \
            chip._get_flowgraph_entry_nodes(chip.get('option', 'flow'))[0]
        entry_manifest = os.path.join(chip._getworkdir(step=entry_step, index=entry_index),
                                      'outputs',
                                      f'{chip.design}.pkg.json')
        reconnect_cmd = f'sc-remote -cfg {entry_manifest} -reconnect'
        cancel_cmd = f'sc-remote -cfg {entry_manifest} -cancel'
        chip.logger.info('Disconnecting from remote job')
        chip.logger.info(f'To reconnect to this job use: {reconnect_cmd}')
        chip.logger.info(f'To cancel this job use: {cancel_cmd}')
        raise SiliconCompilerError('Job canceled by user keyboard interrupt')


###################################
def __remote_run_loop(chip):
    # Check the job's progress periodically until it finishes.
    is_busy = True
    all_nodes = []
    for (step, index) in chip.nodes_to_execute():
        all_nodes.append(f'{step}{index}')
    completed = []
    result_procs = []
    while is_busy:
        time.sleep(30)
        new_completed, is_busy = check_progress(chip)
        nodes_to_fetch = []
        for node in new_completed:
            if node not in completed:
                nodes_to_fetch.append(node)
                completed.append(node)
        if nodes_to_fetch:
            chip.logger.info('  Fetching completed results:')
            for node in nodes_to_fetch:
                node_proc = multiprocessor.Process(target=fetch_results,
                                                   args=(chip, node))
                node_proc.start()
                result_procs.append(node_proc)
                chip.logger.info(f'    {node}')

    # Done: try to fetch any node results which still haven't been retrieved.
    chip.logger.info('Remote job completed! Retrieving final results...')
    for node in all_nodes:
        if node not in completed:
            node_proc = multiprocessor.Process(target=fetch_results,
                                               args=(chip, node))
            node_proc.start()
            result_procs.append(node_proc)
    # Make sure all results are fetched before letting the client issue
    # a deletion request.
    for proc in result_procs:
        proc.join()

    # Un-set the 'remote' option to avoid from/to-based summary/show errors
    chip.unset('option', 'remote')


###################################
def check_progress(chip):
    try:
        is_busy_info = is_job_busy(chip)
        is_busy = is_busy_info['busy']
        completed = []
        if is_busy:
            completed = _process_progress_info(chip,
                                               is_busy_info)
        return completed, is_busy
    except Exception:
        # Sometimes an exception is raised if the request library cannot
        # reach the server due to a transient network issue.
        # Retrying ensures that jobs don't break off when the connection drops.
        chip.logger.info("Unknown network error encountered: retrying.")
        return [], True


###################################
def _update_entry_manifests(chip):
    '''
    Helper method to update locally-run manifests to include remote job ID.
    '''

    flow = chip.get('option', 'flow')
    jobid = chip.get('record', 'remoteid')
    design = chip.get('design')

    entry_nodes = chip._get_flowgraph_entry_nodes(flow)
    for step, index in entry_nodes:
        manifest_path = os.path.join(chip._getworkdir(step=step, index=index),
                                     'outputs',
                                     f'{design}.pkg.json')
        tmp_schema = Schema(manifest=manifest_path)
        tmp_schema.set('record', 'remoteid', jobid)
        tmp_schema.set('option', 'steplist', chip.get('option', 'steplist'))
        with open(manifest_path, 'w') as new_manifest:
            tmp_schema.write_json(new_manifest)


###################################
def _request_remote_run(chip):
    '''
    Helper method to make a web request to start a job stage.
    '''

    remote_resume = (chip.get('option', 'resume') and chip.get('record', 'remoteid'))
    # Only package and upload the entry steps if starting a new job.
    if not remote_resume:
        upload_file = tempfile.TemporaryFile(prefix='sc', suffix='remote.tar.gz')
        with tarfile.open(fileobj=upload_file, mode='w:gz') as tar:
            tar.add(chip._getworkdir(), arcname='')
        # Flush file to ensure everything is written
        upload_file.flush()

    # Print a reminder for public beta runs.
    default_server_name = urllib.parse.urlparse(default_server).hostname
    if default_server_name in get_base_url(chip):
        upload_delay = 5
        chip.logger.info(f"Your job will be uploaded to a public server in {upload_delay} seconds.")
        chip.logger.warning("""
-----------------------------------------------------------------------------------------------
  DISCLAIMER:
  - The open SiliconCompiler remote server is a free service. Please don't abuse it.
  - Submitted designs must be open source. SiliconCompiler is not responsible for any
    proprietary IP that may be uploaded.
  - Only send one run at a time (or you may be temporarily blocked).
  - Do not send large designs (machines have limited resources).
  - We are currently only returning metrics, renderings of the results, and the final GDS-II.
  - For full TOS, see https://www.siliconcompiler.com/terms-of-service
-----------------------------------------------------------------------------------------------""")
        time.sleep(upload_delay)

    # Make the actual request, streaming the bulk data as a multipart file.
    # Redirected POST requests are translated to GETs. This is actually
    # part of the HTTP spec, so we need to manually follow the trail.
    post_params = {
        'chip_cfg': chip.schema.cfg,
        'params': __build_post_params(chip,
                                      job_hash=chip.get('record', 'remoteid'))
    }

    post_files = {'params': json.dumps(post_params)}
    if not remote_resume:
        post_files['import'] = upload_file
        upload_file.seek(0)

    def post_action(url):
        return requests.post(url,
                             files=post_files,
                             timeout=__timeout)

    def success_action(resp):
        return resp.json()

    resp = __post(chip, '/remote_run/', post_action, success_action)
    if not remote_resume:
        upload_file.close()

    if 'message' in resp and resp['message']:
        chip.logger.info(resp['message'])
    chip.set('record', 'remoteid', resp['job_hash'])
    _update_entry_manifests(chip)
    chip.logger.info(f"Your job's reference ID is: {resp['job_hash']}")


###################################
def is_job_busy(chip):
    '''
    Helper method to make an async request asking the remote server
    whether a job is busy, or ready to accept a new step.
    Returns True if the job is busy, False if not.
    '''

    # Make the request and print its response.
    def post_action(url):
        params = __build_post_params(chip,
                                     job_hash=chip.get('record', 'remoteid'),
                                     job_name=chip.get('option', 'jobname'))
        return requests.post(url,
                             data=json.dumps(params),
                             timeout=__timeout)

    def error_action(code, msg):
        return {
            'busy': True,
            'message': ''
        }

    def success_action(resp):
        # Determine job completion based on response message, or preferably JSON parameter.
        # TODO: Only accept JSON response's "status" field once server changes are rolled out.
        is_busy = ("Job has no running steps." not in resp.text)
        try:
            json_response = json.loads(resp.text)
            if ('status' in json_response) and (json_response['status'] == 'completed'):
                is_busy = False
            elif ('status' in json_response) and (json_response['status'] == 'canceled'):
                chip.logger.info('Job was canceled.')
                is_busy = False
        except requests.JSONDecodeError:
            # Message may have been text-formatted.
            pass
        info = {
            'busy': is_busy,
            'message': resp.text
        }
        return info

    info = __post(chip,
                  '/check_progress/',
                  post_action,
                  success_action,
                  error_action=error_action)

    if not info:
        info = {
            'busy': True,
            'message': ''
        }
    return info


###################################
def cancel_job(chip):
    '''
    Helper method to request that the server cancel an ongoing job.
    '''

    def post_action(url):
        return requests.post(url,
                             data=json.dumps(__build_post_params(
                                 chip,
                                 job_hash=chip.get('record', 'remoteid'))),
                             timeout=__timeout)

    def success_action(resp):
        return json.loads(resp.text)

    return __post(chip, '/cancel_job/', post_action, success_action)


###################################
def delete_job(chip):
    '''
    Helper method to delete a job from shared remote storage.
    '''

    def post_action(url):
        return requests.post(url,
                             data=json.dumps(__build_post_params(
                                 chip,
                                 job_hash=chip.get('record', 'remoteid'))),
                             timeout=__timeout)

    def success_action(resp):
        return resp.text

    return __post(chip, '/delete_job/', post_action, success_action)


###################################
def fetch_results_request(chip, node, results_path):
    '''
    Helper method to fetch job results from a remote compute cluster.
    Optional 'node' argument fetches results for only the specified
    flowgraph node (e.g. "floorplan0")

       Returns:
       * 0 if no error was encountered.
       * [response code] if the results could not be retrieved.
    '''

    # Set the request URL.
    job_hash = chip.get('record', 'remoteid')

    # Fetch results archive.
    with open(results_path, 'wb') as zipf:
        def post_action(url):
            post_params = __build_post_params(chip)
            if node:
                post_params['node'] = node
            return requests.post(url,
                                 data=json.dumps(post_params),
                                 stream=True,
                                 timeout=__timeout)

        def success_action(resp):
            shutil.copyfileobj(resp.raw, zipf)
            return 0

        def error_action(code, msg):
            # Results are fetched in parallel, and a failure in one node
            # does not necessarily mean that the whole job failed.
            chip.logger.warning(f'Could not fetch results for node: {node}')
            return 404

        return __post(chip,
                      f'/get_results/{job_hash}.tar.gz',
                      post_action,
                      success_action,
                      error_action=error_action)


###################################
def fetch_results(chip, node, results_path=None):
    '''
    Helper method to fetch and open job results from a remote compute cluster.
    Optional 'node' argument fetches results for only the specified
    flowgraph node (e.g. "floorplan0")
    '''

    # Collect local values.
    top_design = chip.get('design')
    job_hash = chip.get('record', 'remoteid')
    local_dir = chip.get('option', 'builddir')

    # Set default results archive path if necessary, and fetch it.
    if not results_path:
        results_path = f'{job_hash}{node}.tar.gz'
    results_code = fetch_results_request(chip, node, results_path)

    # Note: the server should eventually delete the results as they age out (~8h), but this will
    # give us a brief period to look at failed results.
    if not node and results_code:
        chip.error("Sorry, something went wrong and your job results could not be retrieved. "
                   f"(Response code: {results_code})", fatal=True)
    if node and results_code:
        # nothing was received no need to unzip
        return

    # Unzip the results.
    # Unauthenticated jobs get a gzip archive, authenticated jobs get nested archives.
    # So we need to extract and delete those.
    # Archive contents: server-side build directory. Format:
    # [job_hash]/[design]/[job_name]/[step]/[index]/...
    try:
        with tarfile.open(results_path, 'r:gz') as tar:
            tar.extractall(path=(node if node else ''))
    except tarfile.TarError as e:
        chip.logger.error(f'Failed to extract data from {results_path}: {e}')
        return
    finally:
        # Remove the results archive after it is extracted.
        os.remove(results_path)

    # Remove dangling symlinks if necessary.
    for import_link in glob.iglob(job_hash + '/' + top_design + '/**/*',
                                  recursive=True):
        if os.path.islink(import_link):
            os.remove(import_link)
    # Copy the results into the local build directory, and remove the
    # unzipped directory.
    basedir = os.path.join(node, job_hash) if node else job_hash
    utils.copytree(basedir,
                   local_dir,
                   dirs_exist_ok=True)
    shutil.rmtree(node if node else job_hash)

    # Print a message pointing to the results.
    if not node:
        chip.logger.info(f"Your job results are located in: {os.path.abspath(chip._getworkdir())}")


###################################
def remote_ping(chip):
    '''
    Helper method to call check_server on server
    '''

    # Make the request and print its response.
    def post_action(url):
        return requests.post(url,
                             data=json.dumps(__build_post_params(chip)),
                             timeout=__timeout)

    def success_action(resp):
        return resp.json()

    response_info = __post(chip, '/check_server/', post_action, success_action)
    if not response_info:
        raise ValueError('Server response is not valid.')

    # Print user info if applicable.
    # TODO: `if 'username' in remote_cfg:` instead?
    if 'user_info' in response_info:
        user_info = response_info['user_info']
        if ('compute_time' not in user_info) or \
           ('bandwidth_kb' not in user_info):
            chip.logger.info('Error fetching user information from the remote server.')
            raise ValueError(f'Server response is not valid or missing fields: {user_info}')

        if 'remote_cfg' in chip.status:
            remote_cfg = chip.status['remote_cfg']
            # Print the user's account info, and return.
            chip.logger.info(f'User {remote_cfg["username"]}:')
        time_remaining = user_info["compute_time"] / 60.0
        bandwidth_remaining = user_info["bandwidth_kb"]
        chip.logger.info(f'  Remaining compute time: {(time_remaining):.2f} minutes')
        chip.logger.info(f'  Remaining results bandwidth: {bandwidth_remaining} KiB')

    # Print status value.
    server_status = response_info['status']
    chip.logger.info(f'Server status: {server_status}')
    if server_status != 'ready':
        chip.logger.warning('  Status is not "ready", server cannot accept new jobs.')

    # Print server-side version info.
    version_info = response_info['versions']
    version_suffix = ' version'
    max_name_string_len = max([len(s) for s in version_info.keys()]) + len(version_suffix)
    chip.logger.info('Server software versions:')
    for name, version in version_info.items():
        print_name = f'{name}{version_suffix}'
        chip.logger.info(f'  {print_name: <{max_name_string_len}}: {version}')

    # Print terms-of-service message, if the server provides one.
    if 'terms' in response_info and response_info['terms']:
        chip.logger.info('Terms of Service info for this server:')
        chip.logger.info(response_info['terms'])

    # Return the response info in case the caller wants to inspect it.
    return response_info


def configure(chip, server=None, port=None, username=None, password=None):

    def confirm_dialog(message):
        confirmed = False
        while not confirmed:
            oin = input(f'{message} y/N: ')
            if (not oin) or (oin == 'n') or (oin == 'N'):
                return False
            elif (oin == 'y') or (oin == 'Y'):
                return True
        return False

    default_server_name = urllib.parse.urlparse(default_server).hostname

    # Find the config file/directory path.
    cfg_file = chip.get('option', 'credentials')
    if not cfg_file:
        cfg_file = default_credentials_file()
    cfg_dir = os.path.dirname(cfg_file)

    # Create directory if it doesn't exist.
    if cfg_dir and not os.path.isdir(cfg_dir):
        os.makedirs(cfg_dir, exist_ok=True)

    # If an existing config file exists, prompt the user to overwrite it.
    if os.path.isfile(cfg_file):
        if not confirm_dialog('Overwrite existing remote configuration?'):
            return

    config = {}

    # If a command-line argument is passed in, use that as a public server address.
    if server:
        srv_addr = server
        chip.logger.info(f'Creating remote configuration file for server: {srv_addr}')
    else:
        # If no arguments were passed in, interactively request credentials from the user.
        srv_addr = input('Remote server address (leave blank to use default server):\n')
        srv_addr = srv_addr.replace(" ", "")

    if not srv_addr:
        srv_addr = default_server
        chip.logger.info(f'Using {srv_addr} as server')

    server = urllib.parse.urlparse(srv_addr)
    has_scheme = True
    if not server.hostname:
        # fake add a scheme to the url
        has_scheme = False
        server = urllib.parse.urlparse('https://' + srv_addr)
    if not server.hostname:
        raise ValueError(f'Invalid address provided: {srv_addr}')

    if has_scheme:
        config['address'] = f'{server.scheme}://{server.hostname}'
    else:
        config['address'] = server.hostname

    public_server = default_server_name in srv_addr
    if public_server and not confirm_dialog(__tos_str):
        return

    if server.port is not None:
        config['port'] = server.port

    if not public_server:
        if username is None:
            username = server.username
            if username is None:
                username = input('Remote username (leave blank for no username):\n')
                username = username.replace(" ", "")
        if password is None:
            password = server.password
            if password is None:
                password = input('Remote password (leave blank for no password):\n')
                password = password.replace(" ", "")

        if username:
            config['username'] = username
        if password:
            config['password'] = password

    # Save the values to the target config file in JSON format.
    with open(cfg_file, 'w') as f:
        f.write(json.dumps(config, indent=4))

    # Let the user know that we finished successfully.
    chip.logger.info(f'Remote configuration saved to: {cfg_file}')<|MERGE_RESOLUTION|>--- conflicted
+++ resolved
@@ -144,33 +144,11 @@
         if not chip._is_builtin(tool, task):
             chip._setup_node(local_step, index)
 
-<<<<<<< HEAD
         # Need to set step/index to only run this node locally
         chip.set('arg', 'step', local_step)
         chip.set('arg', 'index', index)
 
-        # Run the actual import step locally with multiprocess as _runtask must
-        # be run in a separate thread.
-        # We can pass in an empty 'status' dictionary, since _runtask() will
-        # only look up a step's dependencies in this dictionary, and the first
-        # step should have none.
-        run_task = multiprocessor.Process(target=chip._runtask,
-                                          args=(flow, local_step, index, {}))
-        run_task.start()
-        run_task.join()
-        if run_task.exitcode != 0:
-            # A 'None' or nonzero value indicates that the Process target failed.
-            ftask = f'{local_step}{index}'
-            chip.error(f"Could not start remote job: local setup task {ftask} failed.",
-                       fatal=True)
-=======
-        # Remove each local step from the list of steps to run on the server side.
-        remote_steplist.remove(local_step)
-
         if not chip.get('option', 'resume'):
-            # Need to override steplist here to make sure check_manifest() doesn't
-            # check steps that haven't been setup.
-            chip.set('option', 'steplist', local_step)
 
             # Run the actual import step locally with multiprocess as _runtask must
             # be run in a separate thread.
@@ -186,7 +164,6 @@
                 ftask = f'{local_step}{index}'
                 chip.error(f"Could not start remote job: local setup task {ftask} failed.",
                            fatal=True)
->>>>>>> d7761bb9
 
     # Collect inputs into a collection directory only for remote runs, since
     # we need to send inputs up to the server.
@@ -327,21 +304,9 @@
         chip.unset('arg', 'index')
     elif chip.get('arg', 'step'):
         chip.error('Cannot pass "-step" parameter into remote flow.', fatal=True)
-<<<<<<< HEAD
-    _remote_preprocess(chip, chip.nodes_to_execute(chip.get('option', 'flow')))
-=======
-    cur_steplist = chip.get('option', 'steplist')
-    pre_remote_steplist = {
-        'steplist': cur_steplist,
-        'set': chip.schema._is_set(chip.schema._search('option', 'steplist')),
-    }
     # Only run the pre-process step if the job doesn't already have a remote ID.
     if not remote_resume:
-        # If we are resuming a local job remotely, set the steplist accordingly.
-        if should_resume:
-            steplist = cur_steplist if cur_steplist else chip.list_steps()
-        _remote_preprocess(chip, steplist)
->>>>>>> d7761bb9
+        _remote_preprocess(chip, chip.nodes_to_execute(chip.get('option', 'flow')))
 
     # Run the job on the remote server, and wait for it to finish.
     # Set logger to indicate remote run
@@ -476,7 +441,8 @@
                                      f'{design}.pkg.json')
         tmp_schema = Schema(manifest=manifest_path)
         tmp_schema.set('record', 'remoteid', jobid)
-        tmp_schema.set('option', 'steplist', chip.get('option', 'steplist'))
+        tmp_schema.set('option', 'from', chip.get('option', 'from'))
+        tmp_schema.set('option', 'to', chip.get('option', 'to'))
         with open(manifest_path, 'w') as new_manifest:
             tmp_schema.write_json(new_manifest)
 
