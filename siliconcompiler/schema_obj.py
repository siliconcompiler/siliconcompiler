# Copyright 2025 Silicon Compiler Authors. All Rights Reserved.

# NOTE: this file cannot rely on any third-party dependencies, including other
# SC dependencies outside of its directory, since it may be used by tool drivers
# that have isolated Python environments.

import os

try:
    import yaml
    _has_yaml = True
except ImportError:
    _has_yaml = False

from siliconcompiler.schema import BaseSchema
from siliconcompiler.schema import SafeSchema
from siliconcompiler.schema import EditableSchema
from siliconcompiler.schema import CommandLineSchema
from siliconcompiler.schema import Parameter
from siliconcompiler.schema.parametertype import NodeType
from siliconcompiler.schema.baseschema import json

from siliconcompiler.schema.schema_cfg import schema_cfg


class Schema(BaseSchema):
    def __init__(self):
        super().__init__()

        schema_cfg(self)

    @staticmethod
    def _extractversion(manifest):
        schema_version = manifest.get("schemaversion", None)
        if schema_version:
            param = Parameter.from_dict(schema_version, ["schemaversion"], None)
            return param.get()
        return None

    def _from_dict(self, manifest, keypath, version=None):
        # find schema version
        if not version:
            version = Schema._extractversion(manifest)

        current_verison = self.get("schemaversion")
        if version is not None and current_verison != version:
            self.logger.warning(f"Mismatch in schema versions: {current_verison} != {version}")

        return super()._from_dict(manifest, keypath, version=version)


class SchemaTmp(Schema, CommandLineSchema):
    """Object for storing and accessing configuration values corresponding to
    the SiliconCompiler schema.

    Most user-facing interaction with the schema should occur through an
    instance of :class:`~siliconcompiler.core.Chip`, but this class is available
    for schema manipulation tasks that don't require the additional context of a
    Chip object.

    The two arguments to this class are mutually exclusive. If neither are
    provided, the object is initialized to default values for all parameters.

    Args:
        cfg (dict): Initial configuration dictionary. This may be a subtree of
            the schema.
        manifest (str): Initial manifest.
        logger (logging.Logger): instance of the parent logger if available
    """

    # TMP until cleanup
    GLOBAL_KEY = Parameter.GLOBAL_KEY
    _RECORD_ACCESS_IDENTIFIER = "SC_CFG_ACCESS_KEY"

    def __init__(self, cfg=None, manifest=None, logger=None):
        super().__init__()

        schema = EditableSchema(self)
        schema.insert("history", BaseSchema())
        schema.insert("library", BaseSchema())

        self.__logger = logger

        if cfg:
            self._from_dict(cfg, [], None)
        if manifest:
            self.read_manifest(manifest)

    # TMP needed until clean
<<<<<<< HEAD
    def _import_group(self, group, name, obj):
        if group != "library" and self.valid(group, name):
            self.logger.warning(f'Overwriting existing {group} {name}')
        EditableSchema(self).insert(group, name, obj, clobber=True)

    # TMP needed until clean
    def is_empty(self, *keypath):
        '''
        Utility function to check key for an empty value.
        '''
        return self.get(*keypath, field=None).is_empty()

    # TMP needed until clean
    def has_field(self, *args):
        *keypath, field = args
        return self.get(*keypath, field=field) is not None
=======
    def _start_journal(self):
        '''
        Start journaling the schema transactions
        '''
        self.__journal = []

    # TMP needed until clean
    def _stop_journal(self):
        '''
        Stop journaling the schema transactions
        '''
        self.__journal = None

    # TMP needed until clean
    def read_journal(self, filename):
        '''
        Reads a manifest and replays the journal
        '''

        with open(filename) as f:
            data = json.loads(f.read())

        self._import_journal(cfg=data)

    # TMP needed until clean
    def _import_journal(self, schema=None, cfg=None):
        '''
        Import the journaled transactions from a different schema
        '''
        journal = []
        if schema:
            if schema.__journal:
                journal = schema.__journal
        if cfg and "__journal__" in cfg:
            journal = cfg["__journal__"]

        for action in journal:
            record_type = action['type']
            keypath = action['key']
            value = action['value']
            field = action['field']
            step = action['step']
            index = action['index']
            try:
                if record_type == 'set':
                    self.set(*keypath, value, field=field, step=step, index=index)
                elif record_type == 'add':
                    self.add(*keypath, value, field=field, step=step, index=index)
                elif record_type == 'unset':
                    self.unset(*keypath, step=step, index=index)
                elif record_type == 'remove':
                    self.remove(*keypath)
                else:
                    raise ValueError(f'Unknown record type {record_type}')
            except Exception as e:
                self.logger.error(f'Exception: {e}')
>>>>>>> ef51b13b

    def _from_dict(self, manifest, keypath, version=None):
        for section, cls in (("library", SafeSchema),
                             ("history", SchemaTmp)):
            if section in manifest:
                for name, sub_manifest in manifest[section].items():
                    EditableSchema(self).insert(section, name, cls.from_manifest(cfg=sub_manifest))
                del manifest[section]

        super()._from_dict(manifest, keypath, version=version)

    def write_yaml(self, fout):
        if not _has_yaml:
            raise ImportError('yaml package required to write YAML manifest')

        class YamlIndentDumper(yaml.Dumper):
            def increase_indent(self, flow=False, indentless=False):
                return super().increase_indent(flow=flow, indentless=False)

        fout.write(yaml.dump(self.getdict(), Dumper=YamlIndentDumper, default_flow_style=False))

    def write_tcl(self, fout, prefix="", step=None, index=None, template=None, record=False):
        tcl_set_cmds = []
        for key in sorted(self.allkeys()):
            # print out all non default values
            if 'default' in key:
                continue

            param = self.get(*key, field=None)

            # create a TCL dict
            keystr = ' '.join([NodeType.to_tcl(keypart, 'str') for keypart in key])

            valstr = param.gettcl(step=step, index=index)
            if valstr is None:
                continue

            # Ensure empty values get something
            if valstr == '':
                valstr = '{}'

            tcl_set_cmds.append(f"{prefix} {keystr} {valstr}")

        if template:
            fout.write(template.render(manifest_dict='\n'.join(tcl_set_cmds),
                                       scroot=os.path.abspath(
                                              os.path.join(os.path.dirname(__file__), '..')),
                                       record_access=record,
                                       record_access_id=SchemaTmp._RECORD_ACCESS_IDENTIFIER))
        else:
            for cmd in tcl_set_cmds:
                fout.write(cmd + '\n')
            fout.write('\n')

    @property
    def logger(self):
        return self.__logger

    def read_manifest(self, filename, clear=True, clobber=True, allow_missing_keys=True):
        """
        Reads a manifest from disk and merges it with the current manifest.

        The file format read is determined by the filename suffix. Currently
        json (*.json) and yaml(*.yaml) formats are supported.

        Args:
            filename (filepath): Path to a manifest file to be loaded.
            clear (bool): If True, disables append operations for list type.
            clobber (bool): If True, overwrites existing parameter value.
            allow_missing_keys (bool): If True, keys not present in current schema will be ignored.

        Examples:
            >>> chip.read_manifest('mychip.json')
            Loads the file mychip.json into the current Chip object.
        """
        super().read_manifest(filename)

    def record_history(self):
        '''
        Copies all non-empty parameters from current job into the history
        dictionary.
        '''

        job = self.get("option", "jobname")
        EditableSchema(self).insert("history", job, self.copy(), clobber=True)

    def prune(self):
        raise NotImplementedError

    def change_type(self, *key, type=None):
        raise NotImplementedError

    def history(self, job):
        '''
        Returns a *mutable* reference to ['history', job] as a Schema object.

        If job doesn't currently exist in history, create it with default
        values.

        Args:
            job (str): Name of historical job to return.
        '''
        try:
            return EditableSchema(self).search("history", job)
        except KeyError:
            blank = SchemaTmp()
            EditableSchema(self).insert("history", job, blank)
            return blank

    #######################################
    def get_default(self, *keypath):
        '''Returns default value of a parameter.

        Args:
            keypath(list str): Variable length schema key list.
        '''

        param = self.get(*keypath, field=None)
        return param.default


##############################################################################
# Main routine
if __name__ == "__main__":
    import json as main_json
    print(main_json.dumps(SchemaTmp().getdict(), indent=4, sort_keys=True))<|MERGE_RESOLUTION|>--- conflicted
+++ resolved
@@ -85,83 +85,6 @@
             self._from_dict(cfg, [], None)
         if manifest:
             self.read_manifest(manifest)
-
-    # TMP needed until clean
-<<<<<<< HEAD
-    def _import_group(self, group, name, obj):
-        if group != "library" and self.valid(group, name):
-            self.logger.warning(f'Overwriting existing {group} {name}')
-        EditableSchema(self).insert(group, name, obj, clobber=True)
-
-    # TMP needed until clean
-    def is_empty(self, *keypath):
-        '''
-        Utility function to check key for an empty value.
-        '''
-        return self.get(*keypath, field=None).is_empty()
-
-    # TMP needed until clean
-    def has_field(self, *args):
-        *keypath, field = args
-        return self.get(*keypath, field=field) is not None
-=======
-    def _start_journal(self):
-        '''
-        Start journaling the schema transactions
-        '''
-        self.__journal = []
-
-    # TMP needed until clean
-    def _stop_journal(self):
-        '''
-        Stop journaling the schema transactions
-        '''
-        self.__journal = None
-
-    # TMP needed until clean
-    def read_journal(self, filename):
-        '''
-        Reads a manifest and replays the journal
-        '''
-
-        with open(filename) as f:
-            data = json.loads(f.read())
-
-        self._import_journal(cfg=data)
-
-    # TMP needed until clean
-    def _import_journal(self, schema=None, cfg=None):
-        '''
-        Import the journaled transactions from a different schema
-        '''
-        journal = []
-        if schema:
-            if schema.__journal:
-                journal = schema.__journal
-        if cfg and "__journal__" in cfg:
-            journal = cfg["__journal__"]
-
-        for action in journal:
-            record_type = action['type']
-            keypath = action['key']
-            value = action['value']
-            field = action['field']
-            step = action['step']
-            index = action['index']
-            try:
-                if record_type == 'set':
-                    self.set(*keypath, value, field=field, step=step, index=index)
-                elif record_type == 'add':
-                    self.add(*keypath, value, field=field, step=step, index=index)
-                elif record_type == 'unset':
-                    self.unset(*keypath, step=step, index=index)
-                elif record_type == 'remove':
-                    self.remove(*keypath)
-                else:
-                    raise ValueError(f'Unknown record type {record_type}')
-            except Exception as e:
-                self.logger.error(f'Exception: {e}')
->>>>>>> ef51b13b
 
     def _from_dict(self, manifest, keypath, version=None):
         for section, cls in (("library", SafeSchema),
