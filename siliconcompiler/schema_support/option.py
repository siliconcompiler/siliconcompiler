from typing import Union, List, Tuple

from siliconcompiler.schema import BaseSchema, EditableSchema, Parameter, Scope, PerNode
from siliconcompiler.schema.utils import trim


class SchedulerSchema(BaseSchema):
    """
    Schema for configuring job scheduler settings.

    This class defines all parameters related to the job scheduler, such as
    the scheduler type, resource constraints (cores, memory), and notification
    settings. It provides getter and setter methods for each parameter to
    allow for easy manipulation of the configuration.
    """
    def __init__(self):
        """Initializes the scheduler schema and defines all its parameters."""
        super().__init__()

        # Initialize schema
        schema = EditableSchema(self)

        # job scheduler
        schema.insert(
            'name',
            Parameter(
                '<slurm,lsf,sge,docker>',
                scope=Scope.GLOBAL,
                pernode=PerNode.OPTIONAL,
                shorthelp="Option: scheduler platform",
                switch="-scheduler <str>",
                example=[
                    "cli: -scheduler slurm",
                    "api: option.set('name', 'slurm')"],
                help="""
                Sets the type of job scheduler to be used for each individual
                flowgraph steps. If the parameter is undefined, the steps are executed
                on the same machine that the SC was launched on. If 'slurm' is used,
                the host running the 'sc' command must be running a 'slurmctld' daemon
                managing a Slurm cluster. Additionally, the build directory
                (:keypath:`option,builddir`) must be located in shared storage which
                can be accessed by all hosts in the cluster."""))

        schema.insert(
            'cores',
            Parameter(
                'int',
                scope=Scope.GLOBAL,
                pernode=PerNode.OPTIONAL,
                shorthelp="Option: Scheduler core constraint",
                switch="-cores <int>",
                example=["cli: -cores 48",
                         "api: option.set('cores', 48)"],
                help="""
                Specifies the number CPU cores required to run the job.
                For the slurm scheduler, this translates to the '-c'
                switch. For more information, see the job scheduler
                documentation"""))

        schema.insert(
            'memory',
            Parameter(
                'int',
                unit='MB',
                scope=Scope.GLOBAL,
                pernode=PerNode.OPTIONAL,
                shorthelp="Option: scheduler memory constraint",
                switch="-memory <int>",
                example=["cli: -memory 8000",
                         "api: option.set('memory', 8000)"],
                help="""
                Specifies the amount of memory required to run the job,
                specified in MB. For the slurm scheduler, this translates to
                the '--mem' switch. For more information, see the job
                scheduler documentation"""))

        schema.insert(
            'queue',
            Parameter(
                'str',
                scope=Scope.GLOBAL,
                pernode=PerNode.OPTIONAL,
                shorthelp="Option: scheduler queue",
                switch="-queue <str>",
                example=["cli: -queue nightrun",
                         "api: option.set('queue', 'nightrun')"],
                help="""
                Send the job to the specified queue. With slurm, this
                translates to 'partition'. The queue name must match
                the name of an existing job scheduler queue. For more information,
                see the job scheduler documentation"""))

        schema.insert(
            'defer',
            Parameter(
                'str',
                scope=Scope.GLOBAL,
                pernode=PerNode.OPTIONAL,
                shorthelp="Option: scheduler start time",
                switch="-defer <str>",
                example=["cli: -defer 16:00",
                         "api: option.set('defer', '16:00')"],
                help="""
                Defer initiation of job until the specified time. The parameter
                is pass through string for remote job scheduler such as slurm.
                For more information about the exact format specification, see
                the job scheduler documentation. Examples of valid slurm specific
                values include: now+1hour, 16:00, 010-01-20T12:34:00. For more
                information, see the job scheduler documentation."""))

        schema.insert(
            'options',
            Parameter(
                '[str]',
                scope=Scope.GLOBAL,
                pernode=PerNode.OPTIONAL,
                shorthelp="Option: scheduler arguments",
                switch="-scheduler_options <str>",
                example=[
                    "cli: -scheduler_options \"--pty\"",
                    "api: option.set('options', \"--pty\")"],
                help="""
                Advanced/export options passed through unchanged to the job
                scheduler as-is. (The user specified options must be compatible
                with the rest of the scheduler parameters entered.(memory etc).
                For more information, see the job scheduler documentation."""))

        schema.insert(
            'msgevent',
            Parameter(
                '{<all,summary,begin,end,timeout,fail>}',
                scope=Scope.GLOBAL,
                pernode=PerNode.OPTIONAL,
                shorthelp="Option: message event trigger",
                switch="-msgevent <str>",
                example=[
                    "cli: -msgevent all",
                    "api: option.set('msgevent', 'all')"],
                help="""
                Directs job scheduler to send a message to the user in
                :keypath:`option,scheduler,msgcontact` when certain events occur
                during a task.

                * fail: send an email on failures
                * timeout: send an email on timeouts
                * begin: send an email at the start of a node task
                * end: send an email at the end of a node task
                * summary: send a summary email at the end of the run
                * all: send an email on any event
                """))

        schema.insert(
            'msgcontact',
            Parameter(
                '{str}',
                scope=Scope.GLOBAL,
                pernode=PerNode.OPTIONAL,
                shorthelp="Option: message contact",
                switch="-msgcontact <str>",
                example=[
                    "cli: -msgcontact 'wile.e.coyote@acme.com'",
                    "api: option.set('msgcontact', 'wiley@acme.com')"],
                help="""
                List of email addresses to message on a :keypath:`option,scheduler,msgevent`.
                Support for email messages relies on job scheduler daemon support.
                For more information, see the job scheduler documentation. """))

        schema.insert(
            'maxnodes',
            Parameter(
                'int',
                scope=Scope.GLOBAL,
                shorthelp="Option: maximum concurrent nodes",
                switch="-maxnodes <int>",
                example=["cli: -maxnodes 4",
                          "api: option.set('maxnodes', 4)"],
                help="""
                Maximum number of concurrent nodes to run in a job. If not set this will default
                to the number of cpu cores available."""))

        schema.insert(
            'maxthreads',
            Parameter(
                'int',
                scope=Scope.GLOBAL,
                shorthelp="Option: maximum number of threads to assign a task",
                example=["api: option.set('maxthreads', 4)"],
                help="""
                Maximum number of threads for each task in a job. If not set this will default
                to the number of cpu cores available."""))

    def get_name(self, step: str = None, index: str = None) -> str:
        """Gets the scheduler platform name.

        Args:
            step (str, optional): The flowgraph step. Defaults to None.
            index (str, optional): The flowgraph step index. Defaults to None.

        Returns:
            str: The name of the scheduler (e.g., 'slurm', 'lsf').
        """
        return self.get('name', step=step, index=index)

    def set_name(self, value: str, step: str = None, index: str = None):
        """Sets the scheduler platform name.

        Args:
            value (str): The name of the scheduler to set.
            step (str, optional): The flowgraph step. Defaults to None.
            index (str, optional): The flowgraph step index. Defaults to None.
        """
        self.set('name', value, step=step, index=index)

    def get_cores(self, step: str = None, index: str = None) -> int:
        """Gets the number of CPU cores required for the job.

        Args:
            step (str, optional): The flowgraph step. Defaults to None.
            index (str, optional): The flowgraph step index. Defaults to None.

        Returns:
            int: The number of CPU cores.
        """
        return self.get('cores', step=step, index=index)

    def set_cores(self, value: int, step: str = None, index: str = None):
        """Sets the number of CPU cores required for the job.

        Args:
            value (int): The number of CPU cores to set.
            step (str, optional): The flowgraph step. Defaults to None.
            index (str, optional): The flowgraph step index. Defaults to None.
        """
        self.set('cores', value, step=step, index=index)

    def get_memory(self, step: str = None, index: str = None) -> int:
        """Gets the memory required for the job in megabytes.

        Args:
            step (str, optional): The flowgraph step. Defaults to None.
            index (str, optional): The flowgraph step index. Defaults to None.

        Returns:
            int: The amount of memory in MB.
        """
        return self.get('memory', step=step, index=index)

    def set_memory(self, value: int, step: str = None, index: str = None):
        """Sets the memory required for the job in megabytes.

        Args:
            value (int): The amount of memory in MB to set.
            step (str, optional): The flowgraph step. Defaults to None.
            index (str, optional): The flowgraph step index. Defaults to None.
        """
        self.set('memory', value, step=step, index=index)

    def get_queue(self, step: str = None, index: str = None) -> str:
        """Gets the scheduler queue (or partition) for the job.

        Args:
            step (str, optional): The flowgraph step. Defaults to None.
            index (str, optional): The flowgraph step index. Defaults to None.

        Returns:
            str: The name of the queue.
        """
        return self.get('queue', step=step, index=index)

    def set_queue(self, value: str, step: str = None, index: str = None):
        """Sets the scheduler queue (or partition) for the job.

        Args:
            value (str): The name of the queue to set.
            step (str, optional): The flowgraph step. Defaults to None.
            index (str, optional): The flowgraph step index. Defaults to None.
        """
        self.set('queue', value, step=step, index=index)

    def get_defer(self, step: str = None, index: str = None) -> str:
        """Gets the deferred start time for the job.

        Args:
            step (str, optional): The flowgraph step. Defaults to None.
            index (str, optional): The flowgraph step index. Defaults to None.

        Returns:
            str: The defer time string (e.g., '16:00', 'now+1hour').
        """
        return self.get('defer', step=step, index=index)

    def set_defer(self, value: str, step: str = None, index: str = None):
        """Sets the deferred start time for the job.

        Args:
            value (str): The defer time string to set.
            step (str, optional): The flowgraph step. Defaults to None.
            index (str, optional): The flowgraph step index. Defaults to None.
        """
        self.set('defer', value, step=step, index=index)

    def get_options(self, step: str = None, index: str = None) -> List[str]:
        """Gets the advanced pass-through options for the scheduler.

        Args:
            step (str, optional): The flowgraph step. Defaults to None.
            index (str, optional): The flowgraph step index. Defaults to None.

        Returns:
            List[str]: A list of scheduler options.
        """
        return self.get('options', step=step, index=index)

    def add_options(self, value: Union[List[str], str], step: str = None, index: str = None,
                    clobber: bool = False):
        """Adds or sets advanced pass-through options for the scheduler.

        Args:
            value (Union[List[str], str]): A single option or a list of options.
            step (str, optional): The flowgraph step. Defaults to None.
            index (str, optional): The flowgraph step index. Defaults to None.
            clobber (bool, optional): If True, replaces existing options.
                If False, appends to them. Defaults to False.
        """
        if clobber:
            self.set('options', value, step=step, index=index)
        else:
            self.add('options', value, step=step, index=index)

    def get_msgevent(self, step: str = None, index: str = None) -> List[str]:
        """Gets the event triggers for sending messages.

        Args:
            step (str, optional): The flowgraph step. Defaults to None.
            index (str, optional): The flowgraph step index. Defaults to None.

        Returns:
            List[str]: A list of message event triggers (e.g., 'fail', 'end').
        """
        return self.get('msgevent', step=step, index=index)

    def add_msgevent(self, value: Union[List[str], str], step: str = None, index: str = None,
                     clobber: bool = False):
        """Adds or sets the event triggers for sending messages.

        Args:
            value (Union[List[str], str]): A single event or a list of events.
            step (str, optional): The flowgraph step. Defaults to None.
            index (str, optional): The flowgraph step index. Defaults to None.
            clobber (bool, optional): If True, replaces existing events.
                If False, appends to them. Defaults to False.
        """
        if clobber:
            self.set('msgevent', value, step=step, index=index)
        else:
            self.add('msgevent', value, step=step, index=index)

    def get_msgcontact(self, step: str = None, index: str = None) -> List[str]:
        """Gets the contact list for scheduler event messages.

        Args:
            step (str, optional): The flowgraph step. Defaults to None.
            index (str, optional): The flowgraph step index. Defaults to None.

        Returns:
            List[str]: A list of email addresses.
        """
        return self.get('msgcontact', step=step, index=index)

    def add_msgcontact(self, value: Union[List[str], str], step: str = None, index: str = None,
                       clobber: bool = False):
        """Adds or sets the contact list for scheduler event messages.

        Args:
            value (Union[List[str], str]): An email address or a list of them.
            step (str, optional): The flowgraph step. Defaults to None.
            index (str, optional): The flowgraph step index. Defaults to None.
            clobber (bool, optional): If True, replaces the existing contact list.
                If False, appends to it. Defaults to False.
        """
        if clobber:
            self.set('msgcontact', value, step=step, index=index)
        else:
            self.add('msgcontact', value, step=step, index=index)

    def get_maxnodes(self) -> int:
        """Gets the maximum number of concurrent nodes for a job.

        Returns:
            int: The maximum number of nodes.
        """
        return self.get('maxnodes')

    def set_maxnodes(self, value: int):
        """Sets the maximum number of concurrent nodes for a job.

        Args:
            value (int): The maximum number of nodes to set.
        """
        self.set('maxnodes', value)

    def get_maxthreads(self) -> int:
        """Gets the maximum number of threads for each task in a job.

        Returns:
            int: The maximum number of threads.
        """
        return self.get('maxthreads')

    def set_maxthreads(self, value: int):
        """Sets the maximum number of threads for each task in a job.

        Args:
            value (int): The maximum number of threads to set.
        """
        self.set('maxthreads', value)


class OptionSchema(BaseSchema):
    """
    Schema for top-level configuration options.

    This class defines global and job-specific parameters that control the
    compiler's behavior, such as flow control, logging, build settings, and
    remote execution. It provides getter and setter methods for each parameter.
    """
    def __init__(self):
        """Initializes the options schema and defines all its parameters."""
        super().__init__()

        # Initialize schema
        schema = EditableSchema(self)

        schema.insert(
            'remote',
            Parameter(
                'bool',
                scope=Scope.GLOBAL,
                shorthelp="Option: enable remote processing",
                switch="-remote <bool>",
                example=[
                    "cli: -remote",
                    "api: option.set('remote', True)"],
                help="""
                Sends job for remote processing if set to true. The remote
                option requires a credentials file to be placed in the home
                directory. Fore more information, see the credentials
                parameter."""))

        schema.insert(
            'credentials',
            Parameter(
                'file',
                scope=Scope.GLOBAL,
                shorthelp="Option: user credentials file",
                switch="-credentials <file>",
                example=[
                    "cli: -credentials /home/user/.sc/credentials",
                    "api: option.set('credentials', '/home/user/.sc/credentials')"],
                help="""
                Filepath to credentials used for remote processing. If the
                credentials parameter is empty, the remote processing client program
                tries to access the ".sc/credentials" file in the user's home
                directory. The file supports the following fields:

                address=<server address>
                port=<server port> (optional)
                username=<user id> (optional)
                password=<password / key used for authentication> (optional)"""))

        schema.insert(
            'cachedir',
            Parameter(
                'dir',
                scope=Scope.GLOBAL,
                shorthelp="Option: user cache directory",
                switch="-cachedir <dir>",
                example=[
                    "cli: -cachedir /home/user/.sc/cache",
                    "api: option.set('cachedir', '/home/user/.sc/cache')"],
                help="""
                Filepath to cache used for package data sources. If the
                cache parameter is empty, ".sc/cache" directory in the user's home
                directory will be used."""))

        schema.insert(
            'nice',
            Parameter(
                'int',
                scope=Scope.GLOBAL,
                pernode=PerNode.OPTIONAL,
                shorthelp="Option: tool scheduling priority",
                switch="-nice <int>",
                example=[
                    "cli: -nice 5",
                    "api: option.set('nice', 5)"],
                help="""
                Sets the type of execution priority of each individual flowgraph steps.
                If the parameter is undefined, nice will not be used. For more information see
                `Unix 'nice' <https://en.wikipedia.org/wiki/Nice_(Unix)>`_."""))

        schema.insert(
            'flow',
            Parameter(
                'str',
                scope=Scope.GLOBAL,
                shorthelp="Option: flow target",
                switch="-flow <str>",
                example=["cli: -flow asicflow",
                         "api: option.set('flow', 'asicflow')"],
                help="""
                Sets the flow for the current run. The flow name
                must match up with a 'flow' in the flowgraph"""))

        schema.insert(
            'optmode',
            Parameter(
                'int',
                pernode=PerNode.OPTIONAL,
                scope=Scope.GLOBAL,
                defvalue=0,
                shorthelp="Option: optimization mode",
                switch=["-O<str>",
                        "-optmode <str>"],
                example=["cli: -O3",
                         "cli: -optmode 3",
                         "api: option.set('optmode', 'O3')"],
                help="""
                The compiler has modes to prioritize run time and ppa. Modes
                include.

                (O0) = Exploration mode for debugging setup
                (O1) = Higher effort and better PPA than O0
                (O2) = Higher effort and better PPA than O1
                (O3) = Signoff quality. Better PPA and higher run times than O2
                (O4-O98) = Reserved (compiler/target dependent)
                (O99) = Experimental highest possible effort, may be unstable
                """))

        schema.insert(
            'builddir',
            Parameter(
                'dir',
                scope=Scope.GLOBAL,
                defvalue='build',
                shorthelp="Option: build directory",
                switch="-builddir <dir>",
                example=[
                    "cli: -builddir ./build_the_future",
                    "api: option.set('builddir', './build_the_future')"],
                help="""
                The default build directory is in the local './build' where SC was
                executed. This can be used to set an alternate
                compilation directory path."""))

        schema.insert(
            'jobname',
            Parameter(
                'str',
                scope=Scope.GLOBAL,
                defvalue='job0',
                shorthelp="Option: job name",
                switch="-jobname <str>",
                example=[
                    "cli: -jobname may1",
                    "api: option.set('jobname', 'may1')"],
                help="""
                Jobname during invocation of :meth:`.Project.run()`. The jobname combined with a
                defined director structure (<dir>/<design>/<jobname>/<step>/<index>)
                enables multiple levels of transparent job, step, and index
                introspection."""))

        schema.insert(
            'from',
            Parameter(
                '[str]',
                scope=Scope.JOB,
                shorthelp="Option: starting step",
                switch="-from <str>",
                example=[
                    "cli: -from 'import'",
                    "api: option.set('from', 'import')"],
                help="""
                Inclusive list of steps to start execution from. The default is to start
                at all entry steps in the flow graph."""))

        schema.insert(
            'to',
            Parameter(
                '[str]',
                scope=Scope.JOB,
                shorthelp="Option: ending step",
                switch="-to <str>",
                example=[
                    "cli: -to 'syn'",
                    "api: option.set('to', 'syn')"],
                help="""
                Inclusive list of steps to end execution with. The default is to go
                to all exit steps in the flow graph."""))

        schema.insert(
            'prune',
            Parameter(
                '[(str,str)]',
                scope=Scope.JOB,
                shorthelp="Option: flowgraph pruning",
                switch="-prune 'node <(str,str)>'",
                example=[
                    "cli: -prune (syn,0)",
                    "api: option.set('prune', ('syn', '0'))"],
                help="""
                List of starting nodes for branches to be pruned.
                The default is to not prune any nodes/branches."""))

        schema.insert(
            'breakpoint',
            Parameter(
                'bool',
                scope=Scope.JOB,
                pernode=PerNode.OPTIONAL,
                shorthelp="Option: breakpoint list",
                switch="-breakpoint <bool>",
                example=[
                    "cli: -breakpoint true",
                    "api: option.set('breakpoint', True)"],
                help="""
                Set a breakpoint on specific steps. If the step is a TCL
                based tool, then the breakpoints stops the flow inside the
                EDA tool. If the step is a command line tool, then the flow
                drops into a Python interpreter."""))

        schema.insert(
            'clean',
            Parameter(
                'bool',
                scope=Scope.GLOBAL,
                shorthelp="Option: cleanup previous job",
                switch="-clean <bool>",
                example=["cli: -clean",
                         "api: option.set('clean', True)"],
                help="""
                Run a job from the start and do not use any of the previous job.
                If :keypath:`option, jobincr` is True, the old job is preserved and
                a new job number is assigned.
                """))

        schema.insert(
            'hash',
            Parameter(
                'bool',
                scope=Scope.GLOBAL,
                shorthelp="Option: file hashing",
                switch="-hash <bool>",
                example=["cli: -hash",
                         "api: option.set('hash', True)"],
                help="""
                Enables hashing of all inputs and outputs during
                compilation. The hash values are stored in the hashvalue
                field of the individual parameters."""))

        schema.insert(
            'nodisplay',
            Parameter(
                'bool',
                scope=Scope.GLOBAL,
                shorthelp="Option: headless execution",
                switch="-nodisplay <bool>",
                example=["cli: -nodisplay",
                         "api: option.set('nodisplay', True)"],
                help="""
                This flag prevents SiliconCompiler from opening GUI windows."""))

        schema.insert(
            'quiet',
            Parameter(
                'bool',
                pernode=PerNode.OPTIONAL,
                scope=Scope.GLOBAL,
                shorthelp="Option: quiet execution",
                switch="-quiet <bool>",
                example=["cli: -quiet",
                         "api: option.set('quiet', True)"],
                help="""
                The -quiet option forces all steps to print to a log file.
                This can be useful with Modern EDA tools which print
                significant content to the screen."""))

        schema.insert(
            'jobincr',
            Parameter(
                'bool',
                scope=Scope.GLOBAL,
                shorthelp="Option: autoincrement jobname",
                switch="-jobincr <bool>",
                example=["cli: -jobincr",
                         "api: option.set('jobincr', True)"],
                help="""
                Forces an auto-update of the jobname parameter if a directory
                matching the jobname is found in the build directory. If the
                jobname does not include a trailing digit, then the number
                '1' is added to the jobname before updating the jobname
                parameter."""))

        schema.insert(
            'novercheck',
            Parameter(
                'bool',
                pernode=PerNode.OPTIONAL,
                defvalue=False,
                scope=Scope.GLOBAL,
                shorthelp="Option: disable version checking",
                switch="-novercheck <bool>",
                example=["cli: -novercheck",
                         "api: option.set('novercheck', True)"],
                help="""
                Disables strict version checking on all invoked tools if True.
                The list of supported version numbers is defined in the
                :keypath:`tool,<tool>,task,<task>,version`."""))

        schema.insert(
            'track',
            Parameter(
                'bool',
                pernode=PerNode.OPTIONAL,
                scope=Scope.GLOBAL,
                shorthelp="Option: enable provenance tracking",
                switch="-track <bool>",
                example=["cli: -track",
                         "api: option.set('track', True)"],
                help="""
                Turns on tracking of all 'record' parameters during each
                task, otherwise only tool and runtime information will be recorded.
                Tracking will result in potentially sensitive data
                being recorded in the manifest so only turn on this feature
                if you have control of the final manifest."""))

        schema.insert(
            'continue',
            Parameter(
                'bool',
                pernode=PerNode.OPTIONAL,
                scope=Scope.GLOBAL,
                shorthelp='Option: continue-on-error',
                switch='-continue <bool>',
                example=["cli: -continue",
                         "api: option.set('continue', True)"],
                help="""
                Attempt to continue even when errors are encountered in the SC
                implementation. The default behavior is to quit executing the flow
                if a task ends and the errors metric is greater than 0. Note that
                the flow will always cease executing if the tool returns a nonzero
                status code.
                """))

        schema.insert(
            'timeout',
            Parameter(
                'float',
                pernode=PerNode.OPTIONAL,
                scope=Scope.GLOBAL,
                unit='s',
                shorthelp="Option: timeout value",
                switch="-timeout <float>",
                example=["cli: -timeout 3600",
                         "api: option.set('timeout', 3600)"],
                help="""
                Timeout value in seconds. The timeout value is compared
                against the wall time tracked by the SC runtime to determine
                if an operation should continue."""))

<<<<<<< HEAD
        schema.insert(
            'strict',
            Parameter(
                'bool',
                shorthelp="Option: strict checking",
                switch="-strict <bool>",
                example=["cli: -strict true",
                         "api: option.set('strict', True)"],
                help="""
                Enable additional strict checking in the SC Python API. When this
                parameter is set to True, users must provide step and index keyword
                arguments when reading from parameters with the pernode field set to
                'optional'."""))

=======
        # job scheduler
>>>>>>> 92beeb58
        schema.insert(
            "env", "default",
            Parameter(
                "str",
                scope=Scope.GLOBAL,
                shorthelp="Option: environment variables",
                example=["api: option.set('env', 'PDK_HOME', '/disk/mypdk')"],
                help=trim("""
                    Certain tools and reference flows require global environment
                    variables to be set. These variables can be managed externally or
                    specified through the env variable.""")))

        schema.insert(
            "design",
            Parameter(
                "str",
                scope=Scope.GLOBAL,
                shorthelp="Option: Design library name",
                example=["cli: -design hello_world",
                         "api: option.set('design', 'hello_world')"],
                switch=["-design <str>"],
                help="Name of the top level library"))

        schema.insert(
            "alias",
            Parameter(
                "[(str,str,str,str)]",
                scope=Scope.GLOBAL,
                shorthelp="Option: Fileset alias mapping",
                example=[
                    "api: option.set('alias', ('design', 'rtl', 'lambda', 'rtl'))"],
                help=trim("""List of filesets to alias during a run. When an alias is specific
                    it will be used instead of the source fileset. It is useful when you
                    want to substitute a fileset from one library with a fileset from another,
                    without changing the original design's code.
                    For example, you might use it to swap in a different version of an IP
                    block or a specific test environment.""")))
        schema.insert(
            "fileset",
            Parameter(
                "[str]",
                scope=Scope.GLOBAL,
                shorthelp="Option: Selected design filesets",
                example=["api: option.set('fileset', 'rtl')"],
                help=trim("""List of filesets to use from the selected design library""")))

        schema.insert(
            "nodashboard",
            Parameter(
                "bool",
                defvalue=False,
                scope=Scope.GLOBAL,
                switch=["-nodashboard <bool>"],
                shorthelp="Option: Disables the dashboard",
                example=["api: option.set('nodashboard', True)"],
                help=trim("""Disables the dashboard during execution""")))

        schema.insert('scheduler', SchedulerSchema())

    # Getters and Setters
    def get_remote(self) -> bool:
        """Gets the remote processing flag.

        Returns:
            bool: True if remote processing is enabled.
        """
        return self.get('remote')

    def set_remote(self, value: bool):
        """Sets the remote processing flag.

        Args:
            value (bool): The value to set for the remote flag.
        """
        self.set('remote', value)

    def get_credentials(self) -> str:
        """Gets the path to the user credentials file.

        Returns:
            str: The filepath to the credentials file.
        """
        return self.get('credentials')

    def set_credentials(self, value: str):
        """Sets the path to the user credentials file.

        Args:
            value (str): The filepath to the credentials file.
        """
        self.set('credentials', value)

    def get_cachedir(self) -> str:
        """Gets the path to the user cache directory.

        Returns:
            str: The filepath to the cache directory.
        """
        return self.get('cachedir')

    def set_cachedir(self, value: str):
        """Sets the path to the user cache directory.

        Args:
            value (str): The filepath to the cache directory.
        """
        self.set('cachedir', value)

    def get_nice(self, step: str = None, index: str = None) -> int:
        """Gets the tool scheduling priority (nice level).

        Args:
            step (str, optional): The flowgraph step. Defaults to None.
            index (str, optional): The flowgraph step index. Defaults to None.

        Returns:
            int: The nice value.
        """
        return self.get('nice', step=step, index=index)

    def set_nice(self, value: int, step: str = None, index: str = None):
        """Sets the tool scheduling priority (nice level).

        Args:
            value (int): The nice value to set.
            step (str, optional): The flowgraph step. Defaults to None.
            index (str, optional): The flowgraph step index. Defaults to None.
        """
        self.set('nice', value, step=step, index=index)

    def get_flow(self) -> str:
        """Gets the target flow name.

        Returns:
            str: The name of the flow.
        """
        return self.get('flow')

    def set_flow(self, value: str):
        """Sets the target flow name.

        Args:
            value (str): The name of the flow to set.
        """
        self.set('flow', value)

    def get_optmode(self, step: str = None, index: str = None) -> int:
        """Gets the optimization mode.

        Args:
            step (str, optional): The flowgraph step. Defaults to None.
            index (str, optional): The flowgraph step index. Defaults to None.

        Returns:
            int: The optimization mode level.
        """
        return self.get('optmode', step=step, index=index)

    def set_optmode(self, value: int, step: str = None, index: str = None):
        """Sets the optimization mode.

        Args:
            value (int): The optimization mode level to set.
            step (str, optional): The flowgraph step. Defaults to None.
            index (str, optional): The flowgraph step index. Defaults to None.
        """
        self.set('optmode', value, step=step, index=index)

    def get_loglevel(self, step: str = None, index: str = None) -> str:
        """Gets the logging level.

        Args:
            step (str, optional): The flowgraph step. Defaults to None.
            index (str, optional): The flowgraph step index. Defaults to None.

        Returns:
            str: The logging level (e.g., 'info', 'debug').
        """
        return self.get('loglevel', step=step, index=index)

    def set_loglevel(self, value: str, step: str = None, index: str = None):
        """Sets the logging level.

        Args:
            value (str): The logging level to set.
            step (str, optional): The flowgraph step. Defaults to None.
            index (str, optional): The flowgraph step index. Defaults to None.
        """
        self.set('loglevel', value, step=step, index=index)

    def get_builddir(self) -> str:
        """Gets the build directory path.

        Returns:
            str: The path to the build directory.
        """
        return self.get('builddir')

    def set_builddir(self, value: str):
        """Sets the build directory path.

        Args:
            value (str): The path to the build directory.
        """
        self.set('builddir', value)

    def get_jobname(self) -> str:
        """Gets the job name.

        Returns:
            str: The name of the job.
        """
        return self.get('jobname')

    def set_jobname(self, value: str):
        """Sets the job name.

        Args:
            value (str): The name of the job.
        """
        self.set('jobname', value)

    def get_from(self) -> List[str]:
        """Gets the list of starting steps for execution.

        Returns:
            List[str]: A list of step names.
        """
        return self.get('from')

    def add_from(self, value: Union[List[str], str], clobber: bool = False):
        """Adds or sets the starting step(s) for execution.

        Args:
            value (Union[List[str], str]): The step or steps to add.
            clobber (bool, optional): If True, replaces existing steps.
                If False, appends to them. Defaults to False.
        """
        if clobber:
            self.set('from', value)
        else:
            self.add('from', value)

    def get_to(self) -> List[str]:
        """Gets the list of ending steps for execution.

        Returns:
            List[str]: A list of step names.
        """
        return self.get('to')

    def add_to(self, value: Union[List[str], str], clobber: bool = False):
        """Adds or sets the ending step(s) for execution.

        Args:
            value (Union[List[str], str]): The step or steps to add.
            clobber (bool, optional): If True, replaces existing steps.
                If False, appends to them. Defaults to False.
        """
        if clobber:
            self.set('to', value)
        else:
            self.add('to', value)

    def get_prune(self) -> List[Tuple[str, str]]:
        """Gets the list of nodes to prune from the flowgraph.

        Returns:
            List[Tuple[str, str]]: A list of (step, index) tuples to prune.
        """
        return self.get('prune')

    def add_prune(self, value: Union[List[Tuple[str, str]], Tuple[str, str]],
                  clobber: bool = False):
        """Adds or sets nodes to prune from the flowgraph.

        Args:
            value (Union[List[Tuple[str, str]], Tuple[str, str]]): The node or
                nodes to add.
            clobber (bool, optional): If True, replaces existing nodes.
                If False, appends to them. Defaults to False.
        """
        if clobber:
            self.set('prune', value)
        else:
            self.add('prune', value)

    def get_breakpoint(self, step: str = None, index: str = None) -> bool:
        """Checks if a breakpoint is set on a specific step.

        Args:
            step (str, optional): The flowgraph step. Defaults to None.
            index (str, optional): The flowgraph step index. Defaults to None.

        Returns:
            bool: True if a breakpoint is set.
        """
        return self.get('breakpoint', step=step, index=index)

    def set_breakpoint(self, value: bool, step: str = None, index: str = None):
        """Sets a breakpoint on a specific step.

        Args:
            value (bool): The value to set for the breakpoint flag.
            step (str, optional): The flowgraph step. Defaults to None.
            index (str, optional): The flowgraph step index. Defaults to None.
        """
        self.set('breakpoint', value, step=step, index=index)

    def get_clean(self) -> bool:
        """Gets the clean job flag.

        Returns:
            bool: True if the previous job should be cleaned up.
        """
        return self.get('clean')

    def set_clean(self, value: bool):
        """Sets the clean job flag.

        Args:
            value (bool): The value to set for the clean flag.
        """
        self.set('clean', value)

    def get_hash(self) -> bool:
        """Gets the file hashing flag.

        Returns:
            bool: True if file hashing is enabled.
        """
        return self.get('hash')

    def set_hash(self, value: bool):
        """Sets the file hashing flag.

        Args:
            value (bool): The value to set for the hash flag.
        """
        self.set('hash', value)

    def get_nodisplay(self) -> bool:
        """Gets the headless execution (no-display) flag.

        Returns:
            bool: True if GUI windows are disabled.
        """
        return self.get('nodisplay')

    def set_nodisplay(self, value: bool):
        """Sets the headless execution (no-display) flag.

        Args:
            value (bool): The value to set for the no-display flag.
        """
        self.set('nodisplay', value)

    def get_quiet(self, step: str = None, index: str = None) -> bool:
        """Gets the quiet execution flag for a step.

        Args:
            step (str, optional): The flowgraph step. Defaults to None.
            index (str, optional): The flowgraph step index. Defaults to None.

        Returns:
            bool: True if quiet execution is enabled.
        """
        return self.get('quiet', step=step, index=index)

    def set_quiet(self, value: bool, step: str = None, index: str = None):
        """Sets the quiet execution flag for a step.

        Args:
            value (bool): The value to set for the quiet flag.
            step (str, optional): The flowgraph step. Defaults to None.
            index (str, optional): The flowgraph step index. Defaults to None.
        """
        self.set('quiet', value, step=step, index=index)

    def get_jobincr(self) -> bool:
        """Gets the job name auto-increment flag.

        Returns:
            bool: True if job name auto-increment is enabled.
        """
        return self.get('jobincr')

    def set_jobincr(self, value: bool):
        """Sets the job name auto-increment flag.

        Args:
            value (bool): The value for the job-increment flag.
        """
        self.set('jobincr', value)

    def get_novercheck(self, step: str = None, index: str = None) -> bool:
        """Gets the version checking disable flag for a step.

        Args:
            step (str, optional): The flowgraph step. Defaults to None.
            index (str, optional): The flowgraph step index. Defaults to None.

        Returns:
            bool: True if version checking is disabled.
        """
        return self.get('novercheck', step=step, index=index)

    def set_novercheck(self, value: bool, step: str = None, index: str = None):
        """Sets the version checking disable flag for a step.

        Args:
            value (bool): The value for the no-version-check flag.
            step (str, optional): The flowgraph step. Defaults to None.
            index (str, optional): The flowgraph step index. Defaults to None.
        """
        self.set('novercheck', value, step=step, index=index)

    def get_track(self, step: str = None, index: str = None) -> bool:
        """Gets the provenance tracking flag for a step.

        Args:
            step (str, optional): The flowgraph step. Defaults to None.
            index (str, optional): The flowgraph step index. Defaults to None.

        Returns:
            bool: True if tracking is enabled.
        """
        return self.get('track', step=step, index=index)

    def set_track(self, value: bool, step: str = None, index: str = None):
        """Sets the provenance tracking flag for a step.

        Args:
            value (bool): The value for the track flag.
            step (str, optional): The flowgraph step. Defaults to None.
            index (str, optional): The flowgraph step index. Defaults to None.
        """
        self.set('track', value, step=step, index=index)

    def get_continue(self, step: str = None, index: str = None) -> bool:
        """Gets the continue-on-error flag for a step.

        Args:
            step (str, optional): The flowgraph step. Defaults to None.
            index (str, optional): The flowgraph step index. Defaults to None.

        Returns:
            bool: True if the flow should continue on error.
        """
        return self.get('continue', step=step, index=index)

    def set_continue(self, value: bool, step: str = None, index: str = None):
        """Sets the continue-on-error flag for a step.

        Args:
            value (bool): The value for the continue flag.
            step (str, optional): The flowgraph step. Defaults to None.
            index (str, optional): The flowgraph step index. Defaults to None.
        """
        self.set('continue', value, step=step, index=index)

    def get_timeout(self, step: str = None, index: str = None) -> float:
        """Gets the timeout value for a step in seconds.

        Args:
            step (str, optional): The flowgraph step. Defaults to None.
            index (str, optional): The flowgraph step index. Defaults to None.

        Returns:
            float: The timeout value in seconds.
        """
        return self.get('timeout', step=step, index=index)

    def set_timeout(self, value: float, step: str = None, index: str = None):
        """Sets the timeout value for a step in seconds.

        Args:
            value (float): The timeout value in seconds.
            step (str, optional): The flowgraph step. Defaults to None.
            index (str, optional): The flowgraph step index. Defaults to None.
        """
        self.set('timeout', value, step=step, index=index)

    def get_strict(self) -> bool:
        """Gets the strict checking flag.

        Returns:
            bool: True if strict checking is enabled.
        """
        return self.get('strict')

    def set_strict(self, value: bool):
        """Sets the strict checking flag.

        Args:
            value (bool): The value for the strict flag.
        """
        self.set('strict', value)

    def get_env(self, key: str) -> str:
        """Gets an environment variable.

        Args:
            key (str): The name of the environment variable.

        Returns:
            str: The value of the environment variable.
        """
        return self.get('env', key)

    def set_env(self, key: str, value: str):
        """Sets an environment variable.

        Args:
            key (str): The name of the environment variable.
            value (str): The value to set.
        """
        self.set('env', key, value)

    def get_design(self) -> str:
        """Gets the top-level design library name.

        Returns:
            str: The name of the design.
        """
        return self.get('design')

    def set_design(self, value: str):
        """Sets the top-level design library name.

        Args:
            value (str): The name of the design.
        """
        self.set('design', value)

    def get_alias(self) -> List[Tuple[str, str, str, str]]:
        """Gets the list of fileset aliases.

        Returns:
            List[Tuple[str, str, str, str]]: A list of alias tuples.
        """
        return self.get('alias')

    def add_alias(self,
                  value: Union[List[Tuple[str, str, str, str]], Tuple[str, str, str, str]],
                  clobber: bool = False):
        """Adds or sets fileset aliases.

        Args:
            value (Union[List[Tuple[str, str, str, str]], Tuple[str, str, str, str]]):
                The alias or aliases to add.
            clobber (bool, optional): If True, replaces existing aliases.
                If False, appends to them. Defaults to False.
        """
        if clobber:
            self.set('alias', value)
        else:
            self.add('alias', value)

    def get_fileset(self) -> List[str]:
        """Gets the list of selected design filesets.

        Returns:
            List[str]: A list of fileset names.
        """
        return self.get('fileset')

    def add_fileset(self, value: Union[List[str], str], clobber: bool = False):
        """Adds or sets selected design filesets.

        Args:
            value (Union[List[str], str]): The fileset or filesets to add.
            clobber (bool, optional): If True, replaces existing filesets.
                If False, appends to them. Defaults to False.
        """
        if clobber:
            self.set('fileset', value)
        else:
            self.add('fileset', value)

    def get_nodashboard(self) -> bool:
        """Gets the dashboard disable flag.

        Returns:
            bool: True if the dashboard is disabled.
        """
        return self.get('nodashboard')

    def set_nodashboard(self, value: bool):
        """Sets the dashboard disable flag.

        Args:
            value (bool): The value for the no-dashboard flag.
        """
        self.set('nodashboard', value)

    @property
    def scheduler(self) -> SchedulerSchema:
        """Provides access to the scheduler sub-schema.

        Returns:
            SchedulerSchema: The schema object for scheduler settings.
        """
        return self.get("scheduler", field="schema")<|MERGE_RESOLUTION|>--- conflicted
+++ resolved
@@ -768,24 +768,6 @@
                 against the wall time tracked by the SC runtime to determine
                 if an operation should continue."""))
 
-<<<<<<< HEAD
-        schema.insert(
-            'strict',
-            Parameter(
-                'bool',
-                shorthelp="Option: strict checking",
-                switch="-strict <bool>",
-                example=["cli: -strict true",
-                         "api: option.set('strict', True)"],
-                help="""
-                Enable additional strict checking in the SC Python API. When this
-                parameter is set to True, users must provide step and index keyword
-                arguments when reading from parameters with the pernode field set to
-                'optional'."""))
-
-=======
-        # job scheduler
->>>>>>> 92beeb58
         schema.insert(
             "env", "default",
             Parameter(
