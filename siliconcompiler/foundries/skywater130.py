
import os
import sys
import re
import siliconcompiler

####################################################
# PDK Setup
####################################################

def setup_platform(chip):

    foundry = 'skywater'
    process = 'skywater130'

    rev = 'v0_0_2'

    stackup = '5M1LI'
    # TODO: eventualy support hs libtype as well
    libtype = 'hd'

    node = 130

    # TODO: dummy numbers, only matter for cost estimation
    wafersize = 300
    hscribe = 0.1
    vscribe = 0.1
    edgemargin = 2

    pdkdir = '/'.join(['third_party/foundry',
                       foundry,
                       process,
                       'pdk',
                       rev])


    #if you are calling this file, you are in asic mode
    chip.set('mode','asic')

    # process name
    chip.set('pdk','foundry', foundry)
    chip.set('pdk','process', process)
    chip.set('pdk','node', node)
    chip.set('pdk','rev', rev)
    chip.set('pdk','stackup', stackup)
    chip.set('pdk','wafersize', wafersize)
    chip.set('pdk','edgemargin', edgemargin)
    chip.set('pdk','hscribe', hscribe)
    chip.set('pdk','vscribe', vscribe)

    # Values chosen based on
    # https://github.com/The-OpenROAD-Project/OpenROAD-flow-scripts/blob/59ad47a1325239b578bf1c2b3cf6617e44d05d47/flow/platforms/sky130hd/tapcell.tcl
    chip.set('pdk','tapmax', 14)
    chip.set('pdk','tapoffset', 2)

    # APR tech file
    chip.set('pdk','aprtech',stackup, libtype, 'lef',
             pdkdir+'/apr/sky130_fd_sc_hd.tlef')

    # Routing Grid Definitions

    # TODO: what should the SC-internal name of the LI layer be?
    chip.set('pdk','grid', stackup, 'm6', 'name', 'li1')
    chip.set('pdk','grid', stackup, 'm6', 'xoffset', 0.23)
    chip.set('pdk','grid', stackup, 'm6', 'xpitch',  0.46)
    chip.set('pdk','grid', stackup, 'm6', 'yoffset', 0.17)
    chip.set('pdk','grid', stackup, 'm6', 'ypitch',  0.34)
    chip.set('pdk','grid', stackup, 'm6', 'adj', 1.0)

    chip.set('pdk','grid', stackup, 'm1', 'name', 'met1')
    chip.set('pdk','grid', stackup, 'm1', 'xoffset', 0.17)
    chip.set('pdk','grid', stackup, 'm1', 'xpitch',  0.34)
    chip.set('pdk','grid', stackup, 'm1', 'yoffset', 0.17)
    chip.set('pdk','grid', stackup, 'm1', 'ypitch',  0.34)
    chip.set('pdk','grid', stackup, 'm1', 'adj', 0.5)

    chip.set('pdk','grid', stackup, 'm2', 'name', 'met2')
    chip.set('pdk','grid', stackup, 'm2', 'xoffset', 0.23)
    chip.set('pdk','grid', stackup, 'm2', 'xpitch',  0.46)
    chip.set('pdk','grid', stackup, 'm2', 'yoffset', 0.23)
    chip.set('pdk','grid', stackup, 'm2', 'ypitch',  0.46)
    chip.set('pdk','grid', stackup, 'm2', 'adj', 0.5)

    chip.set('pdk','grid', stackup, 'm3', 'name', 'met3')
    chip.set('pdk','grid', stackup, 'm3', 'xoffset', 0.34)
    chip.set('pdk','grid', stackup, 'm3', 'xpitch',  0.68)
    chip.set('pdk','grid', stackup, 'm3', 'yoffset', 0.34)
    chip.set('pdk','grid', stackup, 'm3', 'ypitch',  0.68)
    chip.set('pdk','grid', stackup, 'm3', 'adj', 0.5)

    chip.set('pdk','grid', stackup, 'm4', 'name', 'met4')
    chip.set('pdk','grid', stackup, 'm4', 'xoffset', 0.46)
    chip.set('pdk','grid', stackup, 'm4', 'xpitch',  0.92)
    chip.set('pdk','grid', stackup, 'm4', 'yoffset', 0.46)
    chip.set('pdk','grid', stackup, 'm4', 'ypitch',  0.92)
    chip.set('pdk','grid', stackup, 'm4', 'adj', 0.5)

    chip.set('pdk','grid', stackup, 'm5', 'name', 'met5')
    chip.set('pdk','grid', stackup, 'm5', 'xoffset', 1.7)
    chip.set('pdk','grid', stackup, 'm5', 'xpitch',  3.4)
    chip.set('pdk','grid', stackup, 'm5', 'yoffset', 1.7)
    chip.set('pdk','grid', stackup, 'm5', 'ypitch',  3.4)
    chip.set('pdk','grid', stackup, 'm5', 'adj', 0.5)


####################################################
# Library Setup
####################################################
def setup_libs(chip, vendor=None):

    foundry = 'skywater'
    process = 'skywater130'
    rev = 'v0_0_2'
    libname = 'sky130hd' # not sure if this should be something else
    libtype = 'hd' # TODO: update this

    libwidth = 0.46
    libheight = 2.72

    # TODO: should I be using a different name for the corner
    corner = 'typical'

    libdir = '/'.join(['third_party/foundry',
                       foundry,
                       process,
                       'libs',
                       libname,
                       rev])

<<<<<<< HEAD
    # rev
    chip.set('stdcell',libname,'rev',rev)
=======
    chip.set('library', libname, 'type', 'stdcell')

    # rev
    chip.set('library', libname, 'rev', rev)
>>>>>>> 4d4fd544

    # timing
    chip.set('library', libname, 'model', corner, 'nldm', 'lib',
             libdir+'/lib/sky130_fd_sc_hd__tt_025C_1v80.lib')

    chip.set('library', libname, 'model', corner, 'nldm', 'lib_synth',
             libdir+'/lib/sky130_fd_sc_hd__tt_025C_1v80_synth.lib')
    # lef
    chip.set('library', libname, 'lef',
             libdir+'/lef/sky130_fd_sc_hd_merged.lef')
    # gds
    chip.set('library', libname, 'gds',
             libdir+'/gds/sky130_fd_sc_hd.gds')
    # site name
    chip.set('library', libname, 'site', 'unithd')
    # lib arch
    chip.set('library', libname, 'arch', libtype)

    # lib site/tile/size
    chip.set('library', libname, 'width', libwidth)
    chip.set('library', libname, 'height', libheight)

    # clock buffers
    chip.add('library', libname, 'cells', 'clkbuf', 'sky130_fd_sc_hd__clkbuf_1')

    # hold cells
    chip.add('library', libname, 'cells', 'hold', 'sky130_fd_sc_hd__buf_1')

    # filler
    chip.add('library', libname, 'cells', 'filler', ['sky130_fd_sc_hd__fill_1',
                                                     'sky130_fd_sc_hd__fill_2',
                                                     'sky130_fd_sc_hd__fill_4',
                                                     'sky130_fd_sc_hd__fill_8'])

    # Tapcell
    chip.add('library', libname, 'cells','tapcell', 'sky130_fd_sc_hd__tapvpwrvgnd_1')

    # Endcap
    chip.add('library', libname, 'cells', 'endcap', 'sky130_fd_sc_hd__decap_4')

    chip.add('library', libname, 'cells', 'ignore', [
        'sky130_fd_sc_hd__probe_p_8',
        'sky130_fd_sc_hd__probec_p_8',
        'sky130_fd_sc_hd__lpflow_bleeder_1',
        'sky130_fd_sc_hd__lpflow_clkbufkapwr_1',
        'sky130_fd_sc_hd__lpflow_clkbufkapwr_16',
        'sky130_fd_sc_hd__lpflow_clkbufkapwr_2',
        'sky130_fd_sc_hd__lpflow_clkbufkapwr_4',
        'sky130_fd_sc_hd__lpflow_clkbufkapwr_8',
        'sky130_fd_sc_hd__lpflow_clkinvkapwr_1',
        'sky130_fd_sc_hd__lpflow_clkinvkapwr_16',
        'sky130_fd_sc_hd__lpflow_clkinvkapwr_2',
        'sky130_fd_sc_hd__lpflow_clkinvkapwr_4',
        'sky130_fd_sc_hd__lpflow_clkinvkapwr_8',
        'sky130_fd_sc_hd__lpflow_decapkapwr_12',
        'sky130_fd_sc_hd__lpflow_decapkapwr_3',
        'sky130_fd_sc_hd__lpflow_decapkapwr_4',
        'sky130_fd_sc_hd__lpflow_decapkapwr_6',
        'sky130_fd_sc_hd__lpflow_decapkapwr_8',
        'sky130_fd_sc_hd__lpflow_inputiso0n_1',
        'sky130_fd_sc_hd__lpflow_inputiso0p_1',
        'sky130_fd_sc_hd__lpflow_inputiso1n_1',
        'sky130_fd_sc_hd__lpflow_inputiso1p_1',
        'sky130_fd_sc_hd__lpflow_inputisolatch_1',
        'sky130_fd_sc_hd__lpflow_isobufsrc_1',
        'sky130_fd_sc_hd__lpflow_isobufsrc_16',
        'sky130_fd_sc_hd__lpflow_isobufsrc_2',
        'sky130_fd_sc_hd__lpflow_isobufsrc_4',
        'sky130_fd_sc_hd__lpflow_isobufsrc_8',
        'sky130_fd_sc_hd__lpflow_isobufsrckapwr_16',
        'sky130_fd_sc_hd__lpflow_lsbuf_lh_hl_isowell_tap_1',
        'sky130_fd_sc_hd__lpflow_lsbuf_lh_hl_isowell_tap_2',
        'sky130_fd_sc_hd__lpflow_lsbuf_lh_hl_isowell_tap_4',
        'sky130_fd_sc_hd__lpflow_lsbuf_lh_isowell_4',
        'sky130_fd_sc_hd__lpflow_lsbuf_lh_isowell_tap_1',
        'sky130_fd_sc_hd__lpflow_lsbuf_lh_isowell_tap_2',
        'sky130_fd_sc_hd__lpflow_lsbuf_lh_isowell_tap_4'
    ])

    # TODO: should probably fill these in, but they're currently unused by
    # OpenROAD flow
    #driver
    chip.set('library', libname, 'driver', '')

    # tie cells
    chip.add('library', libname, 'cells', 'tie', ['sky130_fd_sc_hd__conb_1/HI',
                                                  'sky130_fd_sc_hd__conb_1/LO'])

#########################
def setup_methodology(chip):

    chip.set('asic', 'stackup', chip.get('pdk', 'stackup')[0])
    chip.set('asic', 'targetlib', chip.getkeys('library'))
    # TODO: how does LI get taken into account?
    chip.set('asic', 'minlayer', "m1")
    chip.set('asic', 'maxlayer', "m5")

    chip.set('asic', 'maxfanout', 5) # TODO: fix this
    chip.set('asic', 'maxlength', 21000)
    chip.set('asic', 'maxslew', 1.5e-9)
    chip.set('asic', 'maxcap', .1532e-12)
    chip.set('asic', 'clklayer', "m5")
    chip.set('asic', 'rclayer', "m3")
    chip.set('asic', 'hpinlayer', "m3")
    chip.set('asic', 'vpinlayer', "m2")
    chip.set('asic', 'density', 0.6) # TODO: should density be 0.6 like in OpenROAD config.mk, or 1.0

    corner = 'typical'
    # hard coded mcmm settings (only one corner!)
    chip.set('mcmm','worst','libcorner', corner)
    chip.set('mcmm','worst','pexcorner', corner)
    chip.set('mcmm','worst','mode', 'func')
    chip.set('mcmm','worst','check', ['setup','hold'])

#########################
if __name__ == "__main__":

    # File being executed
    prefix = os.path.splitext(os.path.basename(__file__))[0]
    output = prefix + '.json'

    # create a chip instance
    chip = siliconcompiler.Chip()
    # load configuration
    setup_platform(chip)
    setup_libs(chip)
    # write out result
    chip.writecfg(output)<|MERGE_RESOLUTION|>--- conflicted
+++ resolved
@@ -127,15 +127,11 @@
                        libname,
                        rev])
 
-<<<<<<< HEAD
-    # rev
-    chip.set('stdcell',libname,'rev',rev)
-=======
+
     chip.set('library', libname, 'type', 'stdcell')
 
     # rev
     chip.set('library', libname, 'rev', rev)
->>>>>>> 4d4fd544
 
     # timing
     chip.set('library', libname, 'model', corner, 'nldm', 'lib',
