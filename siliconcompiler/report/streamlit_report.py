--- conflicted
+++ resolved
@@ -17,14 +17,10 @@
 class Dashboard():
     __port = 8501
 
-<<<<<<< HEAD
-    def __init__(self, chip, port=None, comparison_chips=None):
-=======
     def __init__(self, chip, port=None):
         if sys.version_info < (3, 7, 0):
             raise RuntimeError("Dashboard is not available for Python <3.7")
 
->>>>>>> cebeb2f7
         if not port:
             port = Dashboard.__port
 
