--- conflicted
+++ resolved
@@ -21,16 +21,9 @@
 PENDING_COLOR = '#F5BB00'  # yellow, could use: #EC9F05
 FAILURE_COLOR = '#FF4E00'  # red
 
-<<<<<<< HEAD
-# for toggle
-INACTIVE_TOGGLE_COLOR = "#D3D3D3"
-ACTIVE_TOGGLE_COLOR = "#11567f"
-TRACK_TOGGLE_COLOR = "#29B5E8"
-
 PIXELS_PER_ROW_OF_STREAMLIT_DATAFRAME = 35.1
-
-=======
->>>>>>> 2de5e3f7
+NODE_HEIGHT = 25
+
 sc_logo_path = os.path.join(os.path.dirname(__file__), '..', 'data', 'logo.png')
 
 sc_font_path = \
@@ -182,18 +175,8 @@
             if (source_step, source_index) in successful_path and \
                (source_step, source_index) in successful_path:
                 edge_width = successful_path_edge_width
-<<<<<<< HEAD
-            edges.append(Edge(source=source_step + source_index,
-                              dir='up',
-                              target=node_name,
-                              width=edge_width,
-                              color='gray',
-                              curve=True))
-
-=======
             edges.append(Edge(source=source_step + source_index, dir='up', target=node_name,
-                              width=edge_width, color='black', curve=True))
->>>>>>> 2de5e3f7
+                              width=edge_width, color='gray', curve=True))
     return nodes, edges
 
 
@@ -253,10 +236,6 @@
         step (string) : step of node.
         index (string) : index of node.
     """
-<<<<<<< HEAD
-=======
-    streamlit.caption('files')
->>>>>>> 2de5e3f7
     logs_and_reports = report.get_files(chip, step, index)
     logs_and_reports = _convert_filepaths(logs_and_reports)
     if logs_and_reports == []:
@@ -273,15 +252,10 @@
                            expand_on_click=True,
                            checked=streamlit.session_state['selected'],
                            expanded=streamlit.session_state['expanded'],
-<<<<<<< HEAD
                            only_leaf_checkboxes=True,
                            show_expand_all=True)
     # only include files in 'checked' (folders are also included when they
     # are opened)
-=======
-                           only_leaf_checkboxes=True)
-    # only include files in 'checked' (folders are also included when they are opened)
->>>>>>> 2de5e3f7
     selected['checked'] = [x for x in selected['checked'] if os.path.isfile(x)]
     if len(selected['checked']) == 0:
         streamlit.session_state['selected'] = []
@@ -322,7 +296,7 @@
             streamlit.warning("This file does not include any metrics.")
 
 
-def manifest_module(chip, manifest, ui_width, max_num_of_keys_to_show=20,
+def manifest_module(chip, manifest, ui_width, max_num_of_keys_to_show=1000,
                     default_toggle_width_in_percent=0.2, default_toggle_width_in_pixels=200,
                     header_col_width=0.85):
     """
@@ -400,8 +374,6 @@
         streamlit.columns([header_col_width, 1 - header_col_width], gap='large')
 
     option = metric_dataframe.columns.tolist()[0]
-<<<<<<< HEAD
-
     with select_col:
         streamlit.markdown('')  # to align with the header
         with streamlit.expander("Select Node"):
@@ -420,65 +392,38 @@
     return option
 
 
-def show_dataframe_and_parameter_selection(metric_dataframe, header_col_width=0.7):
-=======
-    with streamlit.expander("Select Node"):
-        with streamlit.form("nodes"):
-            option = streamlit.selectbox('Pick a node to inspect',
-                                         metric_dataframe.columns.tolist())
-            params_submitted = streamlit.form_submit_button()
-            if not params_submitted and node_from_flowgraph is not None:
-                option = node_from_flowgraph
-                streamlit.session_state['selected'] = []
-            if params_submitted:
-                streamlit.session_state['selected'] = []
-    return option
-
-
-def metrics_dataframe_module(metric_dataframe):
->>>>>>> 2de5e3f7
-    """
-    Displays multi-select check box to the users which allows them to select
-    which nodes and metrics to view in the dataframe. Displays a toggle for
-    the users to transpose the dataframe. Displays the dataframe.
-
-    Args:
-        metric_dataframe (Pandas.DataFrame) : Contains the metrics of all
-            nodes.
+def show_dataframe_header(header_col_width=0.7):
+    """
+    Displays the header and toggle for the dataframe. If the toggle is flipped,
+    it will update the view of the dataframe accordingly.
+
+    Args:
         header_col_width (float) : A number between 0 and 1 which is the
             percentage of the width of the screen given to the header. The rest
             is given to the transpose toggle.
     """
-<<<<<<< HEAD
-    select_col, transpose_col = streamlit.columns([header_col_width,
-                                                   1 - header_col_width],
+    header_col, transpose_col = streamlit.columns([header_col_width, 1 - header_col_width],
                                                   gap="large")
+    with header_col:
+        streamlit.header('Data Metrics')
     with transpose_col:
-        # TODO: By October, streamlit will have their own toggle widget
-        transpose = st_toggle_switch(label='Transpose',
-                                     key='transpose_toggle',
-                                     default_value=False,
-                                     label_after=True,
-                                     # the colors are optional
-                                     inactive_color=INACTIVE_TOGGLE_COLOR,
-                                     active_color=ACTIVE_TOGGLE_COLOR,
-                                     track_color=TRACK_TOGGLE_COLOR)
-
-        # this if statement deals with a problem with st_toggle_switch. The
-        # widget does not update during the streamlit.experimental_rerun.
-        # We need to keep track of the 'true' flip of the toggle to make sure
-        # everything is synced
-        if 'right after rerun' in streamlit.session_state and \
-           streamlit.session_state['right after rerun']:
-            transpose = streamlit.session_state['transpose']
-            streamlit.session_state['right after rerun'] = False
-        streamlit.session_state['transpose'] = transpose
-
-    # see if I need this
-=======
+        streamlit.markdown('')
+        streamlit.markdown('')
+        streamlit.session_state['transpose'] = \
+            streamlit.checkbox('Transpose', help='Click here to see the table transposed')
+
+
+def metrics_dataframe_module(metric_dataframe, expanded=False):
+    """
+    Displays multi-select check box to the users which allows them to select
+    which nodes and metrics to view in the dataframe.
+
+    Args:
+        metric_dataframe (Pandas.DataFrame) : Contains the metrics of all nodes.
+        expanded (bool) : If true, the dataframe show all metrics such that
+            the user doesn't have to scroll inside the dataframe.
+    """
     show_dataframe_header()
-    container = streamlit.container()
->>>>>>> 2de5e3f7
     transpose = streamlit.session_state['transpose']
     if transpose:
         metric_dataframe = metric_dataframe.transpose()
@@ -495,25 +440,6 @@
         display_options.append(metric)
     options = {'metrics': [], 'nodes': []}
     # pick parameters
-<<<<<<< HEAD
-    with select_col:
-        with streamlit.expander("Select Parameters"):
-            with streamlit.form("params"):
-                nodes = streamlit.multiselect('Pick nodes to include',
-                                              node_list,
-                                              [])
-                options['nodes'] = nodes
-
-                metrics = streamlit.multiselect('Pick metrics to include?',
-                                                display_options,
-                                                [])
-                options['metrics'] = []
-                for metric in metrics:
-                    options['metrics'].append(display_to_data[metric])
-
-                streamlit.form_submit_button("Apply")
-
-=======
     with streamlit.expander("Select Parameters"):
         with streamlit.form("params"):
             nodes = streamlit.multiselect('Pick nodes to include', node_list, [])
@@ -523,25 +449,32 @@
             for metric in metrics:
                 options['metrics'].append(display_to_data[metric])
             streamlit.form_submit_button("Run")
->>>>>>> 2de5e3f7
     if not options['nodes']:
         options['nodes'] = node_list
     if not options['metrics']:
         options['metrics'] = metrics_list
     # showing the dataframe
     # TODO By July 2024, Streamlit will let catch click events on the dataframe
-    if transpose:
-<<<<<<< HEAD
-        height = math.ceil((len(options['nodes']) + 1) * PIXELS_PER_ROW_OF_STREAMLIT_DATAFRAME)
-        streamlit.dataframe((metric_dataframe.loc[options['nodes'], options['metrics']]),
-                            use_container_width=True, height=height)
+    if expanded:
+        if transpose:
+            height = math.ceil((len(options['nodes']) + 1) * PIXELS_PER_ROW_OF_STREAMLIT_DATAFRAME)
+            streamlit.dataframe((metric_dataframe.loc[options['nodes'], options['metrics']]),
+                                use_container_width=True, height=height)
+        else:
+            height = \
+                math.ceil((len(options['metrics']) + 1) * PIXELS_PER_ROW_OF_STREAMLIT_DATAFRAME)
+            streamlit.dataframe((metric_dataframe.loc[options['metrics'], options['nodes']]),
+                                use_container_width=True, height=height)
     else:
-        height = math.ceil((len(options['metrics']) + 1) * PIXELS_PER_ROW_OF_STREAMLIT_DATAFRAME)
-        streamlit.dataframe((metric_dataframe.loc[options['metrics'], options['nodes']]),
-                            use_container_width=True, height=height)
-
-
-def show_flowgraph(chip):
+        if transpose:
+            streamlit.dataframe((metric_dataframe.loc[options['nodes'], options['metrics']]),
+                                use_container_width=True)
+        else:
+            streamlit.dataframe((metric_dataframe.loc[options['metrics'], options['nodes']]),
+                                use_container_width=True)
+
+
+def flowgraph_layout_vertical_modules(chip, node_spacing=100):
     """
     Displays the header and toggle for the flowgraph, and the flowgraph itself.
     This function shows the flowgraph. If the toggle is flipped, the flowgraph
@@ -549,6 +482,7 @@
 
     Args:
         chip (Chip) : The chip object that contains the schema read from.
+        node_spacing (int) : The spacing between the nodes on the flowgraph
     """
     streamlit.header('Flowgraph')
 
@@ -574,10 +508,7 @@
 
     width = max(count_width_of_flowgraph(exit_nodes))
 
-    # calculate height,ndoeSpacing, levelSeperation
-    node_spacing = 100
-    node_height = 25
-    config = Config(width='100%', height=(width - 1) * node_spacing + node_height * width,
+    config = Config(width='100%', height=(width - 1) * node_spacing + NODE_HEIGHT * width,
                     directed=True, physics=False, hierarchical=True, clickToUse=True,
                     nodeSpacing=node_spacing, levelSeparation=175, sortMethod='directed',
                     direction='LR')
@@ -585,33 +516,7 @@
     # tree_select_edges uses the structure that tree_select accepts to show the edges
     nodes, tree_select_edges = get_nodes_and_edges(chip, edges, report.get_flowgraph_path(chip))
     node_from_flowgraph = agraph(nodes=nodes, edges=tree_select_edges, config=config)
-=======
-        container.dataframe((metric_dataframe.loc[options['nodes'], options['metrics']]),
-                            use_container_width=True)
-    else:
-        container.dataframe((metric_dataframe.loc[options['metrics'], options['nodes']]),
-                            use_container_width=True)
-
-
-def show_dataframe_header(header_col_width=0.7):
-    """
-    Displays the header and toggle for the dataframe. If the toggle is flipped,
-    it will update the view of the dataframe accordingly.
-
-    Args:
-        header_col_width (float) : A number between 0 and 1 which is the
-            percentage of the width of the screen given to the header. The rest
-            is given to the transpose toggle.
-    """
-    header_col, transpose_col = streamlit.columns([header_col_width, 1 - header_col_width],
-                                                  gap="large")
-    with header_col:
-        streamlit.header('Data Metrics')
-    with transpose_col:
-        streamlit.markdown('')
-        streamlit.markdown('')
-        streamlit.session_state['transpose'] = \
-            streamlit.checkbox('Transpose', help='Click here to see the table transposed')
+    return node_from_flowgraph
 
 
 def display_flowgraph_toggle(label_after, vertical_layout_collapsed=False):
@@ -647,7 +552,6 @@
                     clickToUse=True, nodeSpacing=150, levelSeparation=100,
                     sortMethod='directed')
     node_from_flowgraph = agraph(nodes=nodes, edges=edges, config=config)
->>>>>>> 2de5e3f7
     return node_from_flowgraph
 
 
@@ -771,29 +675,6 @@
     """
     Displays a graph with the given "data" on the y-axis and "jobs" on the x-axis.
 
-<<<<<<< HEAD
-# create mapping between task and step, index
-node_to_step_index_map = {}
-for step, index in metric_dataframe.columns.tolist():
-    node_to_step_index_map[step + index] = (step, index)
-# concatenate step and index
-metric_dataframe.columns = metric_dataframe.columns.map(lambda x:
-                                                        f'{x[0]}{x[1]}')
-
-# create mapping between metric concatenated with unit and just the metric
-metric_to_metric_unit_map = {}
-for metric, unit in metric_dataframe.index.tolist():
-    if unit != '':
-        metric_to_metric_unit_map[f'{metric} ({unit})'] = metric
-    else:
-        metric_to_metric_unit_map[metric] = metric
-# concatenate metric and unit
-metric_dataframe.index = metric_dataframe.index.map(lambda x:
-                                                    f'{x[0]} ({x[1]})'
-                                                    if x[1] else x[0])
-
-manifest = report.make_manifest(new_chip)
-=======
     Args:
         data (Pandas.DataFrame) : A dataframe containing all the graphing data.
         x_axis_label (string) : The name of the runs column.
@@ -807,7 +688,6 @@
     chart = altair.Chart(data, height=height).mark_line(point=True).encode(x=x_axis, y=y_axis,
                                                                            color=color)
     streamlit.altair_chart(chart, use_container_width=True, theme='streamlit')
->>>>>>> 2de5e3f7
 
 
 def select_runs(jobs):
@@ -827,12 +707,6 @@
     return filtered_jobs
 
 
-<<<<<<< HEAD
-# this must be outside the following with statement, or it adds in extra padding
-ui_width = streamlit_javascript.st_javascript("window.innerWidth")
-
-with metrics_tab:
-=======
 def structure_graph_data(chips, metric, selected_jobs, nodes):
     """
     Displays a graph and it's corresponding metric and node selection.
@@ -882,7 +756,6 @@
         chip (Chip) : The chip object that contains the schema read from.
         ui_width (int) : The width of the browser in terms of pixels.
     '''
->>>>>>> 2de5e3f7
     if streamlit.session_state['flowgraph']:
         default_flowgraph_width_in_percent = 0.4
         flowgraph_col_width_in_pixels = 520
@@ -908,37 +781,7 @@
     return node_from_flowgraph, dataframe_and_node_info_col
 
 
-<<<<<<< HEAD
-    streamlit.header('Metrics')
-
-    show_dataframe_and_parameter_selection(metric_dataframe)
-
-    node_from_flowgraph = show_flowgraph(new_chip)
-
-    option = header_and_select_nodes(metric_dataframe, node_from_flowgraph)
-
-    streamlit.subheader(f'{option} Files')
-
-    step, index = node_to_step_index_map[option]
-    display_file_content = show_files(new_chip, step, index)
-    show_metrics_for_file(new_chip, step, index)
-
-    streamlit.subheader(f'{option} Metrics')
-
-    height = (len(metric_dataframe[option].dropna()) + 1) * PIXELS_PER_ROW_OF_STREAMLIT_DATAFRAME
-    streamlit.dataframe(metric_dataframe[option].dropna(), use_container_width=True,
-                        height=math.ceil(height))
-
-    streamlit.subheader(f'{option} Details')
-
-    step, index = node_to_step_index_map[option]
-    node = {}
-    node[step + index] = report.get_flowgraph_nodes(new_chip, step, index)
-    node_report = pandas.DataFrame.from_dict(node)
-    height = math.ceil((len(node_report) + 1) * PIXELS_PER_ROW_OF_STREAMLIT_DATAFRAME)
-    streamlit.dataframe(node_report, use_container_width=True, height=height)
-=======
-def node_metric_dataframe(node_name, metrics, height=None):
+def node_metric_dataframe(node_name, metrics, expanded=False):
     '''
     Displays the node metric dataframe.
 
@@ -946,14 +789,18 @@
         node_name (string) : The name of the node selected.
         metrics (pandas.DataFrame) : The metrics for the node corresponding with
             node_name with the Null values removed.
-        height (int or None) : The height of the dataframe. If None, streamlit
-            automatically calculates it.
-    '''
+        expanded (bool) : If true, the dataframe show all metrics such that
+            the user doesn't have to scroll inside the dataframe.
+    '''
+    if expanded:
+        height = math.ceil((len(metrics) + 1) * PIXELS_PER_ROW_OF_STREAMLIT_DATAFRAME)
+    else:
+        height = None
     streamlit.subheader(f'{node_name} Metrics')
     streamlit.dataframe(metrics, use_container_width=True, height=height)
 
 
-def node_details_dataframe(chip, step, index, height=None):
+def node_details_dataframe(chip, step, index, expanded=False):
     '''
     Displays the node details dataframe.
 
@@ -961,14 +808,18 @@
         chip (Chip) : the chip object that contains the schema read from.
         step (string) : step of node.
         index (string) : index of node.
-        height (int or None) : The height of the dataframe. If None, streamlit
-            automatically calculates it.
+        expanded (bool) : If true, the dataframe show all metrics such that
+            the user doesn't have to scroll inside the dataframe.
     '''
     streamlit.subheader(f'{step}{index} Details')
-    nodes = {}
-    nodes[step + index] = report.get_flowgraph_nodes(chip, step, index)
-    node_reports = pandas.DataFrame.from_dict(nodes)
-    streamlit.dataframe(node_reports, use_container_width=True, height=height)
+    node = {}
+    node[step + index] = report.get_flowgraph_nodes(chip, step, index)
+    node_report = pandas.DataFrame.from_dict(node)
+    if expanded:
+        height = math.ceil((len(node_report) + 1) * PIXELS_PER_ROW_OF_STREAMLIT_DATAFRAME)
+    else:
+        height = None
+    streamlit.dataframe(node_report, use_container_width=True, height=height)
 
 
 def design_preview_module(chip):
@@ -1018,7 +869,6 @@
                                                         if x[1] else x[0])
     return metric_to_metric_unit_map
 
->>>>>>> 2de5e3f7
 
 def graphs_module(metric_dataframe):
     '''
@@ -1070,7 +920,9 @@
     Creates all the tabs. Displays the modules for the tabs that may or may not exist
     which include the graphs tab and design preview tab. Returns the rest of the tabs.
 
-    A
+    Args:
+        metric_dataframe (Pandas.DataFrame) : Contains the metrics of all nodes.
+        chip (Chip) : The chip object that contains the schema read from.
     '''
     if 'flowgraph' not in streamlit.session_state:
         streamlit.session_state['flowgraph'] = True
@@ -1098,7 +950,8 @@
 
 
 # TODO find more descriptive way to describe layouts
-layout = 'vertical_flowgraph'
+layouts = ['vertical_flowgraph', 'vertical_modules']
+layout = layouts[1]
 new_chip = show_title_and_runs()
 # gathering data
 metric_dataframe = report.make_metric_dataframe(new_chip)
@@ -1113,9 +966,8 @@
             flowgraph_layout_vertical_flowgraph(new_chip, ui_width)
         with datafram_and_node_info_col:
             metrics_dataframe_module(metric_dataframe)
-            streamlit.header('Node Information')
             metrics_col, records_col, logs_and_reports_col = streamlit.columns(3, gap='small')
-            selected_node = select_nodes(metric_dataframe, node_from_flowgraph)
+            selected_node = header_and_select_nodes(metric_dataframe, node_from_flowgraph)
             step, index = node_to_step_index_map[selected_node]
             with metrics_col:
                 node_metric_dataframe(selected_node, metric_dataframe[selected_node].dropna())
@@ -1127,4 +979,21 @@
     with manifest_tab:
         manifest_module(new_chip, manifest, ui_width)
     with file_viewer_tab:
+        file_viewer_module(display_file_content, new_chip, step, index)
+elif layout == 'vertical_modules':
+    metrics_tab, manifest_tab, file_viewer_tab = make_tabs(metric_dataframe, new_chip)
+    ui_width = streamlit_javascript.st_javascript("window.innerWidth")
+    with metrics_tab:
+        metrics_dataframe_module(metric_dataframe, expanded=True)
+        node_from_flowgraph = flowgraph_layout_vertical_modules(new_chip)
+        selected_node = header_and_select_nodes(metric_dataframe, node_from_flowgraph)
+        step, index = node_to_step_index_map[selected_node]
+        display_file_content = show_files(new_chip, step, index)
+        show_metrics_for_file(new_chip, step, index)
+        node_metric_dataframe(selected_node, metric_dataframe[selected_node].dropna(),
+                              expanded=True)
+        node_details_dataframe(new_chip, step, index, expanded=True)
+    with manifest_tab:
+        manifest_module(new_chip, manifest, ui_width)
+    with file_viewer_tab:
         file_viewer_module(display_file_content, new_chip, step, index)