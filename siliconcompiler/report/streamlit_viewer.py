--- conflicted
+++ resolved
@@ -20,14 +20,6 @@
 PENDING_COLOR = '#F5BB00'  # yellow, could use: #EC9F05
 FAILURE_COLOR = '#FF4E00'  # red
 
-<<<<<<< HEAD
-# for toggle
-INACTIVE_TOGGLE_COLOR = "#D3D3D3"
-ACTIVE_TOGGLE_COLOR = "#11567f"
-TRACK_TOGGLE_COLOR = "#29B5E8"
-
-=======
->>>>>>> 0a899a7e
 sc_logo_path = os.path.join(os.path.dirname(__file__), '..', 'data', 'logo.png')
 
 sc_font_path = \
@@ -66,8 +58,7 @@
         chip.schema.cfg['history'][os.path.basename(file_path)] = comparison_chip.schema.cfg
 
     streamlit.set_page_config(page_title=f'{chip.design} dashboard',
-                              page_icon=Image.open(sc_logo_path),
-                              layout="wide",
+                              page_icon=Image.open(sc_logo_path), layout="wide",
                               menu_items=sc_menu)
     streamlit.session_state['master chip'] = chip
     streamlit.session_state['job'] = 'default'
@@ -76,8 +67,7 @@
 else:
     chip = streamlit.session_state['master chip']
     streamlit.set_page_config(page_title=f'{chip.design} dashboard',
-                              page_icon=Image.open(sc_logo_path),
-                              layout="wide",
+                              page_icon=Image.open(sc_logo_path), layout="wide",
                               menu_items=sc_menu)
     new_chip = Chip(design='')
     job = streamlit.session_state['job']
@@ -124,8 +114,7 @@
 
 
 def get_nodes_and_edges(chip, node_dependencies, successful_path,
-                        successful_path_node_opacity=1,
-                        successful_path_node_width=3,
+                        successful_path_node_opacity=1, successful_path_node_width=3,
                         successful_path_edge_width=5, default_node_opacity=0.2,
                         default_node_border_width=1, default_edge_width=3):
     """
@@ -175,22 +164,15 @@
         label = node_name + "\n" + tool + "/" + task
         if chip._is_builtin(tool, task):
             label = node_name + "\n" + tool
-        nodes.append(Node(id=node_name, label=label, color=node_color,
-                          opacity=node_opacity,
-                          borderWidth=node_border_width,
-                          shape='oval'))
+        nodes.append(Node(id=node_name, label=label, color=node_color, opacity=node_opacity,
+                          borderWidth=node_border_width, shape='oval'))
         for source_step, source_index in node_dependencies[step, index]:
             edge_width = default_edge_width
             if (source_step, source_index) in successful_path and \
                (source_step, source_index) in successful_path:
                 edge_width = successful_path_edge_width
-            edges.append(Edge(source=source_step + source_index,
-                              dir='up',
-                              target=node_name,
-                              width=edge_width,
-                              color='black',
-                              curve=True))
-
+            edges.append(Edge(source=source_step + source_index, dir='up', target=node_name,
+                              width=edge_width, color='black', curve=True))
     return nodes, edges
 
 
@@ -256,7 +238,6 @@
     if logs_and_reports == []:
         streamlit.markdown('No files to show')
         return False
-
     # kinda janky at the moment, does not always flip immediately
     # TODO make so that selection changes on first click
     if "selected" not in streamlit.session_state:
@@ -310,64 +291,42 @@
             streamlit.warning("This file does not include any metrics.")
 
 
-<<<<<<< HEAD
-def show_manifest(manifest, title_col_width=0.8, max_num_of_keys_to_show=20):
-=======
 def manifest_module(chip, manifest, ui_width, max_num_of_keys_to_show=20,
-                    default_toggle_width_in_percent=0.2, default_toggle_width_in_pixels=200):
->>>>>>> 0a899a7e
+                    default_toggle_width_in_percent=0.2, default_toggle_width_in_pixels=200,
+                    header_col_width=0.85):
     """
     Displays the manifest and a way to search through the manifest.
 
     Args:
         chip (Chip) : The chip object that contains the schema read from.
         manifest (dict) : Represents the manifest json.
-<<<<<<< HEAD
-        title_col_width (float) : A number between 0 and 1 which is the
-            percentage of the width of the screen given to the header. The rest
-            is given to download button.
-=======
         ui_width (int) : The width of the screen of the web browser in pixels.
->>>>>>> 0a899a7e
         max_num_of_keys_to_show (int) : The maximum number of keys that the
             manifest may have in order to be automatically expanded.
-        default_toggle_width_in_percent (float) :  A number between 0 and 1
+        default_toggle_width_in_percent (float) : A number between 0 and 1
             which is the maximum percentage of the width of the screen given to
             the checkbox. The rest is given to the search bars.
-        default_toggle_width_in_pixels (int) :  A number greater than 0 which
+        default_toggle_width_in_pixels (int) : A number greater than 0 which
             is the maximum pixel width of the screen given to the checkbox. The
             rest is given to the search bars.
-    """
-<<<<<<< HEAD
-    title_col, download_col = \
-        streamlit.columns([title_col_width, 1 - title_col_width], gap="large")
-
-    with title_col:
+        header_col_width (float) : A number between 0 and 1 which is the maximum
+            percentage of the width of the screen given to the header. The rest
+            is given to the download button.
+    """
+    # TODO include toggle to expand the tree, find less redundant header name
+    header_col, download_col = streamlit.columns([header_col_width, 1 - header_col_width],
+                                                 gap='small')
+    with header_col:
         streamlit.header('Manifest Tree')
-
-    with download_col:
-        streamlit.markdown(' ')  # aligns download button with title
-        streamlit.download_button(label="Download manifest",
-                                  data=json.dumps(manifest,
-                                                  indent=4),
-                                  file_name=f'{new_chip.design}_manifest.json')
-=======
-    # TODO include toggle to expand the tree, find less redundant header name
-    streamlit.header('Manifest Tree')
->>>>>>> 0a899a7e
-
     if ui_width > 0:
         toggle_col_width_in_percent = \
             min(default_toggle_width_in_pixels / ui_width, default_toggle_width_in_percent)
     else:
         toggle_col_width_in_percent = default_toggle_width_in_percent
-
     search_col_width = (1 - toggle_col_width_in_percent) / 2
-
     key_search_col, value_search_col, toggle_col = \
         streamlit.columns([search_col_width, search_col_width,
                            toggle_col_width_in_percent], gap="large")
-
     with toggle_col:
         # to align the checkbox with the search bars
         streamlit.markdown('')
@@ -377,19 +336,20 @@
             manifest_to_show = chip.schema.cfg
         else:
             manifest_to_show = manifest
-
     with key_search_col:
         key = streamlit.text_input('Search Keys', '', placeholder="Keys")
         if key != '':
             manifest_to_show = report.search_manifest(manifest_to_show, key_search=key)
-
     with value_search_col:
         value = streamlit.text_input('Search Values', '', placeholder="Values")
         if value != '':
             manifest_to_show = report.search_manifest(manifest_to_show, value_search=value)
-
+    with download_col:
+        streamlit.markdown(' ')  # aligns download button with title
+        streamlit.download_button(label='Download manifest', file_name='manifest.json',
+                                  data=json.dumps(manifest_to_show, indent=4),
+                                  mime="application/json")
     numOfKeys = report.get_total_manifest_key_count(manifest_to_show)
-
     streamlit.json(manifest_to_show, expanded=(numOfKeys < max_num_of_keys_to_show))
 
 
@@ -406,12 +366,10 @@
             display or None if none exists.
     """
     option = metric_dataframe.columns.tolist()[0]
-
     with streamlit.expander("Select Node"):
         with streamlit.form("nodes"):
             option = streamlit.selectbox('Pick a node to inspect',
                                          metric_dataframe.columns.tolist())
-
             params_submitted = streamlit.form_submit_button()
             if not params_submitted and node_from_flowgraph is not None:
                 option = node_from_flowgraph
@@ -456,13 +414,7 @@
             options['metrics'] = []
             for metric in metrics:
                 options['metrics'].append(display_to_data[metric])
-<<<<<<< HEAD
-
-            streamlit.form_submit_button()
-
-=======
             streamlit.form_submit_button("Run")
->>>>>>> 0a899a7e
     if not options['nodes']:
         options['nodes'] = node_list
     if not options['metrics']:
@@ -518,65 +470,9 @@
         streamlit.experimental_rerun()
 
 
-<<<<<<< HEAD
-def show_flowgraph(flowgraph_col_width=0.4, header_col_width=0.7):
-    """
-    Displays the header and toggle for the flowgraph, and the flowgraph itself.
-    This function shows the flowgraph. If the toggle is flipped, the flowgraph
-    will disappear.
-
-    Args:
-        flowgraph_col_width (float) : A number between 0 and 1 which is the
-            percentage of the width of the screen given to the flowgraph when
-            expanded. The rest is given to the metrics and node info.
-        header_col_width (float) : A number between 0 and 1 which is the
-            percentage of the width of the screen given to the header. The rest
-            is given to the transpose toggle.
-    """
-    nodes, edges = get_nodes_and_edges(new_chip,
-                                       report.get_flowgraph_edges(new_chip),
-                                       report.get_flowgraph_path(new_chip))
-    flowgraph_col, metrics_and_nodes_info_col = \
-        streamlit.columns([flowgraph_col_width,
-                           1 - flowgraph_col_width], gap="large")
-
-    with flowgraph_col:
-        header_col, toggle_col = streamlit.columns([header_col_width,
-                                                    1 - header_col_width],
-                                                   gap="large")
-        with header_col:
-            streamlit.header('Flowgraph')
-
-        with toggle_col:
-            display_flowgraph_toggle(True)
-
-        # need to update dynamically, could use number of attributes displayed
-        # + offset
-        config = Config(width='100%',
-                        directed=True,
-                        physics=False,
-                        hierarchical=True,
-                        clickToUse=True,
-                        nodeSpacing=150,
-                        levelSeparation=100,
-                        sortMethod='directed')
-
-        node_from_flowgraph = agraph(nodes=nodes,
-                                     edges=edges,
-                                     config=config)
-    return node_from_flowgraph, metrics_and_nodes_info_col
-
-
-def dont_show_flowgraph(flowgraph_col_width=0.1):
-    """
-    Displays the header and toggle for the flowgraph, and the flowgraph itself.
-    This function doesn't show the flowgraph. If the toggle is flipped, the
-    flowgraph will re-appear.
-=======
 def show_flowgraph(chip):
     '''
     This function creates, displays, and returns the selected node of the flowgraph.
->>>>>>> 0a899a7e
 
     Args:
         chip (Chip) : The chip object that contains the schema read from.
@@ -680,7 +576,6 @@
     return new_chip
 
 
-<<<<<<< HEAD
 def show_metric_and_node_selection_for_graph(metrics, nodes, graph_number):
     """
     Displays selectbox for metrics and nodes which informs the graph on what
@@ -693,28 +588,23 @@
         graph_number (int) : The number of graphs there are. Used to create
             keys to distinguish selectboxes from each other.
     """
-    metric_selector_col, node_selector_col = \
-        streamlit.columns(2, gap='small')
-
+    metric_selector_col, node_selector_col = streamlit.columns(2, gap='small')
     with metric_selector_col:
         with streamlit.expander('Select a Metric'):
             selected_metric = streamlit.selectbox('Select a Metric', metrics,
                                                   label_visibility='collapsed',
                                                   key=f'metric selection {graph_number}')
-
     with node_selector_col:
         with streamlit.expander('Select Nodes'):
             selected_nodes = \
                 streamlit.multiselect('Select a Node', nodes, label_visibility='collapsed',
                                       key=f'node selection {graph_number}', default=nodes[0])
-
     return selected_metric, selected_nodes
 
 
 def show_graph(data, x_axis_label, y_axis_label, color_label, height=300):
     """
-    Displays a graph with the given "data" on the y-axis and "jobs" on the
-    x-axis.
+    Displays a graph with the given "data" on the y-axis and "jobs" on the x-axis.
 
     Args:
         data (Pandas.DataFrame) : A dataframe containing all the graphing data.
@@ -740,14 +630,11 @@
         jobs (list) : A list of job names.
     """
     all_jobs = pandas.DataFrame({'job names': jobs, 'selected jobs': [True] * len(jobs)})
-
     configuration = {'selected jobs': streamlit.column_config.CheckboxColumn('Select runs',
                                                                              default=True)}
-
     filtered_jobs = streamlit.data_editor(all_jobs, disabled=['job names'],
                                           use_container_width=True, hide_index=True,
                                           column_config=configuration)
-
     return filtered_jobs
 
 
@@ -768,19 +655,14 @@
     x_axis_label = 'runs'
     y_axis_label = metric
     color_label = 'nodes'
-
     if not steps_and_indicies:
         show_graph(pandas.DataFrame({x_axis_label: [], y_axis_label: [], color_label: []}),
                    x_axis_label, y_axis_label, color_label)
         return
-
     data, metric_unit = report.get_chart_data(chips, metric, steps_and_indicies)
-
     if metric_unit is not None:
         y_axis_label = f'{metric}({metric_unit})'
-
     filtered_data = {x_axis_label: [], y_axis_label: [], color_label: []}
-
     # filtering through data
     for is_selected, job_name in zip(selected_jobs['selected jobs'].tolist(),
                                      selected_jobs['job names'].tolist()):
@@ -795,55 +677,6 @@
     show_graph(pandas.DataFrame(filtered_data).dropna(), x_axis_label, y_axis_label, color_label)
 
 
-new_chip = show_title_and_runs()
-
-# gathering data
-metric_dataframe = report.make_metric_dataframe(new_chip)
-
-# create mapping between task and step, index
-node_to_step_index_map = {}
-for step, index in metric_dataframe.columns.tolist():
-    node_to_step_index_map[step + index] = (step, index)
-# concatenate step and index
-metric_dataframe.columns = metric_dataframe.columns.map(lambda x:
-                                                        f'{x[0]}{x[1]}')
-
-# create mapping between metric concatenated with unit and just the metric
-metric_to_metric_unit_map = {}
-for metric, unit in metric_dataframe.index.tolist():
-    if unit != '':
-        metric_to_metric_unit_map[f'{metric} ({unit})'] = metric
-    else:
-        metric_to_metric_unit_map[metric] = metric
-# concatenate metric and unit
-metric_dataframe.index = metric_dataframe.index.map(lambda x:
-                                                    f'{x[0]} ({x[1]})'
-                                                    if x[1] else x[0])
-
-manifest = report.make_manifest(new_chip)
-
-if 'flowgraph' not in streamlit.session_state:
-    streamlit.session_state['flowgraph'] = True
-
-tabs = ['Metrics', 'Manifest', 'File Viewer', 'Graphs']
-
-if os.path.isfile(f'{new_chip._getworkdir()}/{new_chip.design}.png'):
-    (metrics_tab, manifest_tab, file_viewer_tab, graphs_tab,
-     design_preview_tab) = streamlit.tabs(tabs + ['Design Preview'])
-    with design_preview_tab:
-        streamlit.header('Design Preview')
-
-        streamlit.image(f'{new_chip._getworkdir()}/{new_chip.design}.png')
-else:
-    metrics_tab, manifest_tab, file_viewer_tab, graphs_tab = \
-        streamlit.tabs(tabs)
-
-# this must be outside of the 'with' statement for some reason. Messes up
-# formatting otherwise
-ui_width = streamlit_javascript.st_javascript("window.innerWidth")
-
-with metrics_tab:
-=======
 def flowgraph_layout_vertical_flowgraph(chip, ui_width):
     '''
     This function dynamically calculates what the flowgraph's width should be.
@@ -855,7 +688,6 @@
         chip (Chip) : The chip object that contains the schema read from.
         ui_width (int) : The width of the browser in terms of pixels.
     '''
->>>>>>> 0a899a7e
     if streamlit.session_state['flowgraph']:
         default_flowgraph_width_in_percent = 0.4
         flowgraph_col_width_in_pixels = 520
@@ -962,30 +794,15 @@
     return metric_to_metric_unit_map
 
 
-# TODO find more descriptive way to describe layouts
-layout = 'vertical_flowgraph'
-new_chip = show_title_and_runs()
-# gathering data
-metric_dataframe = report.make_metric_dataframe(new_chip)
-node_to_step_index_map = make_node_to_step_index_map(metric_dataframe)
-metric_to_metric_unit_map = make_metric_to_metric_unit_map(metric_dataframe)
-manifest = report.make_manifest(new_chip)
-if layout == 'vertical_flowgraph':
-    # setting up tabs
-    if 'flowgraph' not in streamlit.session_state:
-        streamlit.session_state['flowgraph'] = True
-    if os.path.isfile(f'{new_chip._getworkdir()}/{new_chip.design}.png'):
-        metrics_tab, manifest_tab, file_viewer_tab, design_preview_tab = \
-            streamlit.tabs(["Metrics", "Manifest", "File Viewer", "Design Preview"])
-        with design_preview_tab:
-            design_preview_module(new_chip)
-    else:
-<<<<<<< HEAD
-        streamlit.error('Select a file in the metrics tab first!')
-
-with graphs_tab:
-    metrics = metric_dataframe.index.map(lambda x:
-                                         metric_to_metric_unit_map[x])
+def graphs_module(metric_dataframe):
+    '''
+    This displays the graph module.
+
+    Args:
+        metric_dataframe (pandas.DataFrame) : A dataframe full of all metrics and all
+            nodes of the selected chip
+    '''
+    metrics = metric_dataframe.index.map(lambda x: metric_to_metric_unit_map[x])
     nodes = metric_dataframe.columns
     chips = []
     jobs = []
@@ -995,17 +812,13 @@
         new_chip.set('design', chip.design)
         chips.append({'chip_object': new_chip, 'chip_name': job})
         jobs.append(job)
-
     job_selector_col, graph_adder_col = streamlit.columns(2, gap='large')
-
     with job_selector_col:
         with streamlit.expander('Select Jobs'):
             selected_jobs = select_runs(jobs)
-
     with graph_adder_col:
         graphs = streamlit.slider('pick the number of graphs you want', 0, 10,
                                   1, label_visibility='collapsed')
-
     graph_number = 1
     left_graph_col, right_graph_col = streamlit.columns(2, gap='large')
     while graph_number <= graphs:
@@ -1024,9 +837,28 @@
             if not (graph_number == graphs or graph_number == graphs - 1):
                 streamlit.divider()
         graph_number += 1
-=======
-        metrics_tab, manifest_tab, file_viewer_tab = \
-            streamlit.tabs(["Metrics", "Manifest", "File Viewer"])
+
+
+# TODO find more descriptive way to describe layouts
+layout = 'vertical_flowgraph'
+new_chip = show_title_and_runs()
+# gathering data
+metric_dataframe = report.make_metric_dataframe(new_chip)
+node_to_step_index_map = make_node_to_step_index_map(metric_dataframe)
+metric_to_metric_unit_map = make_metric_to_metric_unit_map(metric_dataframe)
+manifest = report.make_manifest(new_chip)
+if layout == 'vertical_flowgraph':
+    # setting up tabs
+    if 'flowgraph' not in streamlit.session_state:
+        streamlit.session_state['flowgraph'] = True
+    tabs = ["Metrics", "Manifest", "File Viewer", "Graphs"]
+    if os.path.isfile(f'{new_chip._getworkdir()}/{new_chip.design}.png'):
+        metrics_tab, manifest_tab, file_viewer_tab, design_preview_tab, graphs_tab = \
+            streamlit.tabs(tabs + ["Design Preview"])
+        with design_preview_tab:
+            design_preview_module(new_chip)
+    else:
+        metrics_tab, manifest_tab, file_viewer_tab, graphs_tab = streamlit.tabs(tabs)
     ui_width = streamlit_javascript.st_javascript("window.innerWidth")
     with metrics_tab:
         node_from_flowgraph, datafram_and_node_info_col = \
@@ -1048,4 +880,5 @@
         manifest_module(new_chip, manifest, ui_width)
     with file_viewer_tab:
         file_viewer_module(display_file_content, new_chip, step, index)
->>>>>>> 0a899a7e
+    with graphs_tab:
+        graphs_module(metric_dataframe)